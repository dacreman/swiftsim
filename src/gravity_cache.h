/*******************************************************************************
 * This file is part of SWIFT.
 * Copyright (c) 2016 Matthieu Schaller (matthieu.schaller@durham.ac.uk)
 *
 * This program is free software: you can redistribute it and/or modify
 * it under the terms of the GNU Lesser General Public License as published
 * by the Free Software Foundation, either version 3 of the License, or
 * (at your option) any later version.
 *
 * This program is distributed in the hope that it will be useful,
 * but WITHOUT ANY WARRANTY; without even the implied warranty of
 * MERCHANTABILITY or FITNESS FOR A PARTICULAR PURPOSE.  See the
 * GNU General Public License for more details.
 *
 * You should have received a copy of the GNU Lesser General Public License
 * along with this program.  If not, see <http://www.gnu.org/licenses/>.
 *
 ******************************************************************************/
#ifndef SWIFT_GRAVITY_CACHE_H
#define SWIFT_GRAVITY_CACHE_H

/* Config parameters. */
#include "../config.h"

/* Local headers */
#include "align.h"
#include "error.h"
#include "gravity.h"
#include "vector.h"

/**
 * @brief A SoA object for the #gpart of a cell.
 *
 * This is used to help vectorize the leaf-leaf gravity interactions.
 */
struct gravity_cache {

  /*! #gpart x position. */
  float *restrict x SWIFT_CACHE_ALIGN;

  /*! #gpart y position. */
  float *restrict y SWIFT_CACHE_ALIGN;

  /*! #gpart z position. */
  float *restrict z SWIFT_CACHE_ALIGN;

  /*! #gpart softening length. */
  float *restrict epsilon SWIFT_CACHE_ALIGN;

  /*! #gpart mass. */
  float *restrict m SWIFT_CACHE_ALIGN;

  /*! #gpart x acceleration. */
  float *restrict a_x SWIFT_CACHE_ALIGN;

  /*! #gpart y acceleration. */
  float *restrict a_y SWIFT_CACHE_ALIGN;

  /*! #gpart z acceleration. */
  float *restrict a_z SWIFT_CACHE_ALIGN;

  /*! Is this #gpart active ? */
  int *restrict active SWIFT_CACHE_ALIGN;

  /*! Can this #gpart use a M2P interaction ? */
  int *restrict use_mpole SWIFT_CACHE_ALIGN;

  /*! Cache size */
  int count;
};

/**
 * @brief Frees the memory allocated in a #gravity_cache
 *
 * @param c The #gravity_cache to free.
 */
static INLINE void gravity_cache_clean(struct gravity_cache *c) {

  if (c->count > 0) {
    free(c->x);
    free(c->y);
    free(c->z);
    free(c->epsilon);
    free(c->m);
    free(c->a_x);
    free(c->a_y);
    free(c->a_z);
    free(c->active);
    free(c->use_mpole);
  }
  c->count = 0;
}

/**
 * @brief Allocates memory for the #gpart caches used in the leaf-leaf
 * interactions.
 *
 * The cache is padded for the vector size and aligned properly
 *
 * @param c The #gravity_cache to allocate.
 * @param count The number of #gpart to allocated for (space_splitsize is a good
 * choice).
 */
static INLINE void gravity_cache_init(struct gravity_cache *c, int count) {

  /* Size of the gravity cache */
  const int padded_count = count - (count % VEC_SIZE) + VEC_SIZE;
  const size_t sizeBytesF = padded_count * sizeof(float);
  const size_t sizeBytesI = padded_count * sizeof(int);

  /* Delete old stuff if any */
  gravity_cache_clean(c);

  int e = 0;
  e += posix_memalign((void **)&c->x, SWIFT_CACHE_ALIGNMENT, sizeBytesF);
  e += posix_memalign((void **)&c->y, SWIFT_CACHE_ALIGNMENT, sizeBytesF);
  e += posix_memalign((void **)&c->z, SWIFT_CACHE_ALIGNMENT, sizeBytesF);
  e += posix_memalign((void **)&c->epsilon, SWIFT_CACHE_ALIGNMENT, sizeBytesF);
  e += posix_memalign((void **)&c->m, SWIFT_CACHE_ALIGNMENT, sizeBytesF);
  e += posix_memalign((void **)&c->a_x, SWIFT_CACHE_ALIGNMENT, sizeBytesF);
  e += posix_memalign((void **)&c->a_y, SWIFT_CACHE_ALIGNMENT, sizeBytesF);
  e += posix_memalign((void **)&c->a_z, SWIFT_CACHE_ALIGNMENT, sizeBytesF);
  e += posix_memalign((void **)&c->active, SWIFT_CACHE_ALIGNMENT, sizeBytesI);
  e +=
      posix_memalign((void **)&c->use_mpole, SWIFT_CACHE_ALIGNMENT, sizeBytesI);

  if (e != 0) error("Couldn't allocate gravity cache, size: %d", padded_count);

  c->count = padded_count;
}

/**
 * @brief Fills a #gravity_cache structure with some #gpart and shift them.
 *
 * Also checks whether the #gpart can use a M2P interaction instead of the
 * more expensive P2P.
 *
 * @param max_active_bin The largest active bin in the current time-step.
 * @param c The #gravity_cache to fill.
 * @param gparts The #gpart array to read from.
 * @param gcount The number of particles to read.
 * @param gcount_padded The number of particle to read padded to the next
 * multiple of the vector length.
 * @param shift A shift to apply to all the particles.
 * @param CoM The position of the multipole.
 * @param r_max2 The square of the multipole radius.
 * @param theta_crit2 The square of the opening angle.
 * @param cell The cell we play with (to get reasonable padding positions).
 */
<<<<<<< HEAD
__attribute__((always_inline)) INLINE void gravity_cache_populate(
    struct gravity_cache *c, const struct gpart *restrict gparts, int gcount,
    int gcount_padded, const double shift[3], const struct cell *cell) {
=======
__attribute__((always_inline)) INLINE static void gravity_cache_populate(
    timebin_t max_active_bin, struct gravity_cache *c,
    const struct gpart *restrict gparts, int gcount, int gcount_padded,
    const double shift[3], const float CoM[3], float r_max2, float theta_crit2,
    const struct cell *cell) {
>>>>>>> 8e4b0d26

  /* Make the compiler understand we are in happy vectorization land */
  swift_declare_aligned_ptr(float, x, c->x, SWIFT_CACHE_ALIGNMENT);
  swift_declare_aligned_ptr(float, y, c->y, SWIFT_CACHE_ALIGNMENT);
  swift_declare_aligned_ptr(float, z, c->z, SWIFT_CACHE_ALIGNMENT);
  swift_declare_aligned_ptr(float, epsilon, c->epsilon, SWIFT_CACHE_ALIGNMENT);
  swift_declare_aligned_ptr(float, m, c->m, SWIFT_CACHE_ALIGNMENT);
  swift_declare_aligned_ptr(int, active, c->active, SWIFT_CACHE_ALIGNMENT);
  swift_declare_aligned_ptr(int, use_mpole, c->use_mpole,
                            SWIFT_CACHE_ALIGNMENT);
  swift_assume_size(gcount_padded, VEC_SIZE);

  /* Fill the input caches */
  for (int i = 0; i < gcount; ++i) {
    x[i] = (float)(gparts[i].x[0] - shift[0]);
    y[i] = (float)(gparts[i].x[1] - shift[1]);
    z[i] = (float)(gparts[i].x[2] - shift[2]);
    epsilon[i] = gparts[i].epsilon;
    m[i] = gparts[i].mass;
    active[i] = (int)(gparts[i].time_bin <= max_active_bin);

    /* Check whether we can use the multipole instead of P-P */
    const float dx = x[i] - CoM[0];
    const float dy = y[i] - CoM[1];
    const float dz = z[i] - CoM[2];
    const float r2 = dx * dx + dy * dy + dz * dz;
    use_mpole[i] = gravity_M2P_accept(r_max2, theta_crit2, r2);
  }

#ifdef SWIFT_DEBUG_CHECKS
  if (gcount_padded < gcount) error("Padded counter smaller than counter");
#endif

  /* Particles used for padding should get impossible positions
   * that have a reasonable magnitude. We use the cell width for this */
  const float pos_padded[3] = {-2. * cell->width[0], -2. * cell->width[1],
                               -2. * cell->width[2]};

  /* Pad the caches */
  for (int i = gcount; i < gcount_padded; ++i) {
<<<<<<< HEAD
    x[i] = -3.f * cell->width[0];
    y[i] = -3.f * cell->width[0];
    z[i] = -3.f * cell->width[0];
=======
    x[i] = pos_padded[0];
    y[i] = pos_padded[1];
    z[i] = pos_padded[2];
>>>>>>> 8e4b0d26
    epsilon[i] = 0.f;
    m[i] = 0.f;
    active[i] = 0;
    use_mpole[i] = 0;
  }
}

/**
 * @brief Fills a #gravity_cache structure with some #gpart and shift them.
 *
 * @param max_active_bin The largest active bin in the current time-step.
 * @param c The #gravity_cache to fill.
 * @param gparts The #gpart array to read from.
 * @param gcount The number of particles to read.
 * @param gcount_padded The number of particle to read padded to the next
 * multiple of the vector length.
 * @param shift A shift to apply to all the particles.
 * @param cell The cell we play with (to get reasonable padding positions).
 */
__attribute__((always_inline)) INLINE static void
gravity_cache_populate_no_mpole(timebin_t max_active_bin,
                                struct gravity_cache *c,
                                const struct gpart *restrict gparts, int gcount,
                                int gcount_padded, const double shift[3],
                                const struct cell *cell) {

  /* Make the compiler understand we are in happy vectorization land */
  swift_declare_aligned_ptr(float, x, c->x, SWIFT_CACHE_ALIGNMENT);
  swift_declare_aligned_ptr(float, y, c->y, SWIFT_CACHE_ALIGNMENT);
  swift_declare_aligned_ptr(float, z, c->z, SWIFT_CACHE_ALIGNMENT);
  swift_declare_aligned_ptr(float, epsilon, c->epsilon, SWIFT_CACHE_ALIGNMENT);
  swift_declare_aligned_ptr(float, m, c->m, SWIFT_CACHE_ALIGNMENT);
  swift_declare_aligned_ptr(int, active, c->active, SWIFT_CACHE_ALIGNMENT);
  swift_assume_size(gcount_padded, VEC_SIZE);

  /* Fill the input caches */
  for (int i = 0; i < gcount; ++i) {
    x[i] = (float)(gparts[i].x[0] - shift[0]);
    y[i] = (float)(gparts[i].x[1] - shift[1]);
    z[i] = (float)(gparts[i].x[2] - shift[2]);
    epsilon[i] = gparts[i].epsilon;
    m[i] = gparts[i].mass;
    active[i] = (int)(gparts[i].time_bin <= max_active_bin);
  }

#ifdef SWIFT_DEBUG_CHECKS
  if (gcount_padded < gcount) error("Padded counter smaller than counter");
#endif

  /* Particles used for padding should get impossible positions
   * that have a reasonable magnitude. We use the cell width for this */
  const float pos_padded[3] = {-2. * cell->width[0], -2. * cell->width[1],
                               -2. * cell->width[2]};
  /* Pad the caches */
  for (int i = gcount; i < gcount_padded; ++i) {
    x[i] = pos_padded[0];
    y[i] = pos_padded[1];
    z[i] = pos_padded[2];
    epsilon[i] = 0.f;
    m[i] = 0.f;
    active[i] = 0;
  }
}

/**
 * @brief Write the output cache values back to the #gpart.
 *
 * @param c The #gravity_cache to read from.
 * @param gparts The #gpart array to write to.
 * @param gcount The number of particles to write.
 */
__attribute__((always_inline)) INLINE void gravity_cache_write_back(
    const struct gravity_cache *c, struct gpart *restrict gparts, int gcount) {

  /* Make the compiler understand we are in happy vectorization land */
  swift_declare_aligned_ptr(float, a_x, c->a_x, SWIFT_CACHE_ALIGNMENT);
  swift_declare_aligned_ptr(float, a_y, c->a_y, SWIFT_CACHE_ALIGNMENT);
  swift_declare_aligned_ptr(float, a_z, c->a_z, SWIFT_CACHE_ALIGNMENT);
  swift_declare_aligned_ptr(int, active, c->active, SWIFT_CACHE_ALIGNMENT);

  /* Write stuff back to the particles */
  for (int i = 0; i < gcount; ++i) {
    if (active[i]) {
      gparts[i].a_grav[0] += a_x[i];
      gparts[i].a_grav[1] += a_y[i];
      gparts[i].a_grav[2] += a_z[i];
    }
  }
}

#endif /* SWIFT_GRAVITY_CACHE_H */<|MERGE_RESOLUTION|>--- conflicted
+++ resolved
@@ -147,17 +147,11 @@
  * @param theta_crit2 The square of the opening angle.
  * @param cell The cell we play with (to get reasonable padding positions).
  */
-<<<<<<< HEAD
-__attribute__((always_inline)) INLINE void gravity_cache_populate(
-    struct gravity_cache *c, const struct gpart *restrict gparts, int gcount,
-    int gcount_padded, const double shift[3], const struct cell *cell) {
-=======
 __attribute__((always_inline)) INLINE static void gravity_cache_populate(
     timebin_t max_active_bin, struct gravity_cache *c,
     const struct gpart *restrict gparts, int gcount, int gcount_padded,
     const double shift[3], const float CoM[3], float r_max2, float theta_crit2,
     const struct cell *cell) {
->>>>>>> 8e4b0d26
 
   /* Make the compiler understand we are in happy vectorization land */
   swift_declare_aligned_ptr(float, x, c->x, SWIFT_CACHE_ALIGNMENT);
@@ -198,15 +192,9 @@
 
   /* Pad the caches */
   for (int i = gcount; i < gcount_padded; ++i) {
-<<<<<<< HEAD
-    x[i] = -3.f * cell->width[0];
-    y[i] = -3.f * cell->width[0];
-    z[i] = -3.f * cell->width[0];
-=======
     x[i] = pos_padded[0];
     y[i] = pos_padded[1];
     z[i] = pos_padded[2];
->>>>>>> 8e4b0d26
     epsilon[i] = 0.f;
     m[i] = 0.f;
     active[i] = 0;
