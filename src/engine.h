/*******************************************************************************
 * This file is part of SWIFT.
 * Copyright (c) 2012 Pedro Gonnet (pedro.gonnet@durham.ac.uk)
 *                    Matthieu Schaller (matthieu.schaller@durham.ac.uk)
 *               2015 Peter W. Draper (p.w.draper@durham.ac.uk)
 *                    Angus Lepper (angus.lepper@ed.ac.uk)
 *               2016 John A. Regan (john.a.regan@durham.ac.uk)
 *                    Tom Theuns (tom.theuns@durham.ac.uk)
 *
 * This program is free software: you can redistribute it and/or modify
 * it under the terms of the GNU Lesser General Public License as published
 * by the Free Software Foundation, either version 3 of the License, or
 * (at your option) any later version.
 *
 * This program is distributed in the hope that it will be useful,
 * but WITHOUT ANY WARRANTY; without even the implied warranty of
 * MERCHANTABILITY or FITNESS FOR A PARTICULAR PURPOSE.  See the
 * GNU General Public License for more details.
 *
 * You should have received a copy of the GNU Lesser General Public License
 * along with this program.  If not, see <http://www.gnu.org/licenses/>.
 *
 ******************************************************************************/
#ifndef SWIFT_ENGINE_H
#define SWIFT_ENGINE_H

/* Config parameters. */
#include "../config.h"

/* MPI headers. */
#ifdef WITH_MPI
#include <mpi.h>
#endif

/* Includes. */
#include "barrier.h"
#include "chemistry_struct.h"
#include "clocks.h"
#include "collectgroup.h"
#include "cooling_struct.h"
#include "fof.h"
#include "gravity_properties.h"
#include "mesh_gravity.h"
#include "parser.h"
#include "partition.h"
#include "potential.h"
#include "runner.h"
#include "scheduler.h"
#include "sourceterms_struct.h"
#include "space.h"
#include "task.h"
#include "units.h"

/**
 * @brief The different policies the #engine can follow.
 */
enum engine_policy {
  engine_policy_none = 0,
  engine_policy_rand = (1 << 0),
  engine_policy_steal = (1 << 1),
  engine_policy_keep = (1 << 2),
  engine_policy_block = (1 << 3),
  engine_policy_cputight = (1 << 4),
  engine_policy_mpi = (1 << 5),
  engine_policy_setaffinity = (1 << 6),
  engine_policy_hydro = (1 << 7),
  engine_policy_self_gravity = (1 << 8),
  engine_policy_external_gravity = (1 << 9),
  engine_policy_cosmology = (1 << 10),
  engine_policy_drift_all = (1 << 11),
  engine_policy_reconstruct_mpoles = (1 << 12),
  engine_policy_cooling = (1 << 13),
  engine_policy_sourceterms = (1 << 14),
  engine_policy_stars = (1 << 15),
<<<<<<< HEAD
  engine_policy_fof = (1 << 16),
  engine_policy_structure_finding = (1 << 17)
=======
  engine_policy_structure_finding = (1 << 16),
  engine_policy_feedback = (1 << 17)
>>>>>>> cee4c633
};
#define engine_maxpolicy 17
extern const char *engine_policy_names[];

/**
 * @brief The different unusual events that can take place in a time-step.
 */
enum engine_step_properties {
  engine_step_prop_none = 0,
  engine_step_prop_rebuild = (1 << 0),
  engine_step_prop_redistribute = (1 << 1),
  engine_step_prop_repartition = (1 << 2),
  engine_step_prop_statistics = (1 << 3),
  engine_step_prop_snapshot = (1 << 4),
  engine_step_prop_restarts = (1 << 5)
};

/* Some constants */
#define engine_maxproxies 64
#define engine_tasksreweight 1
#define engine_parts_size_grow 1.05
#define engine_redistribute_alloc_margin 1.2
#define engine_default_energy_file_name "energy"
#define engine_default_timesteps_file_name "timesteps"
#define engine_max_parts_per_ghost 1000
#define engine_max_sparts_per_ghost 1000

/**
 * @brief The rank of the engine as a global variable (for messages).
 */
extern int engine_rank;

/* Data structure for the engine. */
struct engine {

  /* Number of threads on which to run. */
  int nr_threads;

  /* The space with which the runner is associated. */
  struct space *s;

  /* The runner's threads. */
  struct runner *runners;

  /* The running policy. */
  int policy;

  /* The task scheduler. */
  struct scheduler sched;

  /* Common threadpool for all the engine's tasks. */
  struct threadpool threadpool;

  /* The minimum and maximum allowed dt */
  double dt_min, dt_max;

  /* Maximum time-step allowed by the RMS condition in cosmology runs. */
  double dt_max_RMS_displacement;

  /* Dimensionless factor for the RMS time-step condition. */
  double max_RMS_displacement_factor;

  /* Time of the simulation beginning */
  double time_begin;

  /* Time of the simulation end */
  double time_end;

  /* The previous system time. */
  double time_old;
  integertime_t ti_old;

  /* The current system time. */
  double time;
  integertime_t ti_current;

  /* The highest active bin at this time */
  timebin_t max_active_bin;

  /* The lowest active bin at this time */
  timebin_t min_active_bin;

  /* Time step */
  double time_step;

  /* Time base */
  double time_base;
  double time_base_inv;

  /* Minimal hydro ti_end for the next time-step */
  integertime_t ti_hydro_end_min;

  /* Maximal hydro ti_end for the next time-step */
  integertime_t ti_hydro_end_max;

  /* Maximal hydro ti_beg for the next time-step */
  integertime_t ti_hydro_beg_max;

  /* Minimal gravity ti_end for the next time-step */
  integertime_t ti_gravity_end_min;

  /* Maximal gravity ti_end for the next time-step */
  integertime_t ti_gravity_end_max;

  /* Maximal gravity ti_beg for the next time-step */
  integertime_t ti_gravity_beg_max;

  /* Minimal overall ti_end for the next time-step */
  integertime_t ti_end_min;

  /* Maximal overall ti_end for the next time-step */
  integertime_t ti_end_max;

  /* Maximal overall ti_beg for the next time-step */
  integertime_t ti_beg_max;

  /* Number of particles updated in the previous step */
  long long updates, g_updates, s_updates;

  /* Number of updates since the last rebuild */
  long long updates_since_rebuild;
  long long g_updates_since_rebuild;
  long long s_updates_since_rebuild;

  /* Properties of the previous step */
  int step_props;

  /* Total numbers of particles in the system. */
  long long total_nr_parts, total_nr_gparts, total_nr_sparts;

  /* Total mass in the simulation */
  double total_mass;

  /* The internal system of units */
  const struct unit_system *internal_units;

  /* Top-level cell locations for VELOCIraptor. */
  struct cell_loc *cell_loc;

  /* Snapshot information */
  double a_first_snapshot;
  double time_first_snapshot;
  double delta_time_snapshot;

  /* Output_List for the snapshots */
  struct output_list *output_list_snapshots;

  /* Integer time of the next snapshot */
  integertime_t ti_next_snapshot;

  char snapshot_base_name[PARSER_MAX_LINE_SIZE];
  int snapshot_compression;
  int snapshot_int_time_label_on;
  struct unit_system *snapshot_units;
  int snapshot_output_count;

  /* Structure finding information */
  int stf_output_freq_format;
  int delta_step_stf;
  double a_first_stf_output;
  double time_first_stf_output;
  double delta_time_stf;

  /* Output_List for the structure finding */
  struct output_list *output_list_stf;

  /* Integer time of the next stf output */
  integertime_t ti_next_stf;

  char stfBaseName[PARSER_MAX_LINE_SIZE];

  /* Statistics information */
  double a_first_statistics;
  double time_first_statistics;
  double delta_time_statistics;

  /* Output_List for the stats */
  struct output_list *output_list_stats;

  /* Integer time of the next statistics dump */
  integertime_t ti_next_stats;

  /* File handle for the statistics */
  FILE *file_stats;

  /* File handle for the timesteps information */
  FILE *file_timesteps;

  /* The current step number. */
  int step;

  /* Data for the threads' barrier. */
  swift_barrier_t wait_barrier;
  swift_barrier_t run_barrier;

  /* ID of the node this engine lives on. */
  int nr_nodes, nodeID;

  /* Proxies for the other nodes in this simulation. */
  struct proxy *proxies;
  int nr_proxies, *proxy_ind;

#ifdef SWIFT_DEBUG_TASKS
  /* Tic/toc at the start/end of a step. */
  ticks tic_step, toc_step;
#endif

#ifdef WITH_MPI
  /* CPU time of the last step. */
  double cputime_last_step;

  /* Step of last repartition. */
  int last_repartition;
#endif

  /* Wallclock time of the last time-step */
  float wallclock_time;

  /* Are we in the process of restaring a simulation? */
  int restarting;

  /* Force the engine to rebuild? */
  int forcerebuild;

  /* Force the engine to repartition ? */
  int forcerepart;
  struct repartition *reparttype;

  /* How many steps have we done with the same set of tasks? */
  int tasks_age;

  /* Linked list for cell-task association. */
  struct link *links;
  size_t nr_links, size_links;

  /* Average number of tasks per cell. Used to estimate the sizes
   * of the various task arrays. */
  size_t tasks_per_cell;

  /* Are we talkative ? */
  int verbose;

  /* Physical constants definition */
  const struct phys_const *physical_constants;

  /* The cosmological model */
  struct cosmology *cosmology;

  /* Properties of the hydro scheme */
  const struct hydro_props *hydro_properties;

  /* Properties of the star model */
  const struct stars_props *stars_properties;

  /* Properties of the self-gravity scheme */
  struct gravity_props *gravity_properties;

  /* The mesh used for long-range gravity forces */
  struct pm_mesh *mesh;

  /* Properties of external gravitational potential */
  const struct external_potential *external_potential;

  /* Properties of the cooling scheme */
  const struct cooling_function_data *cooling_func;

  /* Properties of the chemistry model */
  const struct chemistry_global_data *chemistry;

  /* Properties of source terms */
  struct sourceterms *sourceterms;

  /* The (parsed) parameter file */
  struct swift_params *parameter_file;

  /* Temporary struct to hold a group of deferable properties (in MPI mode
   * these are reduced together, but may not be required just yet). */
  struct collectgroup1 collect_group1;

  /* Whether to dump restart files. */
  int restart_dump;

  /* Whether to save previous generation of restart files. */
  int restart_save;

  /* Whether to dump restart files after the last step. */
  int restart_onexit;

  /* Name of the restart file. */
  const char *restart_file;

  /* Ticks between restart dumps. */
  ticks restart_dt;

  /* Time after which next dump will occur. */
  ticks restart_next;

  /* Maximum number of tasks needed for restarting. */
  int restart_max_tasks;
};

/* Function prototypes. */
void engine_addlink(struct engine *e, struct link **l, struct task *t);
void engine_barrier(struct engine *e);
void engine_compute_next_snapshot_time(struct engine *e);
void engine_compute_next_stf_time(struct engine *e);
void engine_compute_next_statistics_time(struct engine *e);
void engine_recompute_displacement_constraint(struct engine *e);
void engine_unskip(struct engine *e);
void engine_drift_all(struct engine *e);
void engine_drift_top_multipoles(struct engine *e);
void engine_reconstruct_multipoles(struct engine *e);
void engine_print_stats(struct engine *e);
void engine_check_for_dumps(struct engine *e);
void engine_dump_snapshot(struct engine *e);
void engine_init_output_lists(struct engine *e, struct swift_params *params);
void engine_init(struct engine *e, struct space *s, struct swift_params *params,
                 long long Ngas, long long Ngparts, long long Nstars,
                 int policy, int verbose, struct repartition *reparttype,
                 const struct unit_system *internal_units,
                 const struct phys_const *physical_constants,
                 struct cosmology *cosmo, const struct hydro_props *hydro,
                 struct gravity_props *gravity, const struct stars_props *stars,
                 struct pm_mesh *mesh,
                 const struct external_potential *potential,
                 const struct cooling_function_data *cooling_func,
                 const struct chemistry_global_data *chemistry,
                 struct sourceterms *sourceterms);
void engine_config(int restart, struct engine *e, struct swift_params *params,
                   int nr_nodes, int nodeID, int nr_threads, int with_aff,
                   int verbose, const char *restart_file);
void engine_launch(struct engine *e);
void engine_prepare(struct engine *e);
void engine_init_particles(struct engine *e, int flag_entropy_ICs,
                           int clean_h_values);
void engine_step(struct engine *e);
void engine_maketasks(struct engine *e);
void engine_split(struct engine *e, struct partition *initial_partition);
void engine_exchange_strays(struct engine *e, size_t offset_parts,
                            int *ind_part, size_t *Npart, size_t offset_gparts,
                            int *ind_gpart, size_t *Ngpart,
                            size_t offset_sparts, int *ind_spart,
                            size_t *Nspart);
void engine_rebuild(struct engine *e, int clean_h_values);
void engine_repartition(struct engine *e);
void engine_repartition_trigger(struct engine *e);
void engine_makeproxies(struct engine *e);
void engine_redistribute(struct engine *e);
void engine_print_policy(struct engine *e);
int engine_is_done(struct engine *e);
void engine_pin(void);
void engine_unpin(void);
void engine_clean(struct engine *e);
int engine_estimate_nr_tasks(struct engine *e);

#ifdef HAVE_SETAFFINITY
cpu_set_t *engine_entry_affinity(void);
#endif

/* Struct dump/restore support. */
void engine_struct_dump(struct engine *e, FILE *stream);
void engine_struct_restore(struct engine *e, FILE *stream);
void engine_dump_restarts(struct engine *e, int drifted_all, int final_step);

#endif /* SWIFT_ENGINE_H */<|MERGE_RESOLUTION|>--- conflicted
+++ resolved
@@ -72,15 +72,11 @@
   engine_policy_cooling = (1 << 13),
   engine_policy_sourceterms = (1 << 14),
   engine_policy_stars = (1 << 15),
-<<<<<<< HEAD
-  engine_policy_fof = (1 << 16),
-  engine_policy_structure_finding = (1 << 17)
-=======
   engine_policy_structure_finding = (1 << 16),
-  engine_policy_feedback = (1 << 17)
->>>>>>> cee4c633
+  engine_policy_feedback = (1 << 17),
+  engine_policy_fof = (1 << 18)
 };
-#define engine_maxpolicy 17
+#define engine_maxpolicy 18
 extern const char *engine_policy_names[];
 
 /**
