/*******************************************************************************
 * This file is part of SWIFT.
 * Coypright (c) 2019 Matthieu Schaller (schaller@strw.leidenuniv.nl)
 *
 * This program is free software: you can redistribute it and/or modify
 * it under the terms of the GNU Lesser General Public License as published
 * by the Free Software Foundation, either version 3 of the License, or
 * (at your option) any later version.
 *
 * This program is distributed in the hope that it will be useful,
 * but WITHOUT ANY WARRANTY; without even the implied warranty of
 * MERCHANTABILITY or FITNESS FOR A PARTICULAR PURPOSE.  See the
 * GNU General Public License for more details.
 *
 * You should have received a copy of the GNU Lesser General Public License
 * along with this program.  If not, see <http://www.gnu.org/licenses/>.
 *
 ******************************************************************************/
#ifndef SWIFT_EAGLE_BLACK_HOLES_IO_H
#define SWIFT_EAGLE_BLACK_HOLES_IO_H

#include "adiabatic_index.h"
#include "black_holes_part.h"
#include "black_holes_properties.h"
#include "io_properties.h"

/**
 * @brief Specifies which b-particle fields to read from a dataset
 *
 * @param bparts The b-particle array.
 * @param list The list of i/o properties to read.
 * @param num_fields The number of i/o fields to read.
 */
INLINE static void black_holes_read_particles(struct bpart* bparts,
                                              struct io_props* list,
                                              int* num_fields) {

  /* Say how much we want to read */
  *num_fields = 7;

  /* List what we want to read */
  list[0] = io_make_input_field("Coordinates", DOUBLE, 3, COMPULSORY,
                                UNIT_CONV_LENGTH, bparts, x);
  list[1] = io_make_input_field("Velocities", FLOAT, 3, COMPULSORY,
                                UNIT_CONV_SPEED, bparts, v);
  list[2] = io_make_input_field("Masses", FLOAT, 1, COMPULSORY, UNIT_CONV_MASS,
                                bparts, mass);
  list[3] = io_make_input_field("ParticleIDs", LONGLONG, 1, COMPULSORY,
                                UNIT_CONV_NO_UNITS, bparts, id);
  list[4] = io_make_input_field("SmoothingLength", FLOAT, 1, OPTIONAL,
                                UNIT_CONV_LENGTH, bparts, h);
  list[5] = io_make_input_field("EnergyReservoir", FLOAT, 1, OPTIONAL,
                                UNIT_CONV_ENERGY, bparts, energy_reservoir);
  list[6] = io_make_input_field("SubgridMasses", FLOAT, 1, OPTIONAL,
                                UNIT_CONV_MASS, bparts, subgrid_mass);
}

INLINE static void convert_bpart_pos(const struct engine* e,
                                     const struct bpart* bp, double* ret) {

  const struct space* s = e->s;
  if (s->periodic) {
    ret[0] = box_wrap(bp->x[0] - s->pos_dithering[0], 0.0, s->dim[0]);
    ret[1] = box_wrap(bp->x[1] - s->pos_dithering[1], 0.0, s->dim[1]);
    ret[2] = box_wrap(bp->x[2] - s->pos_dithering[2], 0.0, s->dim[2]);
  } else {
    ret[0] = bp->x[0];
    ret[1] = bp->x[1];
    ret[2] = bp->x[2];
  }
}

INLINE static void convert_bpart_vel(const struct engine* e,
                                     const struct bpart* bp, float* ret) {

  const int with_cosmology = (e->policy & engine_policy_cosmology);
  const struct cosmology* cosmo = e->cosmology;
  const integertime_t ti_current = e->ti_current;
  const double time_base = e->time_base;

  const integertime_t ti_beg = get_integer_time_begin(ti_current, bp->time_bin);
  const integertime_t ti_end = get_integer_time_end(ti_current, bp->time_bin);

  /* Get time-step since the last kick */
  float dt_kick_grav;
  if (with_cosmology) {
    dt_kick_grav = cosmology_get_grav_kick_factor(cosmo, ti_beg, ti_current);
    dt_kick_grav -=
        cosmology_get_grav_kick_factor(cosmo, ti_beg, (ti_beg + ti_end) / 2);
  } else {
    dt_kick_grav = (ti_current - ((ti_beg + ti_end) / 2)) * time_base;
  }

  /* Extrapolate the velocites to the current time */
  const struct gpart* gp = bp->gpart;
  ret[0] = gp->v_full[0] + gp->a_grav[0] * dt_kick_grav;
  ret[1] = gp->v_full[1] + gp->a_grav[1] * dt_kick_grav;
  ret[2] = gp->v_full[2] + gp->a_grav[2] * dt_kick_grav;

  /* Conversion from internal to physical units */
  ret[0] *= cosmo->a_inv;
  ret[1] *= cosmo->a_inv;
  ret[2] *= cosmo->a_inv;
}

INLINE static void convert_bpart_gas_vel(const struct engine* e,
                                         const struct bpart* bp, float* ret) {

  const struct cosmology* cosmo = e->cosmology;

  /* Convert relative velocities to physical units */
  ret[0] = bp->velocity_gas[0] * cosmo->a_inv;
  ret[1] = bp->velocity_gas[1] * cosmo->a_inv;
  ret[2] = bp->velocity_gas[2] * cosmo->a_inv;
}

INLINE static void convert_bpart_gas_circular_vel(const struct engine* e,
                                                  const struct bpart* bp,
                                                  float* ret) {

  const struct cosmology* cosmo = e->cosmology;

  /* Conversion from internal to physical units */
  ret[0] = bp->circular_velocity_gas[0] * cosmo->a_inv;
  ret[1] = bp->circular_velocity_gas[1] * cosmo->a_inv;
  ret[2] = bp->circular_velocity_gas[2] * cosmo->a_inv;
}

INLINE static void convert_bpart_gas_temperatures(const struct engine* e,
                                                  const struct bpart* bp,
                                                  float* ret) {

  const struct black_holes_props* props = e->black_holes_properties;

  /* Conversion from specific internal energy to temperature */
  ret[0] = bp->u_gas / props->temp_to_u_factor;
}

/**
 * @brief Specifies which b-particle fields to write to a dataset
 *
 * @param bparts The b-particle array.
 * @param list The list of i/o properties to write.
 * @param num_fields The number of i/o fields to write.
 * @param with_cosmology Are we running a cosmological simulation?
 */
INLINE static void black_holes_write_particles(const struct bpart* bparts,
                                               struct io_props* list,
                                               int* num_fields,
                                               int with_cosmology) {

  /* Say how much we want to write */
<<<<<<< HEAD
  *num_fields = 38;
=======
  *num_fields = 29;
>>>>>>> c577fae8

  /* List what we want to write */
  list[0] = io_make_output_field_convert_bpart(
      "Coordinates", DOUBLE, 3, UNIT_CONV_LENGTH, 1.f, bparts,
      convert_bpart_pos, "Co-moving position of the particles");

  list[1] = io_make_output_field_convert_bpart(
      "Velocities", FLOAT, 3, UNIT_CONV_SPEED, 0.f, bparts, convert_bpart_vel,
      "Peculiar velocities of the particles. This is a * dx/dt where x is the "
      "co-moving position of the particles.");

  list[2] =
      io_make_output_field("DynamicalMasses", FLOAT, 1, UNIT_CONV_MASS, 0.f,
                           bparts, mass, "Dynamical masses of the particles");

  list[3] =
      io_make_output_field("ParticleIDs", ULONGLONG, 1, UNIT_CONV_NO_UNITS, 0.f,
                           bparts, id, "Unique ID of the particles");

  list[4] = io_make_output_field(
      "SmoothingLengths", FLOAT, 1, UNIT_CONV_LENGTH, 1.f, bparts, h,
      "Co-moving smoothing lengths (FWHM of the kernel) of the particles");

  list[5] = io_make_output_field("SubgridMasses", FLOAT, 1, UNIT_CONV_MASS, 0.f,
                                 bparts, subgrid_mass,
                                 "Subgrid masses of the particles");

  if (with_cosmology) {
    list[6] = io_make_output_field(
        "FormationScaleFactors", FLOAT, 1, UNIT_CONV_NO_UNITS, 0.f, bparts,
        formation_scale_factor, "Scale-factors at which the BHs were formed");
  } else {
    list[6] = io_make_output_field("FormationTimes", FLOAT, 1, UNIT_CONV_TIME,
                                   0.f, bparts, formation_time,
                                   "Times at which the BHs were formed");
  }

  list[7] = io_make_output_field(
      "GasDensities", FLOAT, 1, UNIT_CONV_DENSITY, -3.f, bparts, rho_gas,
      "Co-moving densities of the gas around the particles");

  list[8] = io_make_output_field(
      "GasSoundSpeeds", FLOAT, 1, UNIT_CONV_SPEED,
      -1.5f * hydro_gamma_minus_one, bparts, sound_speed_gas,
      "Co-moving sound-speeds of the gas around the particles");

  list[9] = io_make_output_field(
      "EnergyReservoirs", FLOAT, 1, UNIT_CONV_ENERGY, 0.f, bparts,
      energy_reservoir,
      "Physcial energy contained in the feedback reservoir of the particles");

  list[10] = io_make_output_field(
      "AccretionRates", FLOAT, 1, UNIT_CONV_MASS_PER_UNIT_TIME, 0.f, bparts,
      accretion_rate,
      "Physical instantaneous accretion rates of the particles");

  list[11] = io_make_output_field(
      "TotalAccretedMasses", FLOAT, 1, UNIT_CONV_MASS_PER_UNIT_TIME, 0.f,
      bparts, total_accreted_mass,
      "Total mass accreted onto the particles since its birth");

  list[12] = io_make_output_field(
      "CumulativeNumberOfSeeds", INT, 1, UNIT_CONV_NO_UNITS, 0.f, bparts,
      cumulative_number_seeds,
      "Total number of BH seeds that have merged into this black hole");

  list[13] =
      io_make_output_field("NumberOfMergers", INT, 1, UNIT_CONV_NO_UNITS, 0.f,
                           bparts, number_of_mergers,
                           "Number of mergers the black holes went through. "
                           "This does not include the number of mergers "
                           "accumulated by any merged black hole.");

  if (with_cosmology) {
    list[14] = io_make_output_field(
        "LastHighEddingtonFractionScaleFactors", FLOAT, 1, UNIT_CONV_NO_UNITS,
        0.f, bparts, last_high_Eddington_fraction_scale_factor,
        "Scale-factors at which the black holes last reached a large Eddington "
        "ratio. -1 if never reached.");
  } else {
    list[14] = io_make_output_field(
        "LastHighEddingtonFractionTimes", FLOAT, 1, UNIT_CONV_TIME, 0.f, bparts,
        last_high_Eddington_fraction_time,
        "Times at which the black holes last reached a large Eddington ratio. "
        "-1 if never reached.");
  }

  if (with_cosmology) {
    list[15] = io_make_output_field(
        "LastMinorMergerScaleFactors", FLOAT, 1, UNIT_CONV_NO_UNITS, 0.f,
        bparts, last_minor_merger_scale_factor,
        "Scale-factors at which the black holes last had a minor merger.");
  } else {
    list[15] = io_make_output_field(
        "LastMinorMergerScaleTimes", FLOAT, 1, UNIT_CONV_TIME, 0.f, bparts,
        last_minor_merger_time,
        "Times at which the black holes last had a minor merger.");
  }

  if (with_cosmology) {
    list[16] = io_make_output_field(
        "LastMajorMergerScaleFactors", FLOAT, 1, UNIT_CONV_NO_UNITS, 0.f,
        bparts, last_major_merger_scale_factor,
        "Scale-factors at which the black holes last had a major merger.");
  } else {
    list[16] = io_make_output_field(
        "LastMajorMergerScaleTimes", FLOAT, 1, UNIT_CONV_TIME, 0.f, bparts,
        last_major_merger_time,
        "Times at which the black holes last had a major merger.");
  }

  list[17] = io_make_output_field(
      "SwallowedAngularMomenta", FLOAT, 3, UNIT_CONV_ANGULAR_MOMENTUM, 0.f,
      bparts, swallowed_angular_momentum,
      "Physical angular momenta that the black holes have accumulated by "
      "swallowing gas particles.");

  list[18] = io_make_output_field_convert_bpart(
      "GasRelativeVelocities", FLOAT, 3, UNIT_CONV_SPEED, 0.f, bparts,
      convert_bpart_gas_vel,
      "Peculiar relative velocities of the gas particles around the black "
      "holes. This is a * dx/dt where x is the co-moving position of the "
      "particles.");

  list[19] = io_make_output_field_convert_bpart(
      "GasCircularVelocities", FLOAT, 3, UNIT_CONV_SPEED, 0.f, bparts,
      convert_bpart_gas_circular_vel,
      "Circular velocities of the gas around the black hole at the "
      "smoothing radius. This is j / h_BH, where j is the smoothed, peculiar "
      "specific angular momentum of gas around the black holes, and h_BH is "
      "the smoothing length of each black hole.");

  list[20] =
      io_make_output_field("TimeBins", CHAR, 1, UNIT_CONV_NO_UNITS, 0.f, bparts,
                           time_bin, "Time-bins of the particles");

  list[21] = io_make_output_field(
      "NumberOfSwallows", INT, 1, UNIT_CONV_NO_UNITS, 0.f, bparts,
      number_of_gas_swallows,
      "Number of gas particles the black holes have swallowed. "
      "This includes the particles swallowed by any of the black holes that "
      "merged into this one.");

  list[22] = io_make_output_field(
      "NumberOfDirectSwallows", INT, 1, UNIT_CONV_NO_UNITS, 0.f, bparts,
      number_of_direct_gas_swallows,
      "Number of gas particles the black holes have swallowed. "
      "This does not include any particles swallowed by any of the black holes "
      "that merged into this one.");

  list[23] = io_make_output_field(
      "NumberOfRepositions", INT, 1, UNIT_CONV_NO_UNITS, 0.f, bparts,
      number_of_repositions,
      "Number of repositioning events the black holes went through. This does "
      "not include the number of reposition events accumulated by any merged "
      "black holes.");

  list[24] = io_make_output_field(
      "NumberOfRepositionAttempts", INT, 1, UNIT_CONV_NO_UNITS, 0.f, bparts,
      number_of_reposition_attempts,
      "Number of time steps in which the black holes had an eligible particle "
      "to reposition to. They may or may not have ended up moving there, "
      "depending on their subgrid mass and on whether these particles were at "
      "a lower or higher potential than the black holes themselves. It does "
      "not include attempted repositioning events accumulated by any merged "
      "black holes.");

  list[25] = io_make_output_field(
      "NumberOfTimeSteps", INT, 1, UNIT_CONV_NO_UNITS, 0.f, bparts,
      number_of_time_steps,
      "Total number of time steps at which the black holes were active.");

  list[26] = io_make_output_field(
      "ViscosityFactors", FLOAT, 1, UNIT_CONV_NO_UNITS, 0.f, bparts, f_visc,
      "Multiplicative factors by which the Bondi-Hoyle-Lyttleton accretion "
      "rates have been suppressed by the Rosas-Guevara et al. (2015) "
      "accretion disc model.");

  list[27] = io_make_output_field(
<<<<<<< HEAD
      "AccretedAngularMomenta", FLOAT, 3, UNIT_CONV_ANGULAR_MOMENTUM, 0.f,
      bparts, accreted_angular_momentum,
      "Physical angular momenta that the black holes have accumulated through "
      "subgrid accretion.");

  list[28] = io_make_output_field(
      "CumulativeHeatingProbabilities", FLOAT, 1, UNIT_CONV_NO_UNITS, 0.f,
      bparts, cumulative_target_prob,
      "Cumulative (ideal) probability of the black holes heating any one of "
      "their gas neighbour particles. This can be combined with "
      "NumberOfTimeSteps to find the average heating probability between two "
      "outputs.");

  list[29] = io_make_output_field(
      "CumulativeActualHeatingProbabilities", FLOAT, 1, UNIT_CONV_NO_UNITS, 0.f,
      bparts, cumulative_actual_prob,
      "Cumulative (actual) probability of the black holes heating any one of "
      "their gas neighbour particles, accounting for the maximum allowed "
      "probability. This can be combined with NumberOfTimeSteps to find the "
      "average heating probability between two outputs.");

  list[30] = io_make_output_field(
      "HeatingProbabilities", FLOAT, 1, UNIT_CONV_NO_UNITS, 0.f,
      bparts, target_heating_prob,
      "Instantaneous (ideal) probability of the black holes heating any one of "
      "their gas neighbour particles. The actual probability might be lower if "
      "this exceeds the maximum allowed probability.");

  list[31] = io_make_output_field(
      "NumberOfGasNeighbours", INT, 1, UNIT_CONV_NO_UNITS, 0.f, bparts,
      num_ngbs,
      "Integer number of gas neighbour particles within the black hole "
      "kernels.");


  list[32] = io_make_output_field(
      "AccretionBoostFactors", FLOAT, 1, UNIT_CONV_NO_UNITS, 0.f, bparts,
      accretion_boost_factor,
      "Multiplicative factors by which the Bondi-Hoyle-Lyttleton accretion "
      "rates have been increased by the density-dependent Booth & Schaye "
      "(2009) accretion model.");

  list[33] = io_make_output_field(
      "GasMetallicities", FLOAT, 1, UNIT_CONV_NO_UNITS, 0.f, bparts,
      gas_metal_mass_fraction,
      "Metal mass fraction of the gas around the black holes.");

  list[34] = io_make_output_field(
      "FeedbackCouplingEfficiencies", FLOAT, 1, UNIT_CONV_NO_UNITS, 0.f, bparts,
      epsilon_f,
      "Fraction of available feedback energy that is coupled to the ambient "
      "gas.");

  list[35] = io_make_output_field(
      "CumulativeFeedbackCouplingEfficiencies", FLOAT, 1, UNIT_CONV_NO_UNITS,
      0.f, bparts, cumulative_epsilon_f,
      "Cumulative fraction of available feedback energy that is coupled to "
      "the ambient gas. This can be combined with NumberOfTimeSteps to find "
      "the average coupling efficiency between two outputs.");

  list[36] = io_make_output_field(
      "FeedbackDeltaT", FLOAT, 1, UNIT_CONV_TEMPERATURE, 0.f, bparts,
      AGN_delta_T,
      "Temperature by which gas particles are heated by the black hole "
      "particles in case of feedback.");

  list[37] = io_make_output_field_convert_bpart(
      "GasTemperatures", FLOAT, 1, UNIT_CONV_TEMPERATURE, 0.f, bparts,
      convert_bpart_gas_temperatures,
      "Temperature of the gas surrounding the black holes.");

=======
      "SubgridDensities", FLOAT, 1, UNIT_CONV_DENSITY, 0.f, bparts,
      rho_subgrid_gas,
      "Physical subgrid densities used in the subgrid-Bondi model.");

  list[28] = io_make_output_field(
      "SubgridSoundSpeeds", FLOAT, 1, UNIT_CONV_SPEED, 0.f, bparts,
      sound_speed_subgrid_gas,
      "Physical subgrid sound-speeds used in the subgrid-Bondi model.");
>>>>>>> c577fae8

#ifdef DEBUG_INTERACTIONS_BLACK_HOLES

  list += *num_fields;
  *num_fields += 4;

  list[0] = io_make_output_field("Num_ngb_density", INT, 1, UNIT_CONV_NO_UNITS,
                                 bparts, num_ngb_density);
  list[1] = io_make_output_field("Num_ngb_force", INT, 1, UNIT_CONV_NO_UNITS,
                                 bparts, num_ngb_force);
  list[2] = io_make_output_field("Ids_ngb_density", LONGLONG,
                                 MAX_NUM_OF_NEIGHBOURS_BLACK_HOLES,
                                 UNIT_CONV_NO_UNITS, bparts, ids_ngbs_density);
  list[3] = io_make_output_field("Ids_ngb_force", LONGLONG,
                                 MAX_NUM_OF_NEIGHBOURS_BLACK_HOLES,
                                 UNIT_CONV_NO_UNITS, bparts, ids_ngbs_force);
#endif
}

#endif /* SWIFT_EAGLE_BLACK_HOLES_IO_H */<|MERGE_RESOLUTION|>--- conflicted
+++ resolved
@@ -131,9 +131,11 @@
                                                   float* ret) {
 
   const struct black_holes_props* props = e->black_holes_properties;
+  const struct cosmolgy* cosmo = e->cosmology;
 
   /* Conversion from specific internal energy to temperature */
-  ret[0] = bp->u_gas / props->temp_to_u_factor;
+  ret[0] = bp->internal_energy_gas * cosmo->a_factor_internal_energy /
+      props->temp_to_u_factor;
 }
 
 /**
@@ -150,11 +152,7 @@
                                                int with_cosmology) {
 
   /* Say how much we want to write */
-<<<<<<< HEAD
-  *num_fields = 38;
-=======
-  *num_fields = 29;
->>>>>>> c577fae8
+  *num_fields = 40;
 
   /* List what we want to write */
   list[0] = io_make_output_field_convert_bpart(
@@ -334,7 +332,6 @@
       "accretion disc model.");
 
   list[27] = io_make_output_field(
-<<<<<<< HEAD
       "AccretedAngularMomenta", FLOAT, 3, UNIT_CONV_ANGULAR_MOMENTUM, 0.f,
       bparts, accreted_angular_momentum,
       "Physical angular momenta that the black holes have accumulated through "
@@ -406,16 +403,15 @@
       convert_bpart_gas_temperatures,
       "Temperature of the gas surrounding the black holes.");
 
-=======
+  list[38] = io_make_output_field(
       "SubgridDensities", FLOAT, 1, UNIT_CONV_DENSITY, 0.f, bparts,
       rho_subgrid_gas,
       "Physical subgrid densities used in the subgrid-Bondi model.");
 
-  list[28] = io_make_output_field(
+  list[39] = io_make_output_field(
       "SubgridSoundSpeeds", FLOAT, 1, UNIT_CONV_SPEED, 0.f, bparts,
       sound_speed_subgrid_gas,
       "Physical subgrid sound-speeds used in the subgrid-Bondi model.");
->>>>>>> c577fae8
 
 #ifdef DEBUG_INTERACTIONS_BLACK_HOLES
 
