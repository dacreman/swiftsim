--- conflicted
+++ resolved
@@ -135,15 +135,12 @@
   /*! Minimum gas particle mass in nibbling mode */
   float min_gas_mass_for_nibbling;
 
-<<<<<<< HEAD
   /*! Override switch for self-lock check */
   int disable_self_lock_check;
 
   /*! Minimum allowed feedback effiency, to prevent possible self-lock */
   float check_min_feedback_efficiency;
 
-=======
->>>>>>> a73616a8
   /*! Switch to calculate the sound speed with a fixed T near the EoS */
   int with_fixed_T_near_EoS;
 
@@ -153,10 +150,6 @@
   /*! Fixed T (expressed as internal energy) for sound speed near EoS */
   float fixed_u_for_soundspeed;
 
-<<<<<<< HEAD
-
-=======
->>>>>>> a73616a8
   /* ---- Properties of the feedback model ------- */
 
   /*! AGN feedback model: random, isotropic or minimum distance */
