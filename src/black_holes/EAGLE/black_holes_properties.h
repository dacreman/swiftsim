/*******************************************************************************
 * This file is part of SWIFT.
 * Coypright (c) 2018 Matthieu Schaller (schaller@strw.leidenuniv.nl)
 *
 * This program is free software: you can redistribute it and/or modify
 * it under the terms of the GNU Lesser General Public License as published
 * by the Free Software Foundation, either version 3 of the License, or
 * (at your option) any later version.
 *
 * This program is distributed in the hope that it will be useful,
 * but WITHOUT ANY WARRANTY; without even the implied warranty of
 * MERCHANTABILITY or FITNESS FOR A PARTICULAR PURPOSE.  See the
 * GNU General Public License for more details.
 *
 * You should have received a copy of the GNU Lesser General Public License
 * along with this program.  If not, see <http://www.gnu.org/licenses/>.
 *
 ******************************************************************************/
#ifndef SWIFT_EAGLE_BLACK_HOLES_PROPERTIES_H
#define SWIFT_EAGLE_BLACK_HOLES_PROPERTIES_H

#include "chemistry.h"
#include "hydro_properties.h"

/**
 * @brief Properties of black holes and AGN feedback in the EAGEL model.
 */
struct black_holes_props {

  /* ----- Basic neighbour search properties ------ */

  /*! Resolution parameter */
  float eta_neighbours;

  /*! Target weightd number of neighbours (for info only)*/
  float target_neighbours;

  /*! Smoothing length tolerance */
  float h_tolerance;

  /*! Tolerance on neighbour number  (for info only)*/
  float delta_neighbours;

  /*! Maximal number of iterations to converge h */
  int max_smoothing_iterations;

  /*! Maximal change of h over one time-step */
  float log_max_h_change;

  /* ----- Initialisation properties  ------ */

  /*! Mass of a BH seed at creation time */
  float subgrid_seed_mass;

  /*! Should we use the subgrid mass specified in ICs? */
  int use_subgrid_mass_from_ics;

  /*! Should we enforce positive subgrid masses initially? */
  int with_subgrid_mass_check;

  /* ----- Properties of the accretion model ------ */

  /*! Calculate Bondi accretion rate for individual neighbours? */
  int multi_phase_bondi;

  /*! Are we using the subgrid gas properties in the Bondi model? */
  int subgrid_bondi;

  /*! Are we applying the angular-momentum-based multiplicative term from
   * Rosas-Guevara et al. (2015)? */
  int with_angmom_limiter;

  /*! Normalisation of the viscuous angular momentum accretion reduction */
  float alpha_visc;

  /*! Radiative efficiency of the black holes. */
  float epsilon_r;

  /*! Maximal fraction of the Eddington rate allowed. */
  float f_Edd;

  /*! Eddington fraction threshold for recording */
  float f_Edd_recording;

  /*! Switch for the Booth & Schaye 2009 model */
  int with_boost_factor;

  /*! Use constant-alpha version of Booth & Schaye (2009) model? */
  int boost_alpha_only;

  /*! Lowest value of the boost of the Booth & Schaye 2009 model */
  float boost_alpha;

  /*! Power law slope for the boost of the Booth & Schaye 2009 model */
  float boost_beta;

  /*! Normalisation density (internal units) for the boost of the Booth & Schaye
   * 2009 model */
  double boost_n_h_star;

  /*! Switch for nibbling mode */
  int use_nibbling;

  /*! Minimum gas particle mass in nibbling mode */
  float min_gas_mass_for_nibbling;

  /* ---- Properties of the feedback model ------- */

  /*! Switch on density and metallicity dependent feedback scaling */
  int use_scaled_coupling_efficiency;

  /*! (Constant) feedback coupling efficiency of the black holes. */
  float epsilon_f;

  /*! Minimum value of coupling efficiency */
  float epsilon_f_min;

  /*! Maximum value of coupling efficiency */
  float epsilon_f_max;

  /*! Normalisation metallicity of the coupling efficiency scaling */
  float epsilon_f_metallicity_norm;

  /*! Exponent of the scaling of coupling efficiency with metallicity */
  float epsilon_f_metallicity_exponent;

  /*! Normalisation density of the coupling efficiency scaling */
  float epsilon_f_density_norm;

  /*! Exponent of the scaling of coupling efficiency with density */
  float epsilon_f_density_exponent;

  /*! (Constant) temperature increase induced by AGN feedback [Kelvin] */
  float AGN_delta_T_desired;

  /*! Switch on adaptive heating temperature scheme? */
  int use_variable_delta_T;

  /*! If we use variable delta_T, should we scale with local gas properties
   *  in addition to BH mass? */
  int AGN_with_locally_adaptive_delta_T;

  /*! Normalisation for dT scaling with BH mass */
  float AGN_delta_T_mass_norm;

  /*! Reference BH mass for dT scaling [M_Sun] */
  float AGN_delta_T_mass_reference;

  /*! Exponent for dT scaling with BH mass */
  float AGN_delta_T_mass_exponent;

  /*! Buffer factor for numerical efficiency temperature */
  float AGN_delta_T_crit_factor;

  /*! Buffer factor for background temperature */
  float AGN_delta_T_background_factor;

  /*! Max/min temperature increase induced by AGN feedback [Kelvin] */
  float AGN_delta_T_max;
  float AGN_delta_T_min;

  /*! Vary the energy reservoir according to the BH accretion rate? */
  int use_adaptive_energy_reservoir_threshold;

  /*! Normalisation for energy reservoir threshold, at upper end */
  float nheat_alpha;

  /*! Reference max accretion rate for energy reservoir variation */
  float nheat_maccr_normalisation;

  /*! Hard limit to the energy reservoir threshold */
  float nheat_limit;

  /*! Number of gas neighbours to heat in a feedback event */
  float num_ngbs_to_heat;

  /*! Switch to make nheat use the constant dT as basis, not actual dT */
  int AGN_use_nheat_with_fixed_dT;

  /* ---- Properties of the repositioning model --- */

  /*! Maximal mass of BH to reposition */
  float max_reposition_mass;

  /*! Maximal distance to reposition, in units of softening length */
  float max_reposition_distance_ratio;

  /*! Switch to enable a relative velocity limit for particles to which the
   * black holes can reposition */
  int with_reposition_velocity_threshold;

  /*! Maximal velocity offset of particles to which the black hole can
   * reposition, in units of the ambient sound speed of the black hole */
  float max_reposition_velocity_ratio;

  /*! Minimum value of the velocity repositioning threshold */
  float min_reposition_velocity_threshold;

  /*! Switch to enable repositioning at fixed (maximum) speed */
  int set_reposition_speed;

  /*! Normalisation factor for repositioning velocity */
  float reposition_coefficient_upsilon;

  /*! Reference black hole mass for repositioning scaling */
  float reposition_reference_mass;

  /*! Repositioning velocity scaling with black hole mass */
  float reposition_exponent_mass;

  /*! Reference gas density for repositioning scaling */
  float reposition_reference_n_H;

  /*! Repositioning velocity scaling with gas density */
  float reposition_exponent_n_H;

  /* ---- Properties of the merger model ---------- */

  /*! Mass ratio above which a merger is considered 'minor' */
  float minor_merger_threshold;

  /*! Mass ratio above which a merger is considered 'major' */
  float major_merger_threshold;

  /*! Type of merger threshold (0: standard, 1: improved) */
  int merger_threshold_type;

  /*! Maximal distance over which BHs merge, in units of softening length */
  float max_merging_distance_ratio;

  /* ---- Black hole time-step properties ---------- */

  /*! Minimum allowed time-step of BH (internal units) */
  float time_step_min;

  /* ---- Common conversion factors --------------- */

  /*! Conversion factor from temperature to internal energy */
  float temp_to_u_factor;

  /*! Conversion factor from physical density to n_H [cgs] */
  float rho_to_n_cgs;

  /*! Conversion factor from internal mass to solar masses */
  float mass_to_solar_mass;
};

/**
 * @brief Initialise the black hole properties from the parameter file.
 *
 * For the basic black holes neighbour finding properties we use the
 * defaults from the hydro scheme if the users did not provide specific
 * values.
 *
 * @param bp The #black_holes_props.
 * @param phys_const The physical constants in the internal unit system.
 * @param us The internal unit system.
 * @param params The parsed parameters.
 * @param hydro_props The already read-in properties of the hydro scheme.
 * @param cosmo The cosmological model.
 */
INLINE static void black_holes_props_init(struct black_holes_props *bp,
                                          const struct phys_const *phys_const,
                                          const struct unit_system *us,
                                          struct swift_params *params,
                                          const struct hydro_props *hydro_props,
                                          const struct cosmology *cosmo) {

  /* Read in the basic neighbour search properties or default to the hydro
     ones if the user did not provide any different values */

  /* Kernel properties */
  bp->eta_neighbours = parser_get_opt_param_float(
      params, "BlackHoles:resolution_eta", hydro_props->eta_neighbours);

  /* Tolerance for the smoothing length Newton-Raphson scheme */
  bp->h_tolerance = parser_get_opt_param_float(params, "BlackHoles:h_tolerance",
                                               hydro_props->h_tolerance);

  /* Get derived properties */
  bp->target_neighbours = pow_dimension(bp->eta_neighbours) * kernel_norm;
  const float delta_eta = bp->eta_neighbours * (1.f + bp->h_tolerance);
  bp->delta_neighbours =
      (pow_dimension(delta_eta) - pow_dimension(bp->eta_neighbours)) *
      kernel_norm;

  /* Number of iterations to converge h */
  bp->max_smoothing_iterations =
      parser_get_opt_param_int(params, "BlackHoles:max_ghost_iterations",
                               hydro_props->max_smoothing_iterations);

  /* Time integration properties */
  const float max_volume_change =
      parser_get_opt_param_float(params, "BlackHoles:max_volume_change", -1);
  if (max_volume_change == -1)
    bp->log_max_h_change = hydro_props->log_max_h_change;
  else
    bp->log_max_h_change = logf(powf(max_volume_change, hydro_dimension_inv));

  /* Initialisation properties  ---------------------------- */

  bp->subgrid_seed_mass =
      parser_get_param_float(params, "EAGLEAGN:subgrid_seed_mass_Msun");

  /* Convert to internal units */
  bp->subgrid_seed_mass *= phys_const->const_solar_mass;

  bp->use_subgrid_mass_from_ics =
      parser_get_opt_param_int(params, "EAGLEAGN:use_subgrid_mass_from_ics", 1);
  if (bp->use_subgrid_mass_from_ics)
    bp->with_subgrid_mass_check =
        parser_get_opt_param_int(params, "EAGLEAGN:with_subgrid_mass_check", 1);

  /* Accretion parameters ---------------------------------- */

  bp->multi_phase_bondi =
      parser_get_param_int(params, "EAGLEAGN:multi_phase_bondi");

  bp->subgrid_bondi = parser_get_param_int(params, "EAGLEAGN:subgrid_bondi");

  if (bp->multi_phase_bondi && bp->subgrid_bondi)
    error(
        "Cannot run with both the multi-phase Bondi and subgrid Bondi models "
        "at the same time!");

  /* Rosas-Guevara et al. (2015) model */
  bp->with_angmom_limiter =
      parser_get_param_int(params, "EAGLEAGN:with_angmom_limiter");
  if (bp->with_angmom_limiter)
    bp->alpha_visc = parser_get_param_float(params, "EAGLEAGN:viscous_alpha");

  bp->epsilon_r =
      parser_get_param_float(params, "EAGLEAGN:radiative_efficiency");
  if (bp->epsilon_r > 1.f)
    error("EAGLEAGN:radiative_efficiency must be <= 1, not %f.", bp->epsilon_r);

  bp->f_Edd = parser_get_param_float(params, "EAGLEAGN:max_eddington_fraction");
  bp->f_Edd_recording = parser_get_param_float(
      params, "EAGLEAGN:eddington_fraction_for_recording");

  /*  Booth & Schaye (2009) Parameters */
  bp->with_boost_factor =
      parser_get_param_int(params, "EAGLEAGN:with_boost_factor");

  if (bp->with_boost_factor) {
<<<<<<< HEAD
    bp->boost_alpha_only = parser_get_param_int(
        params, "EAGLEAGN:boost_alpha_only");
=======
    bp->boost_alpha_only =
        parser_get_param_int(params, "EAGLEAGN:boost_alpha_only");
>>>>>>> 91bf7ef8
    bp->boost_alpha = parser_get_param_float(params, "EAGLEAGN:boost_alpha");

    if (!bp->boost_alpha_only) {
      bp->boost_beta = parser_get_param_float(params, "EAGLEAGN:boost_beta");

      /* Load the density in cgs and convert to internal units */
      bp->boost_n_h_star =
          parser_get_param_float(params, "EAGLEAGN:boost_n_h_star_H_p_cm3") /
          units_cgs_conversion_factor(us, UNIT_CONV_NUMBER_DENSITY);
    }
  }

  bp->use_nibbling = parser_get_param_int(params, "EAGLEAGN:use_nibbling");
  if (bp->use_nibbling) {
    bp->min_gas_mass_for_nibbling =
        parser_get_param_float(params, "EAGLEAGN:min_gas_mass_for_nibbling");
    bp->min_gas_mass_for_nibbling *= phys_const->const_solar_mass;
  }

  /* Feedback parameters ---------------------------------- */

  bp->use_scaled_coupling_efficiency =
      parser_get_param_int(params, "EAGLEAGN:use_scaled_coupling_efficiency");
  if (bp->use_scaled_coupling_efficiency) {
    bp->epsilon_f_min = parser_get_param_float(
        params, "EAGLEAGN:epsilon_f_min");
    bp->epsilon_f_max = parser_get_param_float(
        params, "EAGLEAGN:epsilon_f_max");
    bp->epsilon_f_metallicity_norm = parser_get_param_float(
        params, "EAGLEAGN:epsilon_f_metallicity_norm");
    bp->epsilon_f_metallicity_exponent = parser_get_param_float(
        params, "EAGLEAGN:epsilon_f_metallicity_exponent");
    bp->epsilon_f_density_norm = parser_get_param_float(
        params, "EAGLEAGN:epsilon_f_density_norm");
    bp->epsilon_f_density_exponent = parser_get_param_float(
        params, "EAGLEAGN:epsilon_f_density_exponent");
  } else {
    bp->epsilon_f =
        parser_get_param_float(params, "EAGLEAGN:coupling_efficiency");
  }

  const double T_K_to_int =
      1. / units_cgs_conversion_factor(us, UNIT_CONV_TEMPERATURE);

  bp->use_variable_delta_T =
      parser_get_param_int(params, "EAGLEAGN:use_variable_delta_T");
  if (bp->use_variable_delta_T) {
    bp->AGN_delta_T_mass_norm =
        parser_get_param_float(params, "EAGLEAGN:AGN_delta_T_mass_norm") *
        T_K_to_int;
    bp->AGN_delta_T_mass_reference =
        parser_get_param_float(params, "EAGLEAGN:AGN_delta_T_mass_reference") *
        phys_const->const_solar_mass;
    bp->AGN_delta_T_mass_exponent =
        parser_get_param_float(params, "EAGLEAGN:AGN_delta_T_mass_exponent");

    bp->AGN_with_locally_adaptive_delta_T = parser_get_param_int(
        params, "EAGLEAGN:AGN_with_locally_adaptive_delta_T");
    if (bp->AGN_with_locally_adaptive_delta_T) {
      bp->AGN_delta_T_crit_factor =
          parser_get_param_float(params, "EAGLEAGN:AGN_delta_T_crit_factor");
      bp->AGN_delta_T_background_factor = parser_get_param_float(
          params, "EAGLEAGN:AGN_delta_T_background_factor");
    }

    bp->AGN_delta_T_max =
        parser_get_param_float(params, "EAGLEAGN:AGN_delta_T_max") * T_K_to_int;
    bp->AGN_delta_T_min =
        parser_get_param_float(params, "EAGLEAGN:AGN_delta_T_min") * T_K_to_int;
    bp->AGN_use_nheat_with_fixed_dT =
        parser_get_param_int(params, "EAGLEAGN:AGN_use_nheat_with_fixed_dT");
    if (bp->AGN_use_nheat_with_fixed_dT) {
      bp->AGN_delta_T_desired =
          parser_get_param_float(params, "EAGLEAGN:AGN_delta_T_K");
    }

  } else {
    bp->AGN_delta_T_desired =
        parser_get_param_float(params, "EAGLEAGN:AGN_delta_T_K");
  }

<<<<<<< HEAD
  bp->use_adaptive_energy_reservoir_threshold =
      parser_get_param_int(
        params, "EAGLEAGN:AGN_use_adaptive_energy_reservoir_threshold");
=======
  bp->use_adaptive_energy_reservoir_threshold = parser_get_param_int(
      params, "EAGLEAGN:AGN_use_adaptive_energy_reservoir_threshold");
>>>>>>> 91bf7ef8
  if (bp->use_adaptive_energy_reservoir_threshold) {
    bp->nheat_alpha =
        parser_get_param_float(params, "EAGLEAGN:AGN_nheat_alpha");
    bp->nheat_maccr_normalisation =
<<<<<<< HEAD
        parser_get_param_float(
            params, "EAGLEAGN:AGN_nheat_maccr_normalisation")
        * phys_const->const_solar_mass / phys_const->const_year;
=======
        parser_get_param_float(params,
                               "EAGLEAGN:AGN_nheat_maccr_normalisation") *
        phys_const->const_solar_mass / phys_const->const_year;
>>>>>>> 91bf7ef8
    bp->nheat_limit =
        parser_get_param_float(params, "EAGLEAGN:AGN_nheat_limit");
  }

  /* We must always read a default value to initialize BHs to */
  bp->num_ngbs_to_heat =
      parser_get_param_float(params, "EAGLEAGN:AGN_num_ngb_to_heat");

  /* Reposition parameters --------------------------------- */

  bp->max_reposition_mass =
      parser_get_param_float(params, "EAGLEAGN:max_reposition_mass") *
      phys_const->const_solar_mass;
  bp->max_reposition_distance_ratio =
      parser_get_param_float(params, "EAGLEAGN:max_reposition_distance_ratio");

  bp->with_reposition_velocity_threshold = parser_get_param_int(
      params, "EAGLEAGN:with_reposition_velocity_threshold");

  if (bp->with_reposition_velocity_threshold) {
    bp->max_reposition_velocity_ratio = parser_get_param_float(
        params, "EAGLEAGN:max_reposition_velocity_ratio");

    /* Prevent nonsensical input */
    if (bp->max_reposition_velocity_ratio <= 0)
      error("max_reposition_velocity_ratio must be positive, not %f.",
            bp->max_reposition_velocity_ratio);

    bp->min_reposition_velocity_threshold = parser_get_param_float(
        params, "EAGLEAGN:min_reposition_velocity_threshold");
    /* Convert from km/s to internal units */
    bp->min_reposition_velocity_threshold *=
        (1e5 / (us->UnitLength_in_cgs / us->UnitTime_in_cgs));
  }

  bp->set_reposition_speed =
      parser_get_param_int(params, "EAGLEAGN:set_reposition_speed");

  if (bp->set_reposition_speed) {
    bp->reposition_coefficient_upsilon = parser_get_param_float(
        params, "EAGLEAGN:reposition_coefficient_upsilon");

    /* Prevent the user from making silly wishes */
    if (bp->reposition_coefficient_upsilon <= 0)
      error(
          "reposition_coefficient_upsilon must be positive, not %f "
          "km/s/M_sun.",
          bp->reposition_coefficient_upsilon);

    /* Convert from km/s to internal units */
    bp->reposition_coefficient_upsilon *=
        (1e5 / (us->UnitLength_in_cgs / us->UnitTime_in_cgs));

    /* Scaling parameters with BH mass and gas density */
<<<<<<< HEAD
    bp->reposition_reference_mass = parser_get_param_float(
        params, "EAGLEAGN:reposition_reference_mass") *
        phys_const->const_solar_mass;
    bp->reposition_exponent_mass = parser_get_opt_param_float(
        params, "EAGLEAGN:reposition_exponent_mass", 2.0);
    bp->reposition_reference_n_H = parser_get_param_float(
        params, "EAGLEAGN:reposition_reference_n_H");
=======
    bp->reposition_reference_mass =
        parser_get_param_float(params, "EAGLEAGN:reposition_reference_mass") *
        phys_const->const_solar_mass;
    bp->reposition_exponent_mass = parser_get_opt_param_float(
        params, "EAGLEAGN:reposition_exponent_mass", 2.0);
    bp->reposition_reference_n_H =
        parser_get_param_float(params, "EAGLEAGN:reposition_reference_n_H");
>>>>>>> 91bf7ef8
    bp->reposition_exponent_n_H = parser_get_opt_param_float(
        params, "EAGLEAGN:reposition_exponent_n_H", 1.0);
  }

  /* Merger parameters ------------------------------------- */

  bp->minor_merger_threshold =
      parser_get_param_float(params, "EAGLEAGN:threshold_minor_merger");

  bp->major_merger_threshold =
      parser_get_param_float(params, "EAGLEAGN:threshold_major_merger");

  bp->merger_threshold_type =
      parser_get_param_int(params, "EAGLEAGN:merger_threshold_type");

  bp->max_merging_distance_ratio =
      parser_get_param_float(params, "EAGLEAGN:merger_max_distance_ratio");

  /* ---- Black hole time-step properties ------------------ */

  const double Myr_in_cgs = 1e6 * 365.25 * 24. * 60. * 60.;

  const double time_step_min_Myr = parser_get_opt_param_float(
      params, "EAGLEAGN:minimum_timestep_Myr", FLT_MAX);

  bp->time_step_min = time_step_min_Myr * Myr_in_cgs /
                      units_cgs_conversion_factor(us, UNIT_CONV_TIME);

  /* Common conversion factors ----------------------------- */

  /* Calculate temperature to internal energy conversion factor (all internal
   * units) */
  const double k_B = phys_const->const_boltzmann_k;
  const double m_p = phys_const->const_proton_mass;
  const double mu = hydro_props->mu_ionised;
  bp->temp_to_u_factor = k_B / (mu * hydro_gamma_minus_one * m_p);

  /* Calculate conversion factor from rho to n_H.
   * Note this assumes primoridal abundance */
  const double X_H = hydro_props->hydrogen_mass_fraction;
  bp->rho_to_n_cgs =
      (X_H / m_p) * units_cgs_conversion_factor(us, UNIT_CONV_NUMBER_DENSITY);

  /* Conversion factor for internal mass to M_solar */
  bp->mass_to_solar_mass = 1. / phys_const->const_solar_mass;
}

/**
 * @brief Write a black_holes_props struct to the given FILE as a stream of
 * bytes.
 *
 * @param props the black hole properties struct
 * @param stream the file stream
 */
INLINE static void black_holes_struct_dump(
    const struct black_holes_props *props, FILE *stream) {
  restart_write_blocks((void *)props, sizeof(struct black_holes_props), 1,
                       stream, "black_holes props", "black holes props");
}

/**
 * @brief Restore a black_holes_props struct from the given FILE as a stream of
 * bytes.
 *
 * @param props the black hole properties struct
 * @param stream the file stream
 */
INLINE static void black_holes_struct_restore(
    const struct black_holes_props *props, FILE *stream) {
  restart_read_blocks((void *)props, sizeof(struct black_holes_props), 1,
                      stream, NULL, "black holes props");
}

#endif /* SWIFT_EAGLE_BLACK_HOLES_PROPERTIES_H */<|MERGE_RESOLUTION|>--- conflicted
+++ resolved
@@ -343,13 +343,8 @@
       parser_get_param_int(params, "EAGLEAGN:with_boost_factor");
 
   if (bp->with_boost_factor) {
-<<<<<<< HEAD
-    bp->boost_alpha_only = parser_get_param_int(
-        params, "EAGLEAGN:boost_alpha_only");
-=======
     bp->boost_alpha_only =
         parser_get_param_int(params, "EAGLEAGN:boost_alpha_only");
->>>>>>> 91bf7ef8
     bp->boost_alpha = parser_get_param_float(params, "EAGLEAGN:boost_alpha");
 
     if (!bp->boost_alpha_only) {
@@ -431,27 +426,15 @@
         parser_get_param_float(params, "EAGLEAGN:AGN_delta_T_K");
   }
 
-<<<<<<< HEAD
-  bp->use_adaptive_energy_reservoir_threshold =
-      parser_get_param_int(
-        params, "EAGLEAGN:AGN_use_adaptive_energy_reservoir_threshold");
-=======
   bp->use_adaptive_energy_reservoir_threshold = parser_get_param_int(
       params, "EAGLEAGN:AGN_use_adaptive_energy_reservoir_threshold");
->>>>>>> 91bf7ef8
   if (bp->use_adaptive_energy_reservoir_threshold) {
     bp->nheat_alpha =
         parser_get_param_float(params, "EAGLEAGN:AGN_nheat_alpha");
     bp->nheat_maccr_normalisation =
-<<<<<<< HEAD
-        parser_get_param_float(
-            params, "EAGLEAGN:AGN_nheat_maccr_normalisation")
-        * phys_const->const_solar_mass / phys_const->const_year;
-=======
         parser_get_param_float(params,
                                "EAGLEAGN:AGN_nheat_maccr_normalisation") *
         phys_const->const_solar_mass / phys_const->const_year;
->>>>>>> 91bf7ef8
     bp->nheat_limit =
         parser_get_param_float(params, "EAGLEAGN:AGN_nheat_limit");
   }
@@ -506,15 +489,6 @@
         (1e5 / (us->UnitLength_in_cgs / us->UnitTime_in_cgs));
 
     /* Scaling parameters with BH mass and gas density */
-<<<<<<< HEAD
-    bp->reposition_reference_mass = parser_get_param_float(
-        params, "EAGLEAGN:reposition_reference_mass") *
-        phys_const->const_solar_mass;
-    bp->reposition_exponent_mass = parser_get_opt_param_float(
-        params, "EAGLEAGN:reposition_exponent_mass", 2.0);
-    bp->reposition_reference_n_H = parser_get_param_float(
-        params, "EAGLEAGN:reposition_reference_n_H");
-=======
     bp->reposition_reference_mass =
         parser_get_param_float(params, "EAGLEAGN:reposition_reference_mass") *
         phys_const->const_solar_mass;
@@ -522,7 +496,6 @@
         params, "EAGLEAGN:reposition_exponent_mass", 2.0);
     bp->reposition_reference_n_H =
         parser_get_param_float(params, "EAGLEAGN:reposition_reference_n_H");
->>>>>>> 91bf7ef8
     bp->reposition_exponent_n_H = parser_get_opt_param_float(
         params, "EAGLEAGN:reposition_exponent_n_H", 1.0);
   }
