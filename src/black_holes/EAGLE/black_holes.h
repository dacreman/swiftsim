/*******************************************************************************
 * This file is part of SWIFT.
 * Coypright (c) 2016 Matthieu Schaller (matthieu.schaller@durham.ac.uk)
 *
 * This program is free software: you can redistribute it and/or modify
 * it under the terms of the GNU Lesser General Public License as published
 * by the Free Software Foundation, either version 3 of the License, or
 * (at your option) any later version.
 *
 * This program is distributed in the hope that it will be useful,
 * but WITHOUT ANY WARRANTY; without even the implied warranty of
 * MERCHANTABILITY or FITNESS FOR A PARTICULAR PURPOSE.  See the
 * GNU General Public License for more details.
 *
 * You should have received a copy of the GNU Lesser General Public License
 * along with this program.  If not, see <http://www.gnu.org/licenses/>.
 *
 ******************************************************************************/
#ifndef SWIFT_EAGLE_BLACK_HOLES_H
#define SWIFT_EAGLE_BLACK_HOLES_H

/* Local includes */
#include "black_holes_properties.h"
#include "black_holes_struct.h"
#include "cosmology.h"
#include "dimension.h"
#include "gravity.h"
#include "kernel_hydro.h"
#include "minmax.h"
#include "physical_constants.h"

/* Standard includes */
#include <float.h>
#include <math.h>

/**
 * @brief Computes the gravity time-step of a given black hole particle.
 *
 * @param bp Pointer to the s-particle data.
 */
__attribute__((always_inline)) INLINE static float black_holes_compute_timestep(
    const struct bpart* const bp) {

  return FLT_MAX;
}

/**
 * @brief Initialises the b-particles for the first time
 *
 * This function is called only once just after the ICs have been
 * read in to do some conversions.
 *
 * @param bp The particle to act upon
 * @param props The properties of the black holes model.
 */
__attribute__((always_inline)) INLINE static void black_holes_first_init_bpart(
    struct bpart* bp, const struct black_holes_props* props) {

  bp->time_bin = 0;
  if (props->use_subgrid_mass_from_ics == 0)
    bp->subgrid_mass = bp->mass;
  else if (props->with_subgrid_mass_check && bp->subgrid_mass <= 0)
    error(
        "Black hole %lld has a subgrid mass of %f (internal units).\n"
        "If this is because the ICs do not contain a 'SubgridMass' data "
        "set, you should set the parameter "
        "'EAGLEAGN:use_subgrid_mass_from_ics' to 0 to initialize the "
        "black hole subgrid masses to the corresponding dynamical masses.\n"
        "If the subgrid mass is intentionally set to this value, you can "
        "disable this error by setting 'EAGLEAGN:with_subgrid_mass_check' "
        "to 0.",
        bp->id, bp->subgrid_mass);
  bp->total_accreted_mass = 0.f;
  bp->accretion_rate = 0.f;
  bp->formation_time = -1.f;
  bp->cumulative_number_seeds = 1;
  bp->number_of_mergers = 0;
  bp->number_of_gas_swallows = 0;
  bp->number_of_direct_gas_swallows = 0;
  bp->number_of_repositions = 0;
  bp->number_of_reposition_attempts = 0;
  bp->number_of_time_steps = 0;
  bp->last_high_Eddington_fraction_scale_factor = -1.f;
  bp->last_minor_merger_time = -1.;
  bp->last_major_merger_time = -1.;
  bp->swallowed_angular_momentum[0] = 0.f;
  bp->swallowed_angular_momentum[1] = 0.f;
  bp->swallowed_angular_momentum[2] = 0.f;
  bp->accreted_angular_momentum[0] = 0.f;
  bp->accreted_angular_momentum[1] = 0.f;
  bp->accreted_angular_momentum[2] = 0.f;
  bp->cumulative_target_prob = 0.f;
  bp->cumulative_actual_prob = 0.f;
  bp->cumulative_epsilon_f = 0.f;

  black_holes_mark_bpart_as_not_swallowed(&bp->merger_data);
}

/**
 * @brief Prepares a b-particle for its interactions
 *
 * @param bp The particle to act upon
 */
__attribute__((always_inline)) INLINE static void black_holes_init_bpart(
    struct bpart* bp) {

#ifdef DEBUG_INTERACTIONS_BLACK_HOLES
  for (int i = 0; i < MAX_NUM_OF_NEIGHBOURS_STARS; ++i)
    bp->ids_ngbs_density[i] = -1;
  bp->num_ngb_density = 0;
#endif

  bp->density.wcount = 0.f;
  bp->density.wcount_dh = 0.f;
  bp->rho_gas = 0.f;
  bp->u_gas = 0.f;
  bp->sound_speed_gas = 0.f;
  bp->velocity_gas[0] = 0.f;
  bp->velocity_gas[1] = 0.f;
  bp->velocity_gas[2] = 0.f;
  bp->spec_angular_momentum_gas[0] = 0.f;
  bp->spec_angular_momentum_gas[1] = 0.f;
  bp->spec_angular_momentum_gas[2] = 0.f;
  bp->ngb_mass = 0.f;
  bp->num_ngbs = 0;
  bp->reposition.delta_x[0] = -FLT_MAX;
  bp->reposition.delta_x[1] = -FLT_MAX;
  bp->reposition.delta_x[2] = -FLT_MAX;
  bp->reposition.min_potential = FLT_MAX;
  bp->reposition.potential = FLT_MAX;
  bp->accretion_rate = 0.f; /* Optionally accumulated ngb-by-ngb */
  bp->f_visc = FLT_MAX;
  bp->gas_metal_mass_fraction = 0.f;
  bp->accretion_boost_factor = FLT_MAX;
  bp->mass_at_start_of_step = bp->mass; /* bp->mass may grow in nibbling mode */
  bp->epsilon_f = -FLT_MAX;
}

/**
 * @brief Predict additional particle fields forward in time when drifting
 *
 * The fields do not get predicted but we move the BH to its new position
 * if a new one was calculated in the repositioning loop.
 *
 * @param bp The particle
 * @param dt_drift The drift time-step for positions.
 */
__attribute__((always_inline)) INLINE static void black_holes_predict_extra(
    struct bpart* restrict bp, float dt_drift) {

  /* Are we doing some repositioning? */
  if (bp->reposition.min_potential != FLT_MAX) {

#ifdef SWIFT_DEBUG_CHECKS
    if (bp->reposition.delta_x[0] == -FLT_MAX ||
        bp->reposition.delta_x[1] == -FLT_MAX ||
        bp->reposition.delta_x[2] == -FLT_MAX) {
      error("Something went wrong with the new repositioning position");
    }

    const double dx = bp->reposition.delta_x[0];
    const double dy = bp->reposition.delta_x[1];
    const double dz = bp->reposition.delta_x[2];
    const double d = sqrt(dx * dx + dy * dy + dz * dz);
    if (d > 1.01 * kernel_gamma * bp->h)
      error("Repositioning BH beyond the kernel support!");
#endif

    /* Move the black hole */
    bp->x[0] += bp->reposition.delta_x[0];
    bp->x[1] += bp->reposition.delta_x[1];
    bp->x[2] += bp->reposition.delta_x[2];

    /* Move its gravity properties as well */
    bp->gpart->x[0] += bp->reposition.delta_x[0];
    bp->gpart->x[1] += bp->reposition.delta_x[1];
    bp->gpart->x[2] += bp->reposition.delta_x[2];

    /* Store the delta position */
    bp->x_diff[0] -= bp->reposition.delta_x[0];
    bp->x_diff[1] -= bp->reposition.delta_x[1];
    bp->x_diff[2] -= bp->reposition.delta_x[2];

    /* Reset the reposition variables */
    bp->reposition.delta_x[0] = -FLT_MAX;
    bp->reposition.delta_x[1] = -FLT_MAX;
    bp->reposition.delta_x[2] = -FLT_MAX;
    bp->reposition.min_potential = FLT_MAX;

    /* Count the jump */
    bp->number_of_repositions++;
  }
}

/**
 * @brief Sets the values to be predicted in the drifts to their values at a
 * kick time
 *
 * @param bp The particle.
 */
__attribute__((always_inline)) INLINE static void
black_holes_reset_predicted_values(struct bpart* bp) {}

/**
 * @brief Kick the additional variables
 *
 * @param bp The particle to act upon
 * @param dt The time-step for this kick
 */
__attribute__((always_inline)) INLINE static void black_holes_kick_extra(
    struct bpart* bp, float dt) {}

/**
 * @brief Finishes the calculation of density on black holes
 *
 * @param bp The particle to act upon
 * @param cosmo The current cosmological model.
 */
__attribute__((always_inline)) INLINE static void black_holes_end_density(
    struct bpart* bp, const struct cosmology* cosmo) {

  /* Some smoothing length multiples. */
  const float h = bp->h;
  const float h_inv = 1.0f / h;                       /* 1/h */
  const float h_inv_dim = pow_dimension(h_inv);       /* 1/h^d */
  const float h_inv_dim_plus_one = h_inv_dim * h_inv; /* 1/h^(d+1) */

  /* --- Finish the calculation by inserting the missing h factors --- */
  bp->density.wcount *= h_inv_dim;
  bp->density.wcount_dh *= h_inv_dim_plus_one;
  bp->rho_gas *= h_inv_dim;
  const float rho_inv = 1.f / bp->rho_gas;

  /* For the following, we also have to undo the mass smoothing
   * (N.B.: bp->velocity_gas is in BH frame, in internal units). */
  bp->sound_speed_gas *= h_inv_dim * rho_inv;
  bp->u_gas *= h_inv_dim * rho_inv * cosmo->a_factor_internal_energy;
  bp->gas_metal_mass_fraction *= h_inv_dim * rho_inv;
  bp->velocity_gas[0] *= h_inv_dim * rho_inv;
  bp->velocity_gas[1] *= h_inv_dim * rho_inv;
  bp->velocity_gas[2] *= h_inv_dim * rho_inv;
  bp->spec_angular_momentum_gas[0] *= h_inv_dim * rho_inv;
  bp->spec_angular_momentum_gas[1] *= h_inv_dim * rho_inv;
  bp->spec_angular_momentum_gas[2] *= h_inv_dim * rho_inv;

  /* Calculate circular velocity at the smoothing radius from specific
   * angular momentum (extra h_inv) */
  bp->circular_velocity_gas[0] = bp->spec_angular_momentum_gas[0] * h_inv;
  bp->circular_velocity_gas[1] = bp->spec_angular_momentum_gas[1] * h_inv;
  bp->circular_velocity_gas[2] = bp->spec_angular_momentum_gas[2] * h_inv;
}

/**
 * @brief Sets all particle fields to sensible values when the #spart has 0
 * ngbs.
 *
 * @param bp The particle to act upon
 * @param cosmo The current cosmological model.
 */
__attribute__((always_inline)) INLINE static void
black_holes_bpart_has_no_neighbours(struct bpart* bp,
                                    const struct cosmology* cosmo) {

  /* Some smoothing length multiples. */
  const float h = bp->h;
  const float h_inv = 1.0f / h;                 /* 1/h */
  const float h_inv_dim = pow_dimension(h_inv); /* 1/h^d */

  /* Re-set problematic values */
  bp->density.wcount = kernel_root * h_inv_dim;
  bp->density.wcount_dh = 0.f;

  bp->velocity_gas[0] = FLT_MAX;
  bp->velocity_gas[1] = FLT_MAX;
  bp->velocity_gas[2] = FLT_MAX;

  bp->u_gas = -FLT_MAX;
}

/**
 * @brief Update the properties of a black hole particles by swallowing
 * a gas particle.
 *
 * @param bp The #bpart to update.
 * @param p The #part that is swallowed.
 * @param xp The #xpart that is swallowed.
 * @param cosmo The current cosmological model.
 */
__attribute__((always_inline)) INLINE static void black_holes_swallow_part(
    struct bpart* bp, const struct part* p, const struct xpart* xp,
    const struct cosmology* cosmo) {

  /* Get the current dynamical masses */
  const float gas_mass = hydro_get_mass(p);
  const float BH_mass = bp->mass;

  /* Increase the dynamical mass of the BH. */
  bp->mass += gas_mass;
  bp->gpart->mass += gas_mass;

  /* Physical velocity difference between the particles */
  const float dv[3] = {(bp->v[0] - p->v[0]) * cosmo->a_inv,
                       (bp->v[1] - p->v[1]) * cosmo->a_inv,
                       (bp->v[2] - p->v[2]) * cosmo->a_inv};

  /* Physical distance between the particles */
  const float dx[3] = {(bp->x[0] - p->x[0]) * cosmo->a,
                       (bp->x[1] - p->x[1]) * cosmo->a,
                       (bp->x[2] - p->x[2]) * cosmo->a};

  /* Collect the swallowed angular momentum */
  bp->swallowed_angular_momentum[0] +=
      gas_mass * (dx[1] * dv[2] - dx[2] * dv[1]);
  bp->swallowed_angular_momentum[1] +=
      gas_mass * (dx[2] * dv[0] - dx[0] * dv[2]);
  bp->swallowed_angular_momentum[2] +=
      gas_mass * (dx[0] * dv[1] - dx[1] * dv[0]);

  /* Update the BH momentum */
  const float BH_mom[3] = {BH_mass * bp->v[0] + gas_mass * p->v[0],
                           BH_mass * bp->v[1] + gas_mass * p->v[1],
                           BH_mass * bp->v[2] + gas_mass * p->v[2]};

  bp->v[0] = BH_mom[0] / bp->mass;
  bp->v[1] = BH_mom[1] / bp->mass;
  bp->v[2] = BH_mom[2] / bp->mass;
  bp->gpart->v_full[0] = bp->v[0];
  bp->gpart->v_full[1] = bp->v[1];
  bp->gpart->v_full[2] = bp->v[2];

  const float dr = sqrt(dx[0] * dx[0] + dx[1] * dx[1] + dx[2] * dx[2]);
  message(
      "BH %lld swallowing gas particle %lld "
      "(Delta_v = [%f, %f, %f] U_V, "
      "Delta_x = [%f, %f, %f] U_L, "
      "Delta_v_rad = %f)",
      bp->id, p->id, -dv[0], -dv[1], -dv[2], -dx[0], -dx[1], -dx[2],
      (dv[0] * dx[0] + dv[1] * dx[1] + dv[2] * dx[2]) / dr);

  /* Update the BH metal masses */
  struct chemistry_bpart_data* bp_chem = &bp->chemistry_data;
  const struct chemistry_part_data* p_chem = &p->chemistry_data;
  chemistry_add_part_to_bpart(bp_chem, p_chem, gas_mass);

  /* This BH swallowed a gas particle */
  bp->number_of_gas_swallows++;
  bp->number_of_direct_gas_swallows++;

  /* This BH lost a neighbour */
  bp->num_ngbs--;
  bp->ngb_mass -= gas_mass;
}

/**
 * @brief Update the properties of a black hole particles by swallowing
 * a BH particle.
 *
 * @param bpi The #bpart to update.
 * @param bpj The #bpart that is swallowed.
 * @param cosmo The current cosmological model.
 * @param time Time since the start of the simulation (non-cosmo mode).
 * @param with_cosmology Are we running with cosmology?
 * @param props The properties of the black hole scheme.
 */
__attribute__((always_inline)) INLINE static void black_holes_swallow_bpart(
    struct bpart* bpi, const struct bpart* bpj, const struct cosmology* cosmo,
    const double time, const int with_cosmology,
    const struct black_holes_props* props) {

  /* Get the current dynamical masses */
  const float bpi_dyn_mass = bpi->mass;
  const float bpj_dyn_mass = bpj->mass;

  /* Is this merger ratio above the threshold for recording? */
  const double merger_ratio = bpj->subgrid_mass / bpi->subgrid_mass;
  if (merger_ratio > props->major_merger_threshold) {
    if (with_cosmology) {
      bpi->last_major_merger_scale_factor = cosmo->a;
    } else {
      bpi->last_major_merger_time = time;
    }
  } else if (merger_ratio > props->minor_merger_threshold) {
    if (with_cosmology) {
      bpi->last_minor_merger_scale_factor = cosmo->a;
    } else {
      bpi->last_minor_merger_time = time;
    }
  }

  /* Increase the masses of the BH. */
  bpi->mass += bpj->mass;
  bpi->gpart->mass += bpj->mass;
  bpi->subgrid_mass += bpj->subgrid_mass;

  /* Collect the swallowed angular momentum */
  bpi->swallowed_angular_momentum[0] += bpj->swallowed_angular_momentum[0];
  bpi->swallowed_angular_momentum[1] += bpj->swallowed_angular_momentum[1];
  bpi->swallowed_angular_momentum[2] += bpj->swallowed_angular_momentum[2];

  /* Update the BH momentum */
  const float BH_mom[3] = {bpi_dyn_mass * bpi->v[0] + bpj_dyn_mass * bpj->v[0],
                           bpi_dyn_mass * bpi->v[1] + bpj_dyn_mass * bpj->v[1],
                           bpi_dyn_mass * bpi->v[2] + bpj_dyn_mass * bpj->v[2]};

  bpi->v[0] = BH_mom[0] / bpi->mass;
  bpi->v[1] = BH_mom[1] / bpi->mass;
  bpi->v[2] = BH_mom[2] / bpi->mass;
  bpi->gpart->v_full[0] = bpi->v[0];
  bpi->gpart->v_full[1] = bpi->v[1];
  bpi->gpart->v_full[2] = bpi->v[2];

  /* Update the BH metal masses */
  struct chemistry_bpart_data* bpi_chem = &bpi->chemistry_data;
  const struct chemistry_bpart_data* bpj_chem = &bpj->chemistry_data;
  chemistry_add_bpart_to_bpart(bpi_chem, bpj_chem);

  /* Update the energy reservoir */
  bpi->energy_reservoir += bpj->energy_reservoir;

  /* Add up all the BH seeds */
  bpi->cumulative_number_seeds += bpj->cumulative_number_seeds;

  /* Add up all the gas particles we swallowed */
  bpi->number_of_gas_swallows += bpj->number_of_gas_swallows;

  /* Add the subgrid angular momentum that we swallowed */
  bpi->accreted_angular_momentum[0] += bpj->accreted_angular_momentum[0];
  bpi->accreted_angular_momentum[1] += bpj->accreted_angular_momentum[1];
  bpi->accreted_angular_momentum[2] += bpj->accreted_angular_momentum[2];

  /* We had another merger */
  bpi->number_of_mergers++;
}

/**
 * @brief Compute the boost factor for the BH accretion rate.
 * 
 * This is computed according to equation (4) of Booth & Schaye (2009).
 *
 * @param bp The #bpart.
 * @param props The properties of the black hole model.
 * @param cosmo The current cosmological model.
 */
__attribute__((always_inline)) INLINE static void
compute_black_hole_accretion_boost_factor(struct bpart* bp,
                                          const struct black_holes_props* props,
                                          const struct cosmology* cosmo) {

  /* Safety check: should only get here if we run with the boost model */
  if (!props->with_accretion_boost)
    error("Attempting to compute accretion boost factor without activating "
          "accretion boost model for black holes. This is not consistent.");

  /* Model parameters */
  const double n_0 = props->accretion_boost_dens_norm;
  const double beta = props->accretion_boost_exponent;

  /* Calculate alpha_boost */
  const double n_gas_phys = bp->rho_gas * cosmo->a3_inv * props->rho_to_n_cgs;
  const double alpha = pow(n_gas_phys / n_0, beta);
  bp->accretion_boost_factor = max(alpha, 1.0);
}

/**
 * @brief Computes the coupling fraction of black hole feedback energy.
 * 
 * This is computed in analogy to the scaling of supernova energy, using
 * equation 7 of Schaye et al. 2015.
 *
 * @param bp The #bpart.
 * @param props The properties of the black hole model.
 * @param cosmo The current cosmological model.
 */
__attribute__((always_inline)) INLINE static double
black_hole_feedback_energy_fraction(const struct bpart* bp,
                                    const struct black_holes_props* props,
                                    const struct cosmology* cosmo) {

  /* Safety check: should only get here if we run with the boost model */
  if (!props->use_scaled_coupling_efficiency)
    error("Attempting to compute variable black hole coupling efficiency "
          "without activating this model. Cease and desist.");

  /* Model parameters */
  const double f_min = props->epsilon_f_min;
  const double f_max = props->epsilon_f_max;
  const double Z_0 = props->epsilon_f_metallicity_norm;
  const double n_0 = props->epsilon_f_density_norm;
  const double n_Z = props->epsilon_f_metallicity_exponent;
  const double n_n = props->epsilon_f_density_exponent;

  /* Black hole properties */

  /* Metallicity (metal mass fraction) and (physical) density of the
   * ambient gas around the black hole */
  const double Z = bp->gas_metal_mass_fraction;
  const double n_gas_phys = bp->rho_gas * cosmo->a3_inv * props->rho_to_n_cgs;

  /* Calculate epsilon_f */
  const double Z_term = pow(max(Z, 1e-6) / Z_0, n_Z);
  const double n_term = pow(n_gas_phys / n_0, n_n);
  const double denonimator = 1. + Z_term * n_term;

  return f_min + (f_max - f_min) / denonimator;
}

/**
 * @brief Computes the temperature increase delta_T for black hole feedback.
 * 
 * This is calculated as delta_T = min(max(dT_crit, T_gas), dT_num, dT_max):
 * dT_crit = f_crit * critical temperature for suppressing numerical losses
 * T_gas = f_gas * temperature of ambient gas
 * dT_num = temperature increase affordable if N particles should be heated
 * dT_max = maximum allowed energy increase.
 *
 * @param bp The #bpart.
 * @param props The properties of the black hole model.
 * @param cosmo The current cosmological model.
 */
__attribute__((always_inline)) INLINE static double
black_hole_feedback_delta_T(const struct bpart* bp,
                            const struct black_holes_props* props,
                            const struct cosmology* cosmo) {

  /* Safety check: should only get here if we run with the varying-dT model */
  if (!props->use_variable_delta_T)
    error("Attempting to compute variable black hole heating temperature "
          "without activating this model. Cease and desist.");

  if (bp->u_gas < 0)
    error("Attempting to compute feedback energy for BH without neighbours.");

  /* Model parameters */
  const double f_crit = props->AGN_T_crit_factor;
  const double f_gas = props->AGN_T_background_factor;
  const double num_to_heat = props->AGN_delta_T_num_ngb_to_heat;
  const double delta_T_max = props->AGN_delta_T_max;

  /* Black hole properties */
  const double n_gas_phys = bp->rho_gas * cosmo->a3_inv * props->rho_to_n_cgs;
  const double mean_ngb_mass = bp->ngb_mass / ((double)bp->num_ngbs);
  const double T_gas = bp->u_gas / props->temp_to_u_factor;

  /* Calculate delta T */
  const double T_crit = 3.162e7 * pow(n_gas_phys * 0.1, 0.6666667) *
<<<<<<< HEAD
      pow(mean_ngb_mass * props->mass_to_solar_mass * 1e-6, 0.33333333);
=======
      pow(mean_ngb_mass * 1e-6, 0.33333333);
>>>>>>> db3c795b
  const double delta_T_num = bp->energy_reservoir /
      (num_to_heat * mean_ngb_mass * props->temp_to_u_factor);

  const double max_des_dT = max(T_crit * f_crit, T_gas * f_gas);

  const double min_a = min(max_des_dT, delta_T_num);
  return min(min_a, delta_T_max);
}

/**
 * @brief Compute the accretion rate of the black hole and all the quantites
 * required for the feedback loop.
 *
 * @param bp The black hole particle.
 * @param props The properties of the black hole scheme.
 * @param constants The physical constants (in internal units).
 * @param cosmo The cosmological model.
 * @param time Time since the start of the simulation (non-cosmo mode).
 * @param with_cosmology Are we running with cosmology?
 * @param dt The time-step size (in physical internal units).
 */
__attribute__((always_inline)) INLINE static void black_holes_prepare_feedback(
    struct bpart* restrict bp, const struct black_holes_props* props,
    const struct phys_const* constants, const struct cosmology* cosmo,
    const double time, const int with_cosmology, const double dt) {

  /* Record that the black hole has another active time step */
  bp->number_of_time_steps++;

  if (dt == 0. || bp->rho_gas == 0.) return;

  /* Gather some physical constants (all in internal units) */
  const double G = constants->const_newton_G;
  const double c = constants->const_speed_light_c;
  const double proton_mass = constants->const_proton_mass;
  const double sigma_Thomson = constants->const_thomson_cross_section;

  /* Gather the parameters of the model */
  const double f_Edd = props->f_Edd;
  const double f_Edd_recording = props->f_Edd_recording;
  const double epsilon_r = props->epsilon_r;
  const double num_ngbs_to_heat = props->num_ngbs_to_heat;
  const double alpha_visc = props->alpha_visc;
  const int with_angmom_limiter = props->with_angmom_limiter;

  /* (Subgrid) mass of the BH (internal units) */
  const double BH_mass = bp->subgrid_mass;

  /* Convert the quantities we gathered to physical frame (all internal units).
   * Note: for the velocities this means peculiar velocities */
  const double gas_c_phys = bp->sound_speed_gas * cosmo->a_factor_sound_speed;
  const double gas_c_phys2 = gas_c_phys * gas_c_phys;
  const double gas_v_circular[3] = {
      bp->circular_velocity_gas[0] * cosmo->a_inv,
      bp->circular_velocity_gas[1] * cosmo->a_inv,
      bp->circular_velocity_gas[2] * cosmo->a_inv};

  /* Norm of the circular velocity of the gas around the BH */
  const double tangential_velocity2 = gas_v_circular[0] * gas_v_circular[0] +
                                      gas_v_circular[1] * gas_v_circular[1] +
                                      gas_v_circular[2] * gas_v_circular[2];
  const double tangential_velocity = sqrt(tangential_velocity2);

  /* We can now compute the Bondi accretion rate (internal units) */
  double Bondi_rate;

  if (props->multi_phase_bondi) {

    /* In this case, we are in 'multi-phase-Bondi' mode -- otherwise,
     * the accretion_rate is still zero (was initialised to this) */
    const float hi_inv = 1.f / bp->h;
    const float hi_inv_dim = pow_dimension(hi_inv); /* 1/h^d */

    Bondi_rate = bp->accretion_rate *
                 (4. * M_PI * G * G * BH_mass * BH_mass * hi_inv_dim);
  } else {

    /* Standard approach: compute accretion rate for all gas simultaneously.
     *
     * Convert the quantities we gathered to physical frame (all internal
     * units). Note: velocities are already in black hole frame. */
    const double gas_rho_phys = bp->rho_gas * cosmo->a3_inv;
    const double gas_v_phys[3] = {bp->velocity_gas[0] * cosmo->a_inv,
                                  bp->velocity_gas[1] * cosmo->a_inv,
                                  bp->velocity_gas[2] * cosmo->a_inv};

    const double gas_v_norm2 = gas_v_phys[0] * gas_v_phys[0] +
                               gas_v_phys[1] * gas_v_phys[1] +
                               gas_v_phys[2] * gas_v_phys[2];

    const double denominator2 = gas_v_norm2 + gas_c_phys2;
#ifdef SWIFT_DEBUG_CHECKS
    /* Make sure that the denominator is strictly positive */
    if (denominator2 <= 0)
      error(
          "Invalid denominator for black hole particle %lld in Bondi rate "
          "calculation.",
          bp->id);
#endif
    const double denominator_inv = 1. / sqrt(denominator2);
    Bondi_rate = 4. * M_PI * G * G * BH_mass * BH_mass * gas_rho_phys *
                 denominator_inv * denominator_inv * denominator_inv;
  }

  /* Compute the reduction factor from Rosas-Guevara et al. (2015) */
  if (with_angmom_limiter) {
    const double Bondi_radius = G * BH_mass / gas_c_phys2;
    const double Bondi_time = Bondi_radius / gas_c_phys;
    const double r_times_v_tang = Bondi_radius * tangential_velocity;
    const double r_times_v_tang_3 =
        r_times_v_tang * r_times_v_tang * r_times_v_tang;
    const double viscous_time = 2. * M_PI * r_times_v_tang_3 /
                                (1e-6 * alpha_visc * G * G * BH_mass * BH_mass);

    const double f_visc = min(Bondi_time / viscous_time, 1.);
    bp->f_visc = f_visc;

    /* Limit the accretion rate by the Bondi-to-viscous time ratio */
    Bondi_rate *= f_visc;
  } else {
    bp->f_visc = 1.0;
  }

  /* Add boost term from Booth & Schaye (2009) */
  if (props->with_accretion_boost) {
    compute_black_hole_accretion_boost_factor(bp, props, cosmo);
    Bondi_rate *= bp->accretion_boost_factor;
  } else {
    bp->accretion_boost_factor = 1.0;
  }

  /* Compute the Eddington rate (internal units) */
  const double Eddington_rate =
      4. * M_PI * G * BH_mass * proton_mass / (epsilon_r * c * sigma_Thomson);

  /* Should we record this time as the most recent high accretion rate? */
  if (Bondi_rate > f_Edd_recording * Eddington_rate) {
    if (with_cosmology) {
      bp->last_high_Eddington_fraction_scale_factor = cosmo->a;
    } else {
      bp->last_high_Eddington_fraction_time = time;
    }
  }

  /* Limit the accretion rate to a fraction of the Eddington rate */
  const double accr_rate = min(Bondi_rate, f_Edd * Eddington_rate);
  bp->accretion_rate = accr_rate;

  /* Factor in the radiative efficiency */
  const double mass_rate = (1. - epsilon_r) * accr_rate;
  const double luminosity = epsilon_r * accr_rate * c * c;

  /* Integrate forward in time */
  bp->subgrid_mass += mass_rate * dt;
  bp->total_accreted_mass += mass_rate * dt;

  /* Calculate energy coupling efficiency to the gas */
  const double epsilon_f = props->use_scaled_coupling_efficiency ?
      black_hole_feedback_energy_fraction(bp, props, cosmo) :
      props->epsilon_f;

  bp->epsilon_f = epsilon_f;
  bp->cumulative_epsilon_f += epsilon_f;
  bp->energy_reservoir += luminosity * epsilon_f * dt;

  if (props->use_nibbling && bp->subgrid_mass < bp->mass) {
    /* In this case, the BH is still accreting from its (assumed) subgrid gas
     * mass reservoir left over when it was formed. There is some loss in this
     * due to radiative losses, so we must decrease the particle mass
     * in proprtion to its current accretion rate. We do not account for this
     * in the swallowing approach, however. */
    bp->mass -= epsilon_r * accr_rate * dt;
  }

  /* Increase the subgrid angular momentum according to what we accreted
   * (already in physical units, a factors from velocity and radius cancel) */
  bp->accreted_angular_momentum[0] +=
      bp->spec_angular_momentum_gas[0] * mass_rate * dt;
  bp->accreted_angular_momentum[1] +=
      bp->spec_angular_momentum_gas[1] * mass_rate * dt;
  bp->accreted_angular_momentum[2] +=
      bp->spec_angular_momentum_gas[2] * mass_rate * dt;

  /* Now find the temperature increase for a possible feedback event */
  const double delta_T = props->use_variable_delta_T ?
      black_hole_feedback_delta_T(bp, props, cosmo) :
      props->AGN_delta_T_desired;
  bp->AGN_delta_T = delta_T;
  const double delta_u = delta_T * props->temp_to_u_factor;

  /* Energy required to have a feedback event
   * Note that we have subtracted the particles we swallowed from the ngb_mass
   * and num_ngbs accumulators. */
  const double mean_ngb_mass = bp->ngb_mass / ((double)bp->num_ngbs);
  const double E_feedback_event = num_ngbs_to_heat * delta_u * mean_ngb_mass;

  /* Are we doing some feedback? */
  if (bp->energy_reservoir > E_feedback_event) {

    /* Default probability of heating */
    double target_prob = bp->energy_reservoir / (delta_u * bp->ngb_mass);
    bp->cumulative_target_prob += target_prob;

    /* Calculate the change in internal energy of the gas particles that get
     * heated. Adjust the prbability if needed. */
    double gas_delta_u;
    double prob;
    if (target_prob <= 1.) {

      /* Normal case */
      prob = target_prob;
      gas_delta_u = delta_u;

    } else {

      /* Special case: we need to adjust the energy irrespective of the
       * desired deltaT to ensure we inject all the available energy. */

      prob = 1.;
      gas_delta_u = bp->energy_reservoir / bp->ngb_mass;
    }

    /* Store all of this in the black hole for delivery onto the gas. */
    bp->to_distribute.AGN_heating_probability = prob;
    bp->to_distribute.AGN_delta_u = gas_delta_u;
    bp->cumulative_actual_prob += prob;
    bp->target_heating_prob = target_prob;

    /* Decrement the energy in the reservoir by the mean expected energy */
    const double energy_used = bp->energy_reservoir / max(prob, 1.);
    bp->energy_reservoir -= energy_used;

  } else {

    /* Flag that we don't want to heat anyone */
    bp->to_distribute.AGN_heating_probability = 0.f;
    bp->to_distribute.AGN_delta_u = 0.f;
    bp->target_heating_prob = 0.f;
  }
}

/**
 * @brief Finish the calculation of the new BH position.
 *
 * Here, we check that the BH should indeed be moved in the next drift.
 *
 * @param bp The black hole particle.
 * @param props The properties of the black hole scheme.
 * @param constants The physical constants (in internal units).
 * @param cosmo The cosmological model.
 * @param dt The black hole particle's time step.
 */
__attribute__((always_inline)) INLINE static void black_holes_end_reposition(
    struct bpart* restrict bp, const struct black_holes_props* props,
    const struct phys_const* constants, const struct cosmology* cosmo,
    const double dt) {

  /* First check: did we find any eligible neighbour particle to jump to? */
  if (bp->reposition.min_potential != FLT_MAX) {

    /* Record that we have a (possible) repositioning situation */
    bp->number_of_reposition_attempts++;

    /* Is the potential lower (i.e. the BH is at the bottom already)
     * OR is the BH massive enough that we don't reposition? */
    const float potential = gravity_get_comoving_potential(bp->gpart);
    if (potential < bp->reposition.min_potential ||
        bp->subgrid_mass > props->max_reposition_mass) {

      /* No need to reposition */
      bp->reposition.min_potential = FLT_MAX;
      bp->reposition.delta_x[0] = -FLT_MAX;
      bp->reposition.delta_x[1] = -FLT_MAX;
      bp->reposition.delta_x[2] = -FLT_MAX;

    } else if (props->set_reposition_speed) {

      /* If we are re-positioning, move the BH a fraction of delta_x, so
       * that we have a well-defined re-positioning velocity. We have
       * checked already that reposition_coefficient_upsilon is positive. */
      const float repos_vel =
          props->reposition_coefficient_upsilon *
          pow(bp->subgrid_mass / constants->const_solar_mass,
              props->reposition_exponent_xi);

      const double dx = bp->reposition.delta_x[0];
      const double dy = bp->reposition.delta_x[1];
      const double dz = bp->reposition.delta_x[2];
      const double d = sqrt(dx * dx + dy * dy + dz * dz);

      /* Convert target reposition velocity to a fractional reposition
       * along reposition.delta_x */

      /* Exclude the pathological case of repositioning by zero distance */
      if (d > 0) {
        double repos_frac = repos_vel * dt / d;

        /* We should never get negative repositioning fractions... */
        if (repos_frac < 0)
          error("Wanting to reposition by negative fraction (%g)?", repos_frac);

        /* ... but fractions > 1 can occur if the target velocity is high.
         * We do not want this, because it could lead to overshooting the
         * actual potential minimum. */
        if (repos_frac > 1) repos_frac = 1.;

        bp->reposition.delta_x[0] *= repos_frac;
        bp->reposition.delta_x[1] *= repos_frac;
        bp->reposition.delta_x[2] *= repos_frac;
      }
    } /* ends section for fractional repositioning */
  }   /* ends section if we found eligible repositioning target(s) */
}

/**
 * @brief Reset acceleration fields of a particle
 *
 * This is the equivalent of hydro_reset_acceleration.
 * We do not compute the acceleration on black hole, therefore no need to use
 * it.
 *
 * @param bp The particle to act upon
 */
__attribute__((always_inline)) INLINE static void black_holes_reset_feedback(
    struct bpart* restrict bp) {

  bp->to_distribute.AGN_heating_probability = 0.f;
  bp->to_distribute.AGN_delta_u = 0.f;

#ifdef DEBUG_INTERACTIONS_BLACK_HOLES
  for (int i = 0; i < MAX_NUM_OF_NEIGHBOURS_STARS; ++i)
    bp->ids_ngbs_force[i] = -1;
  bp->num_ngb_force = 0;
#endif
}

/**
 * @brief Store the gravitational potential of a black hole by copying it from
 * its #gpart friend.
 *
 * @param bp The black hole particle.
 * @param gp The black hole's #gpart.
 */
__attribute__((always_inline)) INLINE static void
black_holes_store_potential_in_bpart(struct bpart* bp, const struct gpart* gp) {

#ifdef SWIFT_DEBUG_CHECKS
  if (bp->gpart != gp) error("Copying potential to the wrong black hole!");
#endif

  bp->reposition.potential = gp->potential;
}

/**
 * @brief Store the gravitational potential of a particle by copying it from
 * its #gpart friend.
 *
 * @param p_data The black hole data of a gas particle.
 * @param gp The black hole's #gpart.
 */
__attribute__((always_inline)) INLINE static void
black_holes_store_potential_in_part(struct black_holes_part_data* p_data,
                                    const struct gpart* gp) {
  p_data->potential = gp->potential;
}

/**
 * @brief Initialise a BH particle that has just been seeded.
 *
 * @param bp The #bpart to initialise.
 * @param props The properties of the black hole scheme.
 * @param constants The physical constants in internal units.
 * @param cosmo The current cosmological model.
 * @param p The #part that became a black hole.
 */
INLINE static void black_holes_create_from_gas(
    struct bpart* bp, const struct black_holes_props* props,
    const struct phys_const* constants, const struct cosmology* cosmo,
    const struct part* p) {

  /* All the non-basic properties of the black hole have been zeroed
   * in the FOF code. We update them here.
   * (i.e. position, velocity, mass, time-step have been set) */

  /* Birth time */
  bp->formation_scale_factor = cosmo->a;

  /* Initial seed mass */
  bp->subgrid_mass = props->subgrid_seed_mass;

  /* We haven't accreted or heated anything yet */
  bp->total_accreted_mass = 0.f;
  bp->cumulative_number_seeds = 1;
  bp->number_of_mergers = 0;
  bp->number_of_gas_swallows = 0;
  bp->number_of_direct_gas_swallows = 0;
  bp->number_of_time_steps = 0;
  bp->cumulative_target_prob = 0.f;
  bp->cumulative_actual_prob = 0.f;
  bp->cumulative_epsilon_f = 0.f;

  /* We haven't repositioned yet, nor attempted it */
  bp->number_of_repositions = 0;
  bp->number_of_reposition_attempts = 0;

  /* Initial metal masses */
  const float gas_mass = hydro_get_mass(p);
  struct chemistry_bpart_data* bp_chem = &bp->chemistry_data;
  const struct chemistry_part_data* p_chem = &p->chemistry_data;
  chemistry_bpart_from_part(bp_chem, p_chem, gas_mass);

  /* No swallowed angular momentum */
  bp->swallowed_angular_momentum[0] = 0.f;
  bp->swallowed_angular_momentum[1] = 0.f;
  bp->swallowed_angular_momentum[2] = 0.f;

  /* Last time this BH had a high Eddington fraction */
  bp->last_high_Eddington_fraction_scale_factor = -1.f;

  /* Last time of mergers */
  bp->last_minor_merger_time = -1.;
  bp->last_major_merger_time = -1.;

  /* First initialisation */
  black_holes_init_bpart(bp);

  black_holes_mark_bpart_as_not_swallowed(&bp->merger_data);
}





#endif /* SWIFT_EAGLE_BLACK_HOLES_H */<|MERGE_RESOLUTION|>--- conflicted
+++ resolved
@@ -543,11 +543,8 @@
 
   /* Calculate delta T */
   const double T_crit = 3.162e7 * pow(n_gas_phys * 0.1, 0.6666667) *
-<<<<<<< HEAD
       pow(mean_ngb_mass * props->mass_to_solar_mass * 1e-6, 0.33333333);
-=======
       pow(mean_ngb_mass * 1e-6, 0.33333333);
->>>>>>> db3c795b
   const double delta_T_num = bp->energy_reservoir /
       (num_to_heat * mean_ngb_mass * props->temp_to_u_factor);
 
