--- conflicted
+++ resolved
@@ -123,6 +123,7 @@
     if (g->ti_end <= ti_current) {
 
       external_gravity(potential, constants, g);
+
     }
   }
   if (timer) TIMER_TOC(timer_dograv_external);
@@ -362,154 +363,6 @@
   if (clock) TIMER_TOC(timer_dosort);
 }
 
-<<<<<<< HEAD
-=======
-void runner_do_gsort(struct runner *r, struct cell *c, int flags, int clock) {
-
-  struct entry *finger;
-  struct entry *fingers[8];
-  struct gpart *gparts = c->gparts;
-  struct entry *gsort;
-  int j, k, count = c->gcount;
-  int i, ind, off[8], inds[8], temp_i, missing;
-  // float shift[3];
-  float buff[8], px[3];
-
-  TIMER_TIC
-
-  /* Clean-up the flags, i.e. filter out what's already been sorted. */
-  flags &= ~c->gsorted;
-  if (flags == 0) return;
-
-  /* start by allocating the entry arrays. */
-  if (c->gsort == NULL || c->gsortsize < count) {
-    if (c->gsort != NULL) free(c->gsort);
-    c->gsortsize = count * 1.1;
-    if ((c->gsort = (struct entry *)malloc(sizeof(struct entry) *
-                                           (c->gsortsize + 1) * 13)) == NULL)
-      error("Failed to allocate sort memory.");
-  }
-  gsort = c->gsort;
-
-  /* Does this cell have any progeny? */
-  if (c->split) {
-
-    /* Fill in the gaps within the progeny. */
-    for (k = 0; k < 8; k++) {
-      if (c->progeny[k] == NULL) continue;
-      missing = flags & ~c->progeny[k]->gsorted;
-      if (missing) runner_do_gsort(r, c->progeny[k], missing, 0);
-    }
-
-    /* Loop over the 13 different sort arrays. */
-    for (j = 0; j < 13; j++) {
-
-      /* Has this sort array been flagged? */
-      if (!(flags & (1 << j))) continue;
-
-      /* Init the particle index offsets. */
-      for (off[0] = 0, k = 1; k < 8; k++)
-        if (c->progeny[k - 1] != NULL)
-          off[k] = off[k - 1] + c->progeny[k - 1]->gcount;
-        else
-          off[k] = off[k - 1];
-
-      /* Init the entries and indices. */
-      for (k = 0; k < 8; k++) {
-        inds[k] = k;
-        if (c->progeny[k] != NULL && c->progeny[k]->gcount > 0) {
-          fingers[k] = &c->progeny[k]->gsort[j * (c->progeny[k]->gcount + 1)];
-          buff[k] = fingers[k]->d;
-          off[k] = off[k];
-        } else
-          buff[k] = FLT_MAX;
-      }
-
-      /* Sort the buffer. */
-      for (i = 0; i < 7; i++)
-        for (k = i + 1; k < 8; k++)
-          if (buff[inds[k]] < buff[inds[i]]) {
-            temp_i = inds[i];
-            inds[i] = inds[k];
-            inds[k] = temp_i;
-          }
-
-      /* For each entry in the new sort list. */
-      finger = &gsort[j * (count + 1)];
-      for (ind = 0; ind < count; ind++) {
-
-        /* Copy the minimum into the new sort array. */
-        finger[ind].d = buff[inds[0]];
-        finger[ind].i = fingers[inds[0]]->i + off[inds[0]];
-
-        /* Update the buffer. */
-        fingers[inds[0]] += 1;
-        buff[inds[0]] = fingers[inds[0]]->d;
-
-        /* Find the smallest entry. */
-        for (k = 1; k < 8 && buff[inds[k]] < buff[inds[k - 1]]; k++) {
-          temp_i = inds[k - 1];
-          inds[k - 1] = inds[k];
-          inds[k] = temp_i;
-        }
-
-      } /* Merge. */
-
-      /* Add a sentinel. */
-      gsort[j * (count + 1) + count].d = FLT_MAX;
-      gsort[j * (count + 1) + count].i = 0;
-
-      /* Mark as sorted. */
-      c->gsorted |= (1 << j);
-
-    } /* loop over sort arrays. */
-
-  } /* progeny? */
-
-  /* Otherwise, just sort. */
-  else {
-
-    /* Fill the sort array. */
-    for (k = 0; k < count; k++) {
-      px[0] = gparts[k].x[0];
-      px[1] = gparts[k].x[1];
-      px[2] = gparts[k].x[2];
-      for (j = 0; j < 13; j++)
-        if (flags & (1 << j)) {
-          gsort[j * (count + 1) + k].i = k;
-          gsort[j * (count + 1) + k].d = px[0] * runner_shift[3 * j + 0] +
-                                         px[1] * runner_shift[3 * j + 1] +
-                                         px[2] * runner_shift[3 * j + 2];
-        }
-    }
-
-    /* Add the sentinel and sort. */
-    for (j = 0; j < 13; j++)
-      if (flags & (1 << j)) {
-        gsort[j * (count + 1) + count].d = FLT_MAX;
-        gsort[j * (count + 1) + count].i = 0;
-        runner_do_sort_ascending(&gsort[j * (count + 1)], count);
-        c->gsorted |= (1 << j);
-      }
-  }
-
-  /* Verify the sorting. */
-  /* for ( j = 0 ; j < 13 ; j++ ) {
-      if ( !( flags & (1 << j) ) )
-          continue;
-      finger = &c->gsort[ j*(count + 1) ];
-      for ( k = 1 ; k < count ; k++ ) {
-          if ( finger[k].d < finger[k-1].d )
-              error( "Sorting failed, ascending array." );
-          if ( finger[k].i < 0 || finger[k].i >= count )
-              error( "Sorting failed, indices borked." );
-          }
-      } */
-
-  if (clock) TIMER_TOC(timer_dosort);
-}
-
->>>>>>> e32fe263
 /**
  * @brief Initialize the particles before the density calculation
  *
@@ -1330,9 +1183,9 @@
         case task_type_grav_up:
           runner_dograv_up(r, t->ci);
           break;
-        /* case task_type_grav_down: */
-        /*   runner_dograv_down(r, t->ci); */
-        /*   break; */
+        case task_type_grav_down:
+          runner_dograv_down(r, t->ci);
+          break;
         case task_type_grav_external:
           runner_do_grav_external(r, t->ci, 1);
           break;
