--- conflicted
+++ resolved
@@ -1304,12 +1304,9 @@
         case task_type_grav_external:
           runner_do_grav_external(r, t->ci, 1);
           break;
-<<<<<<< HEAD
         case task_type_sourceterms:
           runner_do_sourceterms(r, t->ci, 1);
           break;
-=======
->>>>>>> c6a1f5a2
         default:
           error("Unknown task type.");
       }
