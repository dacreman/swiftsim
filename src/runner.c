/*******************************************************************************
 * This file is part of SWIFT.
 * Copyright (c) 2012 Pedro Gonnet (pedro.gonnet@durham.ac.uk)
 *                    Matthieu Schaller (matthieu.schaller@durham.ac.uk)
 *               2015 Peter W. Draper (p.w.draper@durham.ac.uk)
 *               2016 John A. Regan (john.a.regan@durham.ac.uk)
 *                    Tom Theuns (tom.theuns@durham.ac.uk)
 *
 * This program is free software: you can redistribute it and/or modify
 * it under the terms of the GNU Lesser General Public License as published
 * by the Free Software Foundation, either version 3 of the License, or
 * (at your option) any later version.
 *
 * This program is distributed in the hope that it will be useful,
 * but WITHOUT ANY WARRANTY; without even the implied warranty of
 * MERCHANTABILITY or FITNESS FOR A PARTICULAR PURPOSE.  See the
 * GNU General Public License for more details.
 *
 * You should have received a copy of the GNU Lesser General Public License
 * along with this program.  If not, see <http://www.gnu.org/licenses/>.
 *
 ******************************************************************************/

/* Config parameters. */
#include "../config.h"

/* Some standard headers. */
#include <float.h>
#include <limits.h>
#include <stdlib.h>

/* MPI headers. */
#ifdef WITH_MPI
#include <mpi.h>
#endif

/* This object's header. */
#include "runner.h"

/* Local headers. */
#include "approx_math.h"
#include "atomic.h"
#include "cell.h"
#include "const.h"
#include "cooling.h"
#include "debug.h"
#include "drift.h"
#include "engine.h"
#include "error.h"
#include "gravity.h"
#include "hydro.h"
#include "hydro_properties.h"
#include "kick.h"
#include "minmax.h"
#include "scheduler.h"
#include "space.h"
#include "task.h"
#include "timers.h"
#include "timestep.h"

/* Orientation of the cell pairs */
const double runner_shift[13][3] = {
    {5.773502691896258e-01, 5.773502691896258e-01, 5.773502691896258e-01},
    {7.071067811865475e-01, 7.071067811865475e-01, 0.0},
    {5.773502691896258e-01, 5.773502691896258e-01, -5.773502691896258e-01},
    {7.071067811865475e-01, 0.0, 7.071067811865475e-01},
    {1.0, 0.0, 0.0},
    {7.071067811865475e-01, 0.0, -7.071067811865475e-01},
    {5.773502691896258e-01, -5.773502691896258e-01, 5.773502691896258e-01},
    {7.071067811865475e-01, -7.071067811865475e-01, 0.0},
    {5.773502691896258e-01, -5.773502691896258e-01, -5.773502691896258e-01},
    {0.0, 7.071067811865475e-01, 7.071067811865475e-01},
    {0.0, 1.0, 0.0},
    {0.0, 7.071067811865475e-01, -7.071067811865475e-01},
    {0.0, 0.0, 1.0},
};

/* Does the axis need flipping ? */
const char runner_flip[27] = {1, 1, 1, 1, 1, 1, 1, 1, 1, 1, 1, 1, 1, 0,
                              0, 0, 0, 0, 0, 0, 0, 0, 0, 0, 0, 0, 0};

/* Import the density loop functions. */
#define FUNCTION density
#include "runner_doiact.h"

/* Import the gradient loop functions (if required). */
#ifdef EXTRA_HYDRO_LOOP
#undef FUNCTION
#define FUNCTION gradient
#include "runner_doiact.h"
#endif

/* Import the force loop functions. */
#undef FUNCTION
#define FUNCTION force
#include "runner_doiact.h"

/* Import the gravity loop functions. */
#include "runner_doiact_fft.h"
#include "runner_doiact_grav.h"

/**
 * @brief Calculate gravity acceleration from external potential
 *
 * @param r runner task
 * @param c cell
 * @param timer 1 if the time is to be recorded.
 */
void runner_do_grav_external(struct runner *r, struct cell *c, int timer) {

  struct gpart *restrict gparts = c->gparts;
  const int gcount = c->gcount;
  const int ti_current = r->e->ti_current;
  const struct external_potential *potential = r->e->external_potential;
  const struct phys_const *constants = r->e->physical_constants;
  const double time = r->e->time;

  TIMER_TIC;

  /* Anything to do here? */
  if (c->ti_end_min > ti_current) return;

  /* Recurse? */
  if (c->split) {
    for (int k = 0; k < 8; k++)
      if (c->progeny[k] != NULL) runner_do_grav_external(r, c->progeny[k], 0);
    return;
  }

#ifdef TASK_VERBOSE
  OUT;
#endif

  /* Loop over the gparts in this cell. */
  for (int i = 0; i < gcount; i++) {

    /* Get a direct pointer on the part. */
    struct gpart *restrict g = &gparts[i];

    /* Is this part within the time step? */
    if (g->ti_end <= ti_current) {

      external_gravity(time, potential, constants, g);
    }
  }

  if (timer) TIMER_TOC(timer_dograv_external);
}


/**
 * @brief Calculate change in entropy from cooling
 *
 * @param r runner task
 * @param c cell
 * @param timer 1 if the time is to be recorded.
 */
void runner_do_cooling(struct runner *r, struct cell *c, int timer) {

  struct part *restrict parts = c->parts;
  const int count = c->count;
  const int ti_current = r->e->ti_current;
  const struct cooling_data *cooling = r->e->cooling_data;
  const struct phys_const *constants = r->e->physical_constants;
  const struct UnitSystem *us = r->e->internalUnits;
  const double timeBase = r->e->timeBase;
  double dt;

  TIMER_TIC;

  /* Recurse? */
  if (c->split) {
    for (int k = 0; k < 8; k++)
      if (c->progeny[k] != NULL) runner_do_cooling(r, c->progeny[k], 0);
    return;
  }

#ifdef TASK_VERBOSE
  OUT;
#endif

  /* Loop over the parts in this cell. */
  for (int i = 0; i < count; i++) {

    /* Get a direct pointer on the part. */
    struct part *restrict p = &parts[i];

    /* Kick has already updated ti_end, so need to check ti_begin */
    if (p->ti_begin == ti_current) {
      dt = (p->ti_end - p->ti_begin)*timeBase;
      update_entropy(constants, us, cooling ,p, dt);
    }
  }

  if (timer) TIMER_TOC(timer_do_cooling);
}

/**
 * @brief Sort the entries in ascending order using QuickSort.
 *
 * @param sort The entries
 * @param N The number of entries.
 */
void runner_do_sort_ascending(struct entry *sort, int N) {

  struct {
    short int lo, hi;
  } qstack[10];
  int qpos, i, j, lo, hi, imin;
  struct entry temp;
  float pivot;

  /* Sort parts in cell_i in decreasing order with quicksort */
  qstack[0].lo = 0;
  qstack[0].hi = N - 1;
  qpos = 0;
  while (qpos >= 0) {
    lo = qstack[qpos].lo;
    hi = qstack[qpos].hi;
    qpos -= 1;
    if (hi - lo < 15) {
      for (i = lo; i < hi; i++) {
        imin = i;
        for (j = i + 1; j <= hi; j++)
          if (sort[j].d < sort[imin].d) imin = j;
        if (imin != i) {
          temp = sort[imin];
          sort[imin] = sort[i];
          sort[i] = temp;
        }
      }
    } else {
      pivot = sort[(lo + hi) / 2].d;
      i = lo;
      j = hi;
      while (i <= j) {
        while (sort[i].d < pivot) i++;
        while (sort[j].d > pivot) j--;
        if (i <= j) {
          if (i < j) {
            temp = sort[i];
            sort[i] = sort[j];
            sort[j] = temp;
          }
          i += 1;
          j -= 1;
        }
      }
      if (j > (lo + hi) / 2) {
        if (lo < j) {
          qpos += 1;
          qstack[qpos].lo = lo;
          qstack[qpos].hi = j;
        }
        if (i < hi) {
          qpos += 1;
          qstack[qpos].lo = i;
          qstack[qpos].hi = hi;
        }
      } else {
        if (i < hi) {
          qpos += 1;
          qstack[qpos].lo = i;
          qstack[qpos].hi = hi;
        }
        if (lo < j) {
          qpos += 1;
          qstack[qpos].lo = lo;
          qstack[qpos].hi = j;
        }
      }
    }
  }
}

/**
 * @brief Sort the particles in the given cell along all cardinal directions.
 *
 * @param r The #runner.
 * @param c The #cell.
 * @param flags Cell flag.
 * @param clock Flag indicating whether to record the timing or not, needed
 *      for recursive calls.
 */
void runner_do_sort(struct runner *r, struct cell *c, int flags, int clock) {

  struct entry *finger;
  struct entry *fingers[8];
  struct part *parts = c->parts;
  struct entry *sort;
  int j, k, count = c->count;
  int i, ind, off[8], inds[8], temp_i, missing;
  float buff[8];
  double px[3];

  TIMER_TIC

  /* Clean-up the flags, i.e. filter out what's already been sorted. */
  flags &= ~c->sorted;
  if (flags == 0) return;

  /* start by allocating the entry arrays. */
  if (c->sort == NULL || c->sortsize < count) {
    if (c->sort != NULL) free(c->sort);
    c->sortsize = count * 1.1;
    if ((c->sort = (struct entry *)malloc(sizeof(struct entry) *
                                          (c->sortsize + 1) * 13)) == NULL)
      error("Failed to allocate sort memory.");
  }
  sort = c->sort;

  /* Does this cell have any progeny? */
  if (c->split) {

    /* Fill in the gaps within the progeny. */
    for (k = 0; k < 8; k++) {
      if (c->progeny[k] == NULL) continue;
      missing = flags & ~c->progeny[k]->sorted;
      if (missing) runner_do_sort(r, c->progeny[k], missing, 0);
    }

    /* Loop over the 13 different sort arrays. */
    for (j = 0; j < 13; j++) {

      /* Has this sort array been flagged? */
      if (!(flags & (1 << j))) continue;

      /* Init the particle index offsets. */
      for (off[0] = 0, k = 1; k < 8; k++)
        if (c->progeny[k - 1] != NULL)
          off[k] = off[k - 1] + c->progeny[k - 1]->count;
        else
          off[k] = off[k - 1];

      /* Init the entries and indices. */
      for (k = 0; k < 8; k++) {
        inds[k] = k;
        if (c->progeny[k] != NULL && c->progeny[k]->count > 0) {
          fingers[k] = &c->progeny[k]->sort[j * (c->progeny[k]->count + 1)];
          buff[k] = fingers[k]->d;
          off[k] = off[k];
        } else
          buff[k] = FLT_MAX;
      }

      /* Sort the buffer. */
      for (i = 0; i < 7; i++)
        for (k = i + 1; k < 8; k++)
          if (buff[inds[k]] < buff[inds[i]]) {
            temp_i = inds[i];
            inds[i] = inds[k];
            inds[k] = temp_i;
          }

      /* For each entry in the new sort list. */
      finger = &sort[j * (count + 1)];
      for (ind = 0; ind < count; ind++) {

        /* Copy the minimum into the new sort array. */
        finger[ind].d = buff[inds[0]];
        finger[ind].i = fingers[inds[0]]->i + off[inds[0]];

        /* Update the buffer. */
        fingers[inds[0]] += 1;
        buff[inds[0]] = fingers[inds[0]]->d;

        /* Find the smallest entry. */
        for (k = 1; k < 8 && buff[inds[k]] < buff[inds[k - 1]]; k++) {
          temp_i = inds[k - 1];
          inds[k - 1] = inds[k];
          inds[k] = temp_i;
        }

      } /* Merge. */

      /* Add a sentinel. */
      sort[j * (count + 1) + count].d = FLT_MAX;
      sort[j * (count + 1) + count].i = 0;

      /* Mark as sorted. */
      c->sorted |= (1 << j);

    } /* loop over sort arrays. */

  } /* progeny? */

  /* Otherwise, just sort. */
  else {

    /* Fill the sort array. */
    for (k = 0; k < count; k++) {
      px[0] = parts[k].x[0];
      px[1] = parts[k].x[1];
      px[2] = parts[k].x[2];
      for (j = 0; j < 13; j++)
        if (flags & (1 << j)) {
          sort[j * (count + 1) + k].i = k;
          sort[j * (count + 1) + k].d = px[0] * runner_shift[j][0] +
                                        px[1] * runner_shift[j][1] +
                                        px[2] * runner_shift[j][2];
        }
    }

    /* Add the sentinel and sort. */
    for (j = 0; j < 13; j++)
      if (flags & (1 << j)) {
        sort[j * (count + 1) + count].d = FLT_MAX;
        sort[j * (count + 1) + count].i = 0;
        runner_do_sort_ascending(&sort[j * (count + 1)], count);
        c->sorted |= (1 << j);
      }
  }

#ifdef SWIFT_DEBUG_CHECKS
  /* Verify the sorting. */
  for (j = 0; j < 13; j++) {
    if (!(flags & (1 << j))) continue;
    finger = &sort[j * (count + 1)];
    for (k = 1; k < count; k++) {
      if (finger[k].d < finger[k - 1].d)
        error("Sorting failed, ascending array.");
      if (finger[k].i >= count) error("Sorting failed, indices borked.");
    }
  }
#endif

  if (clock) TIMER_TOC(timer_dosort);
}

/**
 * @brief Initialize the particles before the density calculation
 *
 * @param r The runner thread.
 * @param c The cell.
 * @param timer 1 if the time is to be recorded.
 */
void runner_do_init(struct runner *r, struct cell *c, int timer) {

  struct part *restrict parts = c->parts;
  struct gpart *restrict gparts = c->gparts;
  const int count = c->count;
  const int gcount = c->gcount;
  const int ti_current = r->e->ti_current;

  TIMER_TIC;

  /* Anything to do here? */
  if (c->ti_end_min > ti_current) return;

  /* Recurse? */
  if (c->split) {
    for (int k = 0; k < 8; k++)
      if (c->progeny[k] != NULL) runner_do_init(r, c->progeny[k], 0);
    return;
  } else {

    /* Loop over the parts in this cell. */
    for (int i = 0; i < count; i++) {

      /* Get a direct pointer on the part. */
      struct part *restrict p = &parts[i];

      if (p->ti_end <= ti_current) {

        /* Get ready for a density calculation */
        hydro_init_part(p);
      }
    }

    /* Loop over the gparts in this cell. */
    for (int i = 0; i < gcount; i++) {

      /* Get a direct pointer on the part. */
      struct gpart *restrict gp = &gparts[i];

      if (gp->ti_end <= ti_current) {

        /* Get ready for a density calculation */
        gravity_init_gpart(gp);
      }
    }
  }

  if (timer) TIMER_TOC(timer_init);
}

/**
 * @brief Intermediate task after the gradient loop that does final operations
 * on the gradient quantities and optionally slope limits the gradients
 *
 * @param r The runner thread.
 * @param c The cell.
 */
void runner_do_extra_ghost(struct runner *r, struct cell *c) {

#ifdef EXTRA_HYDRO_LOOP

  struct part *restrict parts = c->parts;
  const int count = c->count;
  const int ti_current = r->e->ti_current;

  /* Anything to do here? */
  if (c->ti_end_min > ti_current) return;

  /* Recurse? */
  if (c->split) {
    for (int k = 0; k < 8; k++)
      if (c->progeny[k] != NULL) runner_do_extra_ghost(r, c->progeny[k]);
    return;
  } else {

    /* Loop over the parts in this cell. */
    for (int i = 0; i < count; i++) {

      /* Get a direct pointer on the part. */
      struct part *restrict p = &parts[i];

      if (p->ti_end <= ti_current) {

        /* Get ready for a force calculation */
        hydro_end_gradient(p);
      }
    }
  }

#else
  error("SWIFT was not compiled with the extra hydro loop activated.");
#endif
}

/**
 * @brief Intermediate task after the density to check that the smoothing
 * lengths are correct.
 *
 * @param r The runner thread.
 * @param c The cell.
 */
void runner_do_ghost(struct runner *r, struct cell *c) {

  struct part *restrict parts = c->parts;
  struct xpart *restrict xparts = c->xparts;
  int redo, count = c->count;
  const int ti_current = r->e->ti_current;
  const double timeBase = r->e->timeBase;
  const float target_wcount = r->e->hydro_properties->target_neighbours;
  const float max_wcount =
      target_wcount + r->e->hydro_properties->delta_neighbours;
  const float min_wcount =
      target_wcount - r->e->hydro_properties->delta_neighbours;
  const int max_smoothing_iter =
      r->e->hydro_properties->max_smoothing_iterations;

  TIMER_TIC;

  /* Anything to do here? */
  if (c->ti_end_min > ti_current) return;

  /* Recurse? */
  if (c->split) {
    for (int k = 0; k < 8; k++)
      if (c->progeny[k] != NULL) runner_do_ghost(r, c->progeny[k]);
    return;
  }

  /* Init the IDs that have to be updated. */
  int *pid = NULL;
  if ((pid = malloc(sizeof(int) * count)) == NULL)
    error("Can't allocate memory for pid.");
  for (int k = 0; k < count; k++) pid[k] = k;

  /* While there are particles that need to be updated... */
  for (int num_reruns = 0; count > 0 && num_reruns < max_smoothing_iter;
       num_reruns++) {

    /* Reset the redo-count. */
    redo = 0;

    /* Loop over the parts in this cell. */
    for (int i = 0; i < count; i++) {

      /* Get a direct pointer on the part. */
      struct part *restrict p = &parts[pid[i]];
      struct xpart *restrict xp = &xparts[pid[i]];

      /* Is this part within the timestep? */
      if (p->ti_end <= ti_current) {

        /* Finish the density calculation */
        hydro_end_density(p, ti_current);

        float h_corr = 0.f;

        /* If no derivative, double the smoothing length. */
        if (p->density.wcount_dh == 0.0f) h_corr = p->h;

        /* Otherwise, compute the smoothing length update (Newton step). */
        else {
          h_corr = (target_wcount - p->density.wcount) / p->density.wcount_dh;

          /* Truncate to the range [ -p->h/2 , p->h ]. */
          h_corr = (h_corr < p->h) ? h_corr : p->h;
          h_corr = (h_corr > -0.5f * p->h) ? h_corr : -0.5f * p->h;
        }

        /* Did we get the right number density? */
        if (p->density.wcount > max_wcount || p->density.wcount < min_wcount) {

          /* Ok, correct then */
          p->h += h_corr;

          /* Flag for another round of fun */
          pid[redo] = pid[i];
          redo += 1;

          /* Re-initialise everything */
          hydro_init_part(p);

          /* Off we go ! */
          continue;
        }

        /* We now have a particle whose smoothing length has converged */

        /* As of here, particle force variables will be set. */

        /* Compute variables required for the force loop */
        hydro_prepare_force(p, xp, ti_current, timeBase);

        /* The particle force values are now set.  Do _NOT_
           try to read any particle density variables! */

        /* Prepare the particle for the force loop over neighbours */
        hydro_reset_acceleration(p);
      }
    }

    /* We now need to treat the particles whose smoothing length had not
     * converged again */

    /* Re-set the counter for the next loop (potentially). */
    count = redo;
    if (count > 0) {

      /* Climb up the cell hierarchy. */
      for (struct cell *finger = c; finger != NULL; finger = finger->parent) {

        /* Run through this cell's density interactions. */
        for (struct link *l = finger->density; l != NULL; l = l->next) {

          /* Self-interaction? */
          if (l->t->type == task_type_self)
            runner_doself_subset_density(r, finger, parts, pid, count);

          /* Otherwise, pair interaction? */
          else if (l->t->type == task_type_pair) {

            /* Left or right? */
            if (l->t->ci == finger)
              runner_dopair_subset_density(r, finger, parts, pid, count,
                                           l->t->cj);
            else
              runner_dopair_subset_density(r, finger, parts, pid, count,
                                           l->t->ci);

          }

          /* Otherwise, sub-self interaction? */
          else if (l->t->type == task_type_sub_self)
            runner_dosub_subset_density(r, finger, parts, pid, count, NULL, -1,
                                        1);

          /* Otherwise, sub-pair interaction? */
          else if (l->t->type == task_type_sub_pair) {

            /* Left or right? */
            if (l->t->ci == finger)
              runner_dosub_subset_density(r, finger, parts, pid, count,
                                          l->t->cj, -1, 1);
            else
              runner_dosub_subset_density(r, finger, parts, pid, count,
                                          l->t->ci, -1, 1);
          }
        }
      }
    }
  }

  if (count)
    message("Smoothing length failed to converge on %i particles.", count);

  /* Be clean */
  free(pid);

  TIMER_TOC(timer_do_ghost);
}

/**
 * @brief Drift particles and g-particles in a cell forward in time
 *
 * @param c The cell.
 * @param e The engine.
 */
static void runner_do_drift(struct cell *c, struct engine *e) {

  const double timeBase = e->timeBase;
  const int ti_old = c->ti_old;
  const int ti_current = e->ti_current;
  struct part *const parts = c->parts;
  struct xpart *const xparts = c->xparts;
  struct gpart *const gparts = c->gparts;

  /* Do we need to drift ? */
  if (!e->drift_all && !cell_is_drift_needed(c, ti_current)) return;

  /* Check that we are actually going to move forward. */
  if (ti_current == ti_old) return;

  /* Drift from the last time the cell was drifted to the current time */
  const double dt = (ti_current - ti_old) * timeBase;

  float dx_max = 0.f, dx2_max = 0.f, h_max = 0.f;
  double e_kin = 0.0, e_int = 0.0, e_pot = 0.0, entropy = 0.0, mass = 0.0;
  double mom[3] = {0.0, 0.0, 0.0};
  double ang_mom[3] = {0.0, 0.0, 0.0};

  /* No children? */
  if (!c->split) {

    /* Loop over all the g-particles in the cell */
    const size_t nr_gparts = c->gcount;
    for (size_t k = 0; k < nr_gparts; k++) {

      /* Get a handle on the gpart. */
      struct gpart *const gp = &gparts[k];

      /* Drift... */
      drift_gpart(gp, dt, timeBase, ti_old, ti_current);

      /* Compute (square of) motion since last cell construction */
      const float dx2 = gp->x_diff[0] * gp->x_diff[0] +
                        gp->x_diff[1] * gp->x_diff[1] +
                        gp->x_diff[2] * gp->x_diff[2];
      dx2_max = (dx2_max > dx2) ? dx2_max : dx2;
    }

    /* Loop over all the particles in the cell (more work for these !) */
    const size_t nr_parts = c->count;
    for (size_t k = 0; k < nr_parts; k++) {

      /* Get a handle on the part. */
      struct part *const p = &parts[k];
      struct xpart *const xp = &xparts[k];

      /* Drift... */
      drift_part(p, xp, dt, timeBase, ti_old, ti_current);

      /* Compute (square of) motion since last cell construction */
      const float dx2 = xp->x_diff[0] * xp->x_diff[0] +
                        xp->x_diff[1] * xp->x_diff[1] +
                        xp->x_diff[2] * xp->x_diff[2];
      dx2_max = (dx2_max > dx2) ? dx2_max : dx2;

      /* Maximal smoothing length */
      h_max = (h_max > p->h) ? h_max : p->h;

      /* Now collect quantities for statistics */

      const float half_dt =
          (ti_current - (p->ti_begin + p->ti_end) / 2) * timeBase;
      const double x[3] = {p->x[0], p->x[1], p->x[2]};
      const float v[3] = {xp->v_full[0] + p->a_hydro[0] * half_dt,
                          xp->v_full[1] + p->a_hydro[1] * half_dt,
                          xp->v_full[2] + p->a_hydro[2] * half_dt};

      const float m = hydro_get_mass(p);

      /* Collect mass */
      mass += m;

      /* Collect momentum */
      mom[0] += m * v[0];
      mom[1] += m * v[1];
      mom[2] += m * v[2];

      /* Collect angular momentum */
      ang_mom[0] += m * (x[1] * v[2] - x[2] * v[1]);
      ang_mom[1] += m * (x[2] * v[0] - x[0] * v[2]);
      ang_mom[2] += m * (x[0] * v[1] - x[1] * v[0]);

      /* Collect energies. */
      e_kin += 0.5 * m * (v[0] * v[0] + v[1] * v[1] + v[2] * v[2]);
      e_pot += 0.;
      e_int += m * hydro_get_internal_energy(p, half_dt);

      /* Collect entropy */
      entropy += m * hydro_get_entropy(p, half_dt);
    }

    /* Now, get the maximal particle motion from its square */
    dx_max = sqrtf(dx2_max);
  }

  /* Otherwise, aggregate data from children. */
  else {

    /* Loop over the progeny and collect their data. */
    for (int k = 0; k < 8; k++)
      if (c->progeny[k] != NULL) {
        struct cell *cp = c->progeny[k];

        /* Recurse. */
        runner_do_drift(cp, e);

        dx_max = fmaxf(dx_max, cp->dx_max);
        h_max = fmaxf(h_max, cp->h_max);
        mass += cp->mass;
        e_kin += cp->e_kin;
        e_int += cp->e_int;
        e_pot += cp->e_pot;
        entropy += cp->entropy;
        mom[0] += cp->mom[0];
        mom[1] += cp->mom[1];
        mom[2] += cp->mom[2];
        ang_mom[0] += cp->ang_mom[0];
        ang_mom[1] += cp->ang_mom[1];
        ang_mom[2] += cp->ang_mom[2];
      }
  }

  /* Store the values */
  c->h_max = h_max;
  c->dx_max = dx_max;
  c->mass = mass;
  c->e_kin = e_kin;
  c->e_int = e_int;
  c->e_pot = e_pot;
  c->entropy = entropy;
  c->mom[0] = mom[0];
  c->mom[1] = mom[1];
  c->mom[2] = mom[2];
  c->ang_mom[0] = ang_mom[0];
  c->ang_mom[1] = ang_mom[1];
  c->ang_mom[2] = ang_mom[2];

  /* Update the time of the last drift */
  c->ti_old = ti_current;
}

/**
 * @brief Mapper function to drift particles and g-particles forward in time.
 *
 * @param map_data An array of #cell%s.
 * @param num_elements Chunk size.
 * @param extra_data Pointer to an #engine.
 */

void runner_do_drift_mapper(void *map_data, int num_elements,
                            void *extra_data) {

  struct engine *e = (struct engine *)extra_data;
  struct cell *cells = (struct cell *)map_data;

  for (int ind = 0; ind < num_elements; ind++) {
    struct cell *c = &cells[ind];

    /* Only drift local particles. */
    if (c != NULL && c->nodeID == e->nodeID) runner_do_drift(c, e);
  }
}

/**
 * @brief Kick particles in momentum space and collect statistics (fixed
 * time-step case)
 *
 * @param r The runner thread.
 * @param c The cell.
 * @param timer Are we timing this ?
 */
void runner_do_kick_fixdt(struct runner *r, struct cell *c, int timer) {

  const double global_dt = r->e->dt_max;
  const double timeBase = r->e->timeBase;
  const int count = c->count;
  const int gcount = c->gcount;
  struct part *restrict parts = c->parts;
  struct xpart *restrict xparts = c->xparts;
  struct gpart *restrict gparts = c->gparts;
  const double const_G = r->e->physical_constants->const_newton_G;

  int updated = 0, g_updated = 0;
  int ti_end_min = max_nr_timesteps, ti_end_max = 0;

  TIMER_TIC

#ifdef TASK_VERBOSE
  OUT;
#endif

  /* The new time-step */
  const int new_dti = global_dt / timeBase;

  /* No children? */
  if (!c->split) {

    /* Loop over the g-particles and kick everyone. */
    for (int k = 0; k < gcount; k++) {

      /* Get a handle on the part. */
      struct gpart *restrict gp = &gparts[k];

      /* If the g-particle has no counterpart */
      if (gp->id_or_neg_offset > 0) {

        /* First, finish the force calculation */
        gravity_end_force(gp, const_G);

        /* Kick the g-particle forward */
        kick_gpart(gp, new_dti, timeBase);

        /* Number of updated g-particles */
        g_updated++;

        /* Minimal time for next end of time-step */
        ti_end_min = min(gp->ti_end, ti_end_min);
        ti_end_max = max(gp->ti_end, ti_end_max);
      }
    }

    /* Now do the hydro ones... */

    /* Loop over the particles and kick everyone. */
    for (int k = 0; k < count; k++) {

      /* Get a handle on the part. */
      struct part *restrict p = &parts[k];
      struct xpart *restrict xp = &xparts[k];

      /* First, finish the force loop */
      hydro_end_force(p);
      if (p->gpart != NULL) gravity_end_force(p->gpart, const_G);

      /* Kick the particle forward */
      kick_part(p, xp, new_dti, timeBase);

      /* Number of updated particles */
      updated++;
      if (p->gpart != NULL) g_updated++;

      /* Minimal time for next end of time-step */
      ti_end_min = min(p->ti_end, ti_end_min);
      ti_end_max = max(p->ti_end, ti_end_max);
    }
  }

  /* Otherwise, aggregate data from children. */
  else {

    /* Loop over the progeny. */
    for (int k = 0; k < 8; k++)
      if (c->progeny[k] != NULL) {
        struct cell *restrict cp = c->progeny[k];

        /* Recurse */
        runner_do_kick_fixdt(r, cp, 0);

        /* And aggregate */
        updated += cp->updated;
        g_updated += cp->g_updated;
        ti_end_min = min(cp->ti_end_min, ti_end_min);
        ti_end_max = max(cp->ti_end_max, ti_end_max);
      }
  }

  /* Store the values. */
  c->updated = updated;
  c->g_updated = g_updated;
  c->ti_end_min = ti_end_min;
  c->ti_end_max = ti_end_max;

  if (timer) TIMER_TOC(timer_kick);
}

/**
 * @brief Kick particles in momentum space and collect statistics (floating
 * time-step case)
 *
 * @param r The runner thread.
 * @param c The cell.
 * @param timer Are we timing this ?
 */
void runner_do_kick(struct runner *r, struct cell *c, int timer) {

  const struct engine *e = r->e;
  const double timeBase = e->timeBase;
  const int ti_current = r->e->ti_current;
  const int count = c->count;
  const int gcount = c->gcount;
  struct part *restrict parts = c->parts;
  struct xpart *restrict xparts = c->xparts;
  struct gpart *restrict gparts = c->gparts;
  const double const_G = r->e->physical_constants->const_newton_G;

  TIMER_TIC;

  /* Anything to do here? */
  if (c->ti_end_min > ti_current) {
    c->updated = 0;
    c->g_updated = 0;
    return;
  }

#ifdef TASK_VERBOSE
  OUT;
#endif

  int updated = 0, g_updated = 0;
  int ti_end_min = max_nr_timesteps, ti_end_max = 0;

  /* No children? */
  if (!c->split) {

    /* Loop over the g-particles and kick the active ones. */
    for (int k = 0; k < gcount; k++) {

      /* Get a handle on the part. */
      struct gpart *restrict gp = &gparts[k];

      /* If the g-particle has no counterpart and needs to be kicked */
      if (gp->id_or_neg_offset > 0) {

        if (gp->ti_end <= ti_current) {

          /* First, finish the force calculation */
          gravity_end_force(gp, const_G);

          /* Compute the next timestep */
          const int new_dti = get_gpart_timestep(gp, e);

          /* Now we have a time step, proceed with the kick */
          kick_gpart(gp, new_dti, timeBase);

          /* Number of updated g-particles */
          g_updated++;
        }

        /* Minimal time for next end of time-step */
        ti_end_min = min(gp->ti_end, ti_end_min);
        ti_end_max = max(gp->ti_end, ti_end_max);
      }
    }

    /* Now do the hydro ones... */

    /* Loop over the particles and kick the active ones. */
    for (int k = 0; k < count; k++) {

      /* Get a handle on the part. */
      struct part *restrict p = &parts[k];
      struct xpart *restrict xp = &xparts[k];

      /* If particle needs to be kicked */
      if (p->ti_end <= ti_current) {

        /* First, finish the force loop */
        hydro_end_force(p);
        if (p->gpart != NULL) gravity_end_force(p->gpart, const_G);

        /* Compute the next timestep (hydro condition) */
        const int new_dti = get_part_timestep(p, xp, e);

        /* Now we have a time step, proceed with the kick */
        kick_part(p, xp, new_dti, timeBase);

        /* Number of updated particles */
        updated++;
        if (p->gpart != NULL) g_updated++;
      }

      /* Minimal time for next end of time-step */
      ti_end_min = min(p->ti_end, ti_end_min);
      ti_end_max = max(p->ti_end, ti_end_max);
    }
  }

  /* Otherwise, aggregate data from children. */
  else {

    /* Loop over the progeny. */
    for (int k = 0; k < 8; k++)
      if (c->progeny[k] != NULL) {
        struct cell *restrict cp = c->progeny[k];

        /* Recurse */
        runner_do_kick(r, cp, 0);

        /* And aggregate */
        updated += cp->updated;
        g_updated += cp->g_updated;
        ti_end_min = min(cp->ti_end_min, ti_end_min);
        ti_end_max = max(cp->ti_end_max, ti_end_max);
      }
  }

  /* Store the values. */
  c->updated = updated;
  c->g_updated = g_updated;
  c->ti_end_min = ti_end_min;
  c->ti_end_max = ti_end_max;

  if (timer) TIMER_TOC(timer_kick);
}

/**
 * @brief Construct the cell properties from the received particles
 *
 * @param r The runner thread.
 * @param c The cell.
 * @param timer Are we timing this ?
 */
void runner_do_recv_cell(struct runner *r, struct cell *c, int timer) {

  const struct part *restrict parts = c->parts;
  const struct gpart *restrict gparts = c->gparts;
  const size_t nr_parts = c->count;
  const size_t nr_gparts = c->gcount;
  // const int ti_current = r->e->ti_current;

  TIMER_TIC;

  int ti_end_min = max_nr_timesteps;
  int ti_end_max = 0;
  float h_max = 0.f;

  /* If this cell is a leaf, collect the particle data. */
  if (!c->split) {

    /* Collect everything... */
    for (size_t k = 0; k < nr_parts; k++) {
      const int ti_end = parts[k].ti_end;
      // if(ti_end < ti_current) error("Received invalid particle !");
      ti_end_min = min(ti_end_min, ti_end);
      ti_end_max = max(ti_end_max, ti_end);
      h_max = fmaxf(h_max, parts[k].h);
    }
    for (size_t k = 0; k < nr_gparts; k++) {
      const int ti_end = gparts[k].ti_end;
      // if(ti_end < ti_current) error("Received invalid particle !");
      ti_end_min = min(ti_end_min, ti_end);
      ti_end_max = max(ti_end_max, ti_end);
    }

  }

  /* Otherwise, recurse and collect. */
  else {
    for (int k = 0; k < 8; k++) {
      if (c->progeny[k] != NULL) {
        runner_do_recv_cell(r, c->progeny[k], 0);
        ti_end_min = min(ti_end_min, c->progeny[k]->ti_end_min);
        ti_end_max = max(ti_end_max, c->progeny[k]->ti_end_max);
        h_max = fmaxf(h_max, c->progeny[k]->h_max);
      }
    }
  }

  /* ... and store. */
  c->ti_end_min = ti_end_min;
  c->ti_end_max = ti_end_max;
  c->h_max = h_max;

  if (timer) TIMER_TOC(timer_dorecv_cell);
}

/**
 * @brief The #runner main thread routine.
 *
 * @param data A pointer to this thread's data.
 */
void *runner_main(void *data) {

  struct runner *r = (struct runner *)data;
  struct engine *e = r->e;
  struct scheduler *sched = &e->sched;

  /* Main loop. */
  while (1) {

    /* Wait at the barrier. */
    engine_barrier(e, r->id);

    /* Re-set the pointer to the previous task, as there is none. */
    struct task *t = NULL;
    struct task *prev = NULL;

    /* Loop while there are tasks... */
    while (1) {

      /* If there's no old task, try to get a new one. */
      if (t == NULL) {

        /* Get the task. */
        TIMER_TIC
        t = scheduler_gettask(sched, r->qid, prev);
        TIMER_TOC(timer_gettask);

        /* Did I get anything? */
        if (t == NULL) break;
      }

      /* Get the cells. */
      struct cell *ci = t->ci;
      struct cell *cj = t->cj;
      t->rid = r->cpuid;

      /* Different types of tasks... */
      switch (t->type) {
        case task_type_self:
          if (t->subtype == task_subtype_density) runner_doself1_density(r, ci);
#ifdef EXTRA_HYDRO_LOOP
          else if (t->subtype == task_subtype_gradient)
            runner_doself1_gradient(r, ci);
#endif
          else if (t->subtype == task_subtype_force)
            runner_doself2_force(r, ci);
          else if (t->subtype == task_subtype_grav)
            runner_doself_grav(r, ci, 1);
          else
            error("Unknown task subtype.");
          break;
        case task_type_pair:
          if (t->subtype == task_subtype_density)
            runner_dopair1_density(r, ci, cj);
#ifdef EXTRA_HYDRO_LOOP
          else if (t->subtype == task_subtype_gradient)
            runner_dopair1_gradient(r, ci, cj);
#endif
          else if (t->subtype == task_subtype_force)
            runner_dopair2_force(r, ci, cj);
          else if (t->subtype == task_subtype_grav)
            runner_dopair_grav(r, ci, cj, 1);
          else
            error("Unknown task subtype.");
          break;
        case task_type_sort:
          runner_do_sort(r, ci, t->flags, 1);
          break;
        case task_type_sub_self:
          if (t->subtype == task_subtype_density)
            runner_dosub_self1_density(r, ci, 1);
#ifdef EXTRA_HYDRO_LOOP
          else if (t->subtype == task_subtype_gradient)
            runner_dosub_self1_gradient(r, ci, 1);
#endif
          else if (t->subtype == task_subtype_force)
            runner_dosub_self2_force(r, ci, 1);
          else if (t->subtype == task_subtype_grav)
            runner_dosub_grav(r, ci, cj, 1);
          else
            error("Unknown task subtype.");
          break;
        case task_type_sub_pair:
          if (t->subtype == task_subtype_density)
            runner_dosub_pair1_density(r, ci, cj, t->flags, 1);
#ifdef EXTRA_HYDRO_LOOP
          else if (t->subtype == task_subtype_gradient)
            runner_dosub_pair1_gradient(r, ci, cj, t->flags, 1);
#endif
          else if (t->subtype == task_subtype_force)
            runner_dosub_pair2_force(r, ci, cj, t->flags, 1);
          else if (t->subtype == task_subtype_grav)
            runner_dosub_grav(r, ci, cj, 1);
          else
            error("Unknown task subtype.");
          break;
        case task_type_init:
          runner_do_init(r, ci, 1);
          break;
        case task_type_ghost:
          runner_do_ghost(r, ci);
          break;
#ifdef EXTRA_HYDRO_LOOP
        case task_type_extra_ghost:
          runner_do_extra_ghost(r, ci);
          break;
#endif
        case task_type_kick:
          runner_do_kick(r, ci, 1);
          break;
        case task_type_kick_fixdt:
          runner_do_kick_fixdt(r, ci, 1);
          break;
#ifdef WITH_MPI
        case task_type_send:
          if (t->subtype == task_subtype_tend) {
            free(t->buff);
          }
          break;
        case task_type_recv:
          if (t->subtype == task_subtype_tend) {
            cell_unpack_ti_ends(ci, t->buff);
            free(t->buff);
          } else {
            runner_do_recv_cell(r, ci, 1);
          }
          break;
#endif
        case task_type_grav_mm:
          runner_do_grav_mm(r, t->ci, 1);
          break;
        case task_type_grav_up:
          runner_do_grav_up(r, t->ci);
          break;
        case task_type_grav_gather_m:
          break;
        case task_type_grav_fft:
          runner_do_grav_fft(r);
          break;
        case task_type_grav_external:
          runner_do_grav_external(r, t->ci, 1);
          break;
<<<<<<< HEAD
	case task_type_cooling:
          runner_do_cooling(r, t->ci, 1);
          break;
        case task_type_part_sort:
          space_do_parts_sort();
          break;
        case task_type_gpart_sort:
          space_do_gparts_sort();
          break;
        case task_type_split_cell:
          space_do_split(e->s, t->ci);
          break;
        case task_type_rewait:
          scheduler_do_rewait((struct task *)t->ci, (struct task *)t->cj,
                              t->flags, t->rank);
          break;
=======
>>>>>>> b0a9dbfa
        default:
          error("Unknown task type.");
      }

      /* We're done with this task, see if we get a next one. */
      prev = t;
      t = scheduler_done(sched, t);

    } /* main loop. */
  }

  /* Be kind, rewind. */
  return NULL;
}<|MERGE_RESOLUTION|>--- conflicted
+++ resolved
@@ -811,6 +811,7 @@
         /* Recurse. */
         runner_do_drift(cp, e);
 
+        /* Collect */
         dx_max = fmaxf(dx_max, cp->dx_max);
         h_max = fmaxf(h_max, cp->h_max);
         mass += cp->mass;
@@ -1318,25 +1319,6 @@
         case task_type_grav_external:
           runner_do_grav_external(r, t->ci, 1);
           break;
-<<<<<<< HEAD
-	case task_type_cooling:
-          runner_do_cooling(r, t->ci, 1);
-          break;
-        case task_type_part_sort:
-          space_do_parts_sort();
-          break;
-        case task_type_gpart_sort:
-          space_do_gparts_sort();
-          break;
-        case task_type_split_cell:
-          space_do_split(e->s, t->ci);
-          break;
-        case task_type_rewait:
-          scheduler_do_rewait((struct task *)t->ci, (struct task *)t->cj,
-                              t->flags, t->rank);
-          break;
-=======
->>>>>>> b0a9dbfa
         default:
           error("Unknown task type.");
       }
