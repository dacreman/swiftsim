# This file is part of SWIFT.
# Copyright (c) 2012 Pedro Gonnet (pedro.gonnet@durham.ac.uk),
#                    Matthieu Schaller (matthieu.schaller@durham.ac.uk).
#
# This program is free software: you can redistribute it and/or modify
# it under the terms of the GNU General Public License as published by
# the Free Software Foundation, either version 3 of the License, or
# (at your option) any later version.
#
# This program is distributed in the hope that it will be useful,
# but WITHOUT ANY WARRANTY; without even the implied warranty of
# MERCHANTABILITY or FITNESS FOR A PARTICULAR PURPOSE.  See the
# GNU General Public License for more details.
#
# You should have received a copy of the GNU General Public License
# along with this program.  If not, see <http://www.gnu.org/licenses/>.

# Add the debug flag to the whole thing
AM_CFLAGS = -DTIMER $(HDF5_CPPFLAGS)

# Assign a "safe" version number
AM_LDFLAGS = $(HDF5_LDFLAGS) -version-info 0:0:0

# The git command, if available.
GIT_CMD = @GIT_CMD@

# Additional dependencies for shared libraries.
EXTRA_LIBS = $(HDF5_LIBS) $(PROFILER_LIBS) $(TCMALLOC_LIBS)

# MPI libraries.
MPI_LIBS = $(METIS_LIBS) $(MPI_THREAD_LIBS)
MPI_FLAGS = -DWITH_MPI $(METIS_INCS)

# Build the libswiftsim library
lib_LTLIBRARIES = libswiftsim.la
# Build a MPI-enabled version too?
if HAVEMPI
lib_LTLIBRARIES += libswiftsim_mpi.la
endif

# List required headers
include_HEADERS = space.h runner.h queue.h task.h lock.h cell.h part.h const.h \
    engine.h swift.h serial_io.h timers.h debug.h scheduler.h proxy.h parallel_io.h \
    common_io.h single_io.h multipole.h map.h tools.h partition.h clocks.h parser.h \
    physical_constants.h physical_constants_cgs.h potentials.h version.h hydro_properties.h

# Common source files
AM_SOURCES = space.c runner.c queue.c task.c cell.c engine.c \
    serial_io.c timers.c debug.c scheduler.c proxy.c parallel_io.c \
    units.c common_io.c single_io.c multipole.c version.c map.c \
    kernel_hydro.c kernel_gravity.c tools.c part.c partition.c clocks.c parser.c \
    physical_constants.c potentials.c hydro_properties.c

# Include files for distribution, not installation.
nobase_noinst_HEADERS = approx_math.h atomic.h cycle.h error.h inline.h kernel_hydro.h kernel_gravity.h \
		 vector.h runner_doiact.h runner_doiact_grav.h units.h intrinsics.h minmax.h kick.h \
<<<<<<< HEAD
		 timestep.h drift.h io_properties.h \
=======
		 timestep.h drift.h adiabatic_index.h \
>>>>>>> 489556aa
		 gravity.h gravity_io.h \
		 gravity/Default/gravity.h gravity/Default/gravity_iact.h gravity/Default/gravity_io.h \
		 gravity/Default/gravity_debug.h gravity/Default/gravity_part.h  \
                 hydro.h hydro_io.h \
		 hydro/Minimal/hydro.h hydro/Minimal/hydro_iact.h hydro/Minimal/hydro_io.h \
                 hydro/Minimal/hydro_debug.h hydro/Minimal/hydro_part.h \
		 hydro/Default/hydro.h hydro/Default/hydro_iact.h hydro/Default/hydro_io.h \
                 hydro/Default/hydro_debug.h hydro/Default/hydro_part.h \
		 hydro/Gadget2/hydro.h hydro/Gadget2/hydro_iact.h hydro/Gadget2/hydro_io.h \
                 hydro/Gadget2/hydro_debug.h hydro/Gadget2/hydro_part.h \
		 hydro/Gizmo/hydro.h hydro/Gizmo/hydro_iact.h hydro/Gizmo/hydro_io.h \
                 hydro/Gizmo/hydro_debug.h hydro/Gizmo/hydro_part.h \
	         riemann.h \
		 riemann/riemann_hllc.h riemann/riemann_trrs.h riemann/riemann_exact.h

# Sources and flags for regular library
libswiftsim_la_SOURCES = $(AM_SOURCES)
libswiftsim_la_CFLAGS = $(AM_CFLAGS)
libswiftsim_la_LDFLAGS = $(AM_LDFLAGS) $(EXTRA_LIBS)

# Sources and flags for MPI library
libswiftsim_mpi_la_SOURCES = $(AM_SOURCES)
libswiftsim_mpi_la_CFLAGS = $(AM_CFLAGS) $(MPI_FLAGS)
libswiftsim_mpi_la_LDFLAGS = $(AM_LDFLAGS) $(MPI_LIBS) $(EXTRA_LIBS)
libswiftsim_mpi_la_SHORTNAME = mpi


# Versioning. If any sources change then update the version_string.h file with
# the current git revision and package version.
# May have a checkout without a version_string.h file and no git command (tar/zip
# download), allow that, but make sure we know it.
version_string.h: version_string.h.in $(AM_SOURCES) $(include_HEADERS) $(noinst_HEADERS)
	if test "X$(GIT_CMD)" != "X"; then \
	    GIT_REVISION=`$(GIT_CMD) describe --abbrev=8  --always --tags --dirty`; \
	    GIT_BRANCH=`$(GIT_CMD) branch | sed -n 's/^\* \(.*\)/\1/p'`; \
	    sed -e "s,@PACKAGE_VERSION\@,$(PACKAGE_VERSION)," \
	        -e "s,@GIT_REVISION\@,$${GIT_REVISION}," \
	        -e "s|@GIT_BRANCH\@|$${GIT_BRANCH}|" $< > version_string.h; \
	else \
	    if test ! -f version_string.h; then \
	        sed -e "s,@PACKAGE_VERSION\@,$(PACKAGE_VERSION)," \
	            -e "s,@GIT_REVISION\@,unknown," \
		    -e "s,@GIT_BRANCH\@,unknown," $< > version_string.h; \
	    fi; \
	fi

#  Make sure version_string.h is built first.
BUILT_SOURCES = version_string.h

#  And distribute the built files.
EXTRA_DIST = version_string.h version_string.h.in<|MERGE_RESOLUTION|>--- conflicted
+++ resolved
@@ -54,11 +54,7 @@
 # Include files for distribution, not installation.
 nobase_noinst_HEADERS = approx_math.h atomic.h cycle.h error.h inline.h kernel_hydro.h kernel_gravity.h \
 		 vector.h runner_doiact.h runner_doiact_grav.h units.h intrinsics.h minmax.h kick.h \
-<<<<<<< HEAD
-		 timestep.h drift.h io_properties.h \
-=======
-		 timestep.h drift.h adiabatic_index.h \
->>>>>>> 489556aa
+		 timestep.h drift.h adiabatic_index.h io_properties.h \
 		 gravity.h gravity_io.h \
 		 gravity/Default/gravity.h gravity/Default/gravity_iact.h gravity/Default/gravity_io.h \
 		 gravity/Default/gravity_debug.h gravity/Default/gravity_part.h  \
