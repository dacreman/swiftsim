--- conflicted
+++ resolved
@@ -41,27 +41,6 @@
 endif
 
 # List required headers
-<<<<<<< HEAD
-include_HEADERS = space.h runner.h queue.h task.h lock.h cell.h part.h const.h \
-    engine.h swift.h serial_io.h timers.h debug.h scheduler.h proxy.h parallel_io.h \
-    common_io.h single_io.h distributed_io.h map.h tools.h  partition_fixed_costs.h \
-    partition.h clocks.h parser.h physical_constants.h physical_constants_cgs.h potential.h version.h \
-    hydro_properties.h riemann.h threadpool.h cooling_io.h cooling.h cooling_struct.h cooling_properties.h \
-    statistics.h memswap.h cache.h runner_doiact_hydro_vec.h profiler.h entropy_floor.h \
-    dump.h logger.h active.h timeline.h xmf.h gravity_properties.h gravity_derivatives.h \
-    gravity_softened_derivatives.h vector_power.h collectgroup.h hydro_space.h sort_part.h \
-    chemistry.h chemistry_io.h chemistry_struct.h cosmology.h restart.h space_getsid.h utilities.h \
-    mesh_gravity.h cbrt.h exp10.h velociraptor_interface.h swift_velociraptor_part.h output_list.h \
-    logger_io.h tracers_io.h tracers.h tracers_struct.h star_formation_io.h fof.h fof_struct.h fof_io.h \
-    multipole.h multipole_accept.h multipole_struct.h binomial.h integer_power.h sincos.h \
-    star_formation_struct.h star_formation.h star_formation_iact.h \
-    star_formation_logger.h star_formation_logger_struct.h \
-    pressure_floor.h pressure_floor_struct.h pressure_floor_iact.h \
-    velociraptor_struct.h velociraptor_io.h random.h memuse.h mpiuse.h memuse_rnodes.h \
-    black_holes.h black_holes_io.h black_holes_properties.h black_holes_struct.h \
-    feedback.h feedback_struct.h feedback_properties.h \
-    space_unique_id.h line_of_sight.h io_compression.h rays.h rays_struct.h
-=======
 include_HEADERS = space.h runner.h queue.h task.h lock.h cell.h part.h const.h 
 include_HEADERS += cell_hydro.h cell_stars.h cell_grav.h cell_sinks.h cell_black_holes.h 
 include_HEADERS += engine.h swift.h serial_io.h timers.h debug.h scheduler.h proxy.h parallel_io.h 
@@ -81,8 +60,7 @@
 include_HEADERS += velociraptor_struct.h velociraptor_io.h random.h memuse.h mpiuse.h memuse_rnodes.h 
 include_HEADERS += black_holes.h black_holes_io.h black_holes_properties.h black_holes_struct.h 
 include_HEADERS += feedback.h feedback_struct.h feedback_properties.h 
-include_HEADERS += space_unique_id.h line_of_sight.h io_compression.h
->>>>>>> e540fd2e
+include_HEADERS += space_unique_id.h line_of_sight.h io_compression.h rays.h rays_struct.h
 
 # source files for EAGLE cooling
 QLA_COOLING_SOURCES =
