--- conflicted
+++ resolved
@@ -43,13 +43,8 @@
 # List required headers
 include_HEADERS = space.h runner.h queue.h task.h lock.h cell.h part.h const.h \
     engine.h swift.h serial_io.h timers.h debug.h scheduler.h proxy.h parallel_io.h \
-<<<<<<< HEAD
-    common_io.h single_io.h distributed_io.h multipole.h map.h tools.h  partition_fixed_costs.h \
+    common_io.h single_io.h distributed_io.h map.h tools.h  partition_fixed_costs.h \
     partition.h clocks.h parser.h physical_constants.h physical_constants_cgs.h potential.h version.h \
-=======
-    common_io.h single_io.h map.h tools.h partition.h partition_fixed_costs.h \
-    clocks.h parser.h physical_constants.h physical_constants_cgs.h potential.h version.h \
->>>>>>> 2d3bd362
     hydro_properties.h riemann.h threadpool.h cooling_io.h cooling.h cooling_struct.h \
     statistics.h memswap.h cache.h runner_doiact_hydro_vec.h profiler.h entropy_floor.h \
     dump.h logger.h active.h timeline.h xmf.h gravity_properties.h gravity_derivatives.h \
