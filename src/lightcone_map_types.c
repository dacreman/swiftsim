--- conflicted
+++ resolved
@@ -138,7 +138,6 @@
   }
 }
 
-
 /**
  * @brief Determine if a particle type contributes to this map type
  *
@@ -155,7 +154,6 @@
   }
 }
 
-
 /**
  * @brief Make a healpix map of projected dark matter mass in each pixel
  *
@@ -178,7 +176,6 @@
   }
 }
 
-
 /**
  * @brief Determine if a particle type contributes to this map type
  *
@@ -194,8 +191,6 @@
   }
 }
 
-<<<<<<< HEAD
-=======
 /**
  * @brief Make a healpix map of stellar mass in each pixel
  *
@@ -223,7 +218,6 @@
   }
 }
 
-
 /**
  * @brief Determine if a particle type contributes to this map type
  *
@@ -239,7 +233,6 @@
   }
 }
 
->>>>>>> 654c882a
 /**
  * @brief Make a healpix map of projected neutrino mass in each pixel
  *
@@ -271,7 +264,7 @@
  * @param x_cross comoving coordinates at which the particle crosses the
  * lightcone
  */
-void lightcone_map_compton_y(struct lightcone_map *map, const struct engine *e,
+void lightcone_map_compton_y_get_value(struct lightcone_map *map, const struct engine *e,
                              const struct gpart *gp, const double a_cross,
                              const double x_cross[3]) {
 
@@ -321,7 +314,7 @@
  * @param x_cross comoving coordinates at which the particle crosses the
  * lightcone
  */
-void lightcone_map_doppler_b(struct lightcone_map *map, const struct engine *e,
+void lightcone_map_doppler_b_get_value(struct lightcone_map *map, const struct engine *e,
                              const struct gpart *gp, const double a_cross,
                              const double x_cross[3]) {
 
@@ -390,7 +383,7 @@
  * @param x_cross comoving coordinates at which the particle crosses the
  * lightcone
  */
-void lightcone_map_dispersion_meassure(struct lightcone_map *map, const struct engine *e,
+void lightcone_map_dispersion_meassure_get_value(struct lightcone_map *map, const struct engine *e,
                              const struct gpart *gp, const double a_cross,
                              const double x_cross[3]) {
 
