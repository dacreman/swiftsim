--- conflicted
+++ resolved
@@ -1059,30 +1059,21 @@
       h = p->h;
       ti_end = p->ti_end;
       if (h > h_max) h_max = h;
-<<<<<<< HEAD
-      if (t_end < t_end_min) t_end_min = t_end;
-      if (t_end > t_end_max) t_end_max = t_end;
+      if (ti_end < ti_end_min) ti_end_min = ti_end;
+      if (ti_end > ti_end_max) ti_end_max = ti_end;
       c->h_max = h_max;
     }
     if (!count) {
-       for (k = 0; k < count; k++) {
+       for (k = 0; k < gcount; k++) {
 	 gp = &gparts[k];
-	 t_end = gp->t_end;
-	 if (t_end < t_end_min) t_end_min = t_end;
-	 if (t_end > t_end_max) t_end_max = t_end;
+	 ti_end = gp->ti_end;
+	 if (ti_end < ti_end_min) ti_end_min = ti_end;
+	 if (ti_end > ti_end_max) ti_end_max = ti_end;
        }
     }
    
-    c->t_end_min = t_end_min;
-    c->t_end_max = t_end_max;
-=======
-      if (ti_end < ti_end_min) ti_end_min = ti_end;
-      if (ti_end > ti_end_max) ti_end_max = ti_end;
-    }
-    c->h_max = h_max;
     c->ti_end_min = ti_end_min;
     c->ti_end_max = ti_end_max;
->>>>>>> 3cbee28a
   }
 
   /* Set ownership according to the start of the parts array. */
