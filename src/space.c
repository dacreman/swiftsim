/*******************************************************************************
 * This file is part of SWIFT.
 * Copyright (c) 2012 Pedro Gonnet (pedro.gonnet@durham.ac.uk)
 *                    Matthieu Schaller (matthieu.schaller@durham.ac.uk)
 *               2015 Peter W. Draper (p.w.draper@durham.ac.uk)
 *               2016 John A. Regan (john.a.regan@durham.ac.uk)
 *                    Tom Theuns (tom.theuns@durham.ac.uk)
 *
 * This program is free software: you can redistribute it and/or modify
 * it under the terms of the GNU Lesser General Public License as published
 * by the Free Software Foundation, either version 3 of the License, or
 * (at your option) any later version.
 *
 * This program is distributed in the hope that it will be useful,
 * but WITHOUT ANY WARRANTY; without even the implied warranty of
 * MERCHANTABILITY or FITNESS FOR A PARTICULAR PURPOSE.  See the
 * GNU General Public License for more details.
 *
 * You should have received a copy of the GNU Lesser General Public License
 * along with this program.  If not, see <http://www.gnu.org/licenses/>.
 *
 ******************************************************************************/

/* Config parameters. */
#include "../config.h"

/* Some standard headers. */
#include <float.h>
#include <limits.h>
#include <math.h>
#include <stdlib.h>
#include <string.h>

/* MPI headers. */
#ifdef WITH_MPI
#include <mpi.h>
#endif

/* This object's header. */
#include "space.h"

/* Local headers. */
#include "atomic.h"
#include "const.h"
#include "cooling.h"
#include "engine.h"
#include "error.h"
#include "gravity.h"
#include "hydro.h"
#include "kernel_hydro.h"
#include "lock.h"
#include "memswap.h"
#include "minmax.h"
#include "runner.h"
#include "stars.h"
#include "threadpool.h"
#include "tools.h"

/* Split size. */
int space_splitsize = space_splitsize_default;
int space_subsize = space_subsize_default;
int space_maxsize = space_maxsize_default;
int space_maxcount = space_maxcount_default;

/* Map shift vector to sortlist. */
const int sortlistID[27] = {
    /* ( -1 , -1 , -1 ) */ 0,
    /* ( -1 , -1 ,  0 ) */ 1,
    /* ( -1 , -1 ,  1 ) */ 2,
    /* ( -1 ,  0 , -1 ) */ 3,
    /* ( -1 ,  0 ,  0 ) */ 4,
    /* ( -1 ,  0 ,  1 ) */ 5,
    /* ( -1 ,  1 , -1 ) */ 6,
    /* ( -1 ,  1 ,  0 ) */ 7,
    /* ( -1 ,  1 ,  1 ) */ 8,
    /* (  0 , -1 , -1 ) */ 9,
    /* (  0 , -1 ,  0 ) */ 10,
    /* (  0 , -1 ,  1 ) */ 11,
    /* (  0 ,  0 , -1 ) */ 12,
    /* (  0 ,  0 ,  0 ) */ 0,
    /* (  0 ,  0 ,  1 ) */ 12,
    /* (  0 ,  1 , -1 ) */ 11,
    /* (  0 ,  1 ,  0 ) */ 10,
    /* (  0 ,  1 ,  1 ) */ 9,
    /* (  1 , -1 , -1 ) */ 8,
    /* (  1 , -1 ,  0 ) */ 7,
    /* (  1 , -1 ,  1 ) */ 6,
    /* (  1 ,  0 , -1 ) */ 5,
    /* (  1 ,  0 ,  0 ) */ 4,
    /* (  1 ,  0 ,  1 ) */ 3,
    /* (  1 ,  1 , -1 ) */ 2,
    /* (  1 ,  1 ,  0 ) */ 1,
    /* (  1 ,  1 ,  1 ) */ 0};

/**
 * @brief Interval stack necessary for parallel particle sorting.
 */
struct qstack {
  volatile ptrdiff_t i, j;
  volatile int min, max;
  volatile int ready;
};

/**
 * @brief Parallel particle-sorting stack
 */
struct parallel_sort {
  struct part *parts;
  struct gpart *gparts;
  struct xpart *xparts;
  struct spart *sparts;
  int *ind;
  struct qstack *stack;
  unsigned int stack_size;
  volatile unsigned int first, last, waiting;
};

/**
 * @brief Information required to compute the particle cell indices.
 */
struct index_data {
  struct space *s;
  struct cell *cells;
  int *ind;
};

/**
 * @brief Get the shift-id of the given pair of cells, swapping them
 *      if need be.
 *
 * @param s The space
 * @param ci Pointer to first #cell.
 * @param cj Pointer second #cell.
 * @param shift Vector from ci to cj.
 *
 * @return The shift ID and set shift, may or may not swap ci and cj.
 */
int space_getsid(struct space *s, struct cell **ci, struct cell **cj,
                 double *shift) {

  /* Get the relative distance between the pairs, wrapping. */
  const int periodic = s->periodic;
  double dx[3];
  for (int k = 0; k < 3; k++) {
    dx[k] = (*cj)->loc[k] - (*ci)->loc[k];
    if (periodic && dx[k] < -s->dim[k] / 2)
      shift[k] = s->dim[k];
    else if (periodic && dx[k] > s->dim[k] / 2)
      shift[k] = -s->dim[k];
    else
      shift[k] = 0.0;
    dx[k] += shift[k];
  }

  /* Get the sorting index. */
  int sid = 0;
  for (int k = 0; k < 3; k++)
    sid = 3 * sid + ((dx[k] < 0.0) ? 0 : ((dx[k] > 0.0) ? 2 : 1));

  /* Switch the cells around? */
  if (runner_flip[sid]) {
    struct cell *temp = *ci;
    *ci = *cj;
    *cj = temp;
    for (int k = 0; k < 3; k++) shift[k] = -shift[k];
  }
  sid = sortlistID[sid];

  /* Return the sort ID. */
  return sid;
}

/**
 * @brief Recursively dismantle a cell tree.
 *
 * @param s The #space.
 * @param c The #cell to recycle.
 * @param rec_begin Pointer to the start of the list of cells to recycle.
 * @param rec_end Pointer to the end of the list of cells to recycle.
 */
void space_rebuild_recycle_rec(struct space *s, struct cell *c,
                               struct cell **rec_begin, struct cell **rec_end) {
  if (c->split)
    for (int k = 0; k < 8; k++)
      if (c->progeny[k] != NULL) {
        space_rebuild_recycle_rec(s, c->progeny[k], rec_begin, rec_end);
        c->progeny[k]->next = *rec_begin;
        *rec_begin = c->progeny[k];
        if (*rec_end == NULL) *rec_end = *rec_begin;
        c->progeny[k] = NULL;
      }
}

void space_rebuild_recycle_mapper(void *map_data, int num_elements,
                                  void *extra_data) {

  struct space *s = (struct space *)extra_data;
  struct cell *cells = (struct cell *)map_data;

  for (int k = 0; k < num_elements; k++) {
    struct cell *c = &cells[k];
    struct cell *rec_begin = NULL, *rec_end = NULL;
    space_rebuild_recycle_rec(s, c, &rec_begin, &rec_end);
    if (rec_begin != NULL) space_recycle_list(s, rec_begin, rec_end);
    c->sorts = NULL;
    c->nr_tasks = 0;
    c->density = NULL;
    c->gradient = NULL;
    c->force = NULL;
    c->grav = NULL;
    c->dx_max = 0.0f;
    c->sorted = 0;
    c->count = 0;
    c->gcount = 0;
    c->scount = 0;
    c->init = NULL;
    c->extra_ghost = NULL;
    c->ghost = NULL;
    c->kick = NULL;
    c->drift = NULL;
    c->cooling = NULL;
    c->sourceterms = NULL;
    c->super = c;
    if (c->sort != NULL) {
      free(c->sort);
      c->sort = NULL;
    }
#if WITH_MPI
    c->recv_xv = NULL;
    c->recv_rho = NULL;
    c->recv_gradient = NULL;
    c->recv_ti = NULL;

    c->send_xv = NULL;
    c->send_rho = NULL;
    c->send_gradient = NULL;
    c->send_ti = NULL;
#endif
  }
}

/**
 * @brief Re-build the top-level cell grid.
 *
 * @param s The #space.
 * @param verbose Print messages to stdout or not.
 */
void space_regrid(struct space *s, int verbose) {

  const size_t nr_parts = s->nr_parts;
  const ticks tic = getticks();
  const int ti_current = (s->e != NULL) ? s->e->ti_current : 0;

  /* Run through the cells and get the current h_max. */
  // tic = getticks();
  float h_max = s->cell_min / kernel_gamma / space_stretch;
  if (nr_parts > 0) {
    if (s->cells_top != NULL) {
      for (int k = 0; k < s->nr_cells; k++) {
        if (s->cells_top[k].nodeID == engine_rank &&
            s->cells_top[k].h_max > h_max) {
          h_max = s->cells_top[k].h_max;
        }
      }
    } else {
      for (size_t k = 0; k < nr_parts; k++) {
        if (s->parts[k].h > h_max) h_max = s->parts[k].h;
      }
    }
  }

/* If we are running in parallel, make sure everybody agrees on
   how large the largest cell should be. */
#ifdef WITH_MPI
  {
    float buff;
    if (MPI_Allreduce(&h_max, &buff, 1, MPI_FLOAT, MPI_MAX, MPI_COMM_WORLD) !=
        MPI_SUCCESS)
      error("Failed to aggregate the rebuild flag across nodes.");
    h_max = buff;
  }
#endif
  if (verbose) message("h_max is %.3e (cell_min=%.3e).", h_max, s->cell_min);

  /* Get the new putative cell dimensions. */
  const int cdim[3] = {
      floor(s->dim[0] /
            fmax(h_max * kernel_gamma * space_stretch, s->cell_min)),
      floor(s->dim[1] /
            fmax(h_max * kernel_gamma * space_stretch, s->cell_min)),
      floor(s->dim[2] /
            fmax(h_max * kernel_gamma * space_stretch, s->cell_min))};

  /* Check if we have enough cells for periodicity. */
  if (s->periodic && (cdim[0] < 3 || cdim[1] < 3 || cdim[2] < 3))
    error(
        "Must have at least 3 cells in each spatial dimension when periodicity "
        "is switched on.\nThis error is often caused by any of the "
        "followings:\n"
        " - too few particles to generate a sensible grid,\n"
        " - the initial value of 'Scheduler:max_top_level_cells' is too "
        "small,\n"
        " - the (minimal) time-step is too large leading to particles with "
        "predicted smoothing lengths too large for the box size,\n"
        " - particle with velocities so large that they move by more than two "
        "box sizes per time-step.\n");

  /* Check if we have enough cells for gravity. */
  if (s->gravity && (cdim[0] < 8 || cdim[1] < 8 || cdim[2] < 8))
    error(
        "Must have at least 8 cells in each spatial dimension when gravity "
        "is switched on.");

/* In MPI-Land, changing the top-level cell size requires that the
 * global partition is recomputed and the particles redistributed.
 * Be prepared to do that. */
#ifdef WITH_MPI
  double oldwidth[3];
  double oldcdim[3];
  int *oldnodeIDs = NULL;
  if (cdim[0] < s->cdim[0] || cdim[1] < s->cdim[1] || cdim[2] < s->cdim[2]) {

    /* Capture state of current space. */
    oldcdim[0] = s->cdim[0];
    oldcdim[1] = s->cdim[1];
    oldcdim[2] = s->cdim[2];
    oldwidth[0] = s->width[0];
    oldwidth[1] = s->width[1];
    oldwidth[2] = s->width[2];

    if ((oldnodeIDs = (int *)malloc(sizeof(int) * s->nr_cells)) == NULL)
      error("Failed to allocate temporary nodeIDs.");

    int cid = 0;
    for (int i = 0; i < s->cdim[0]; i++) {
      for (int j = 0; j < s->cdim[1]; j++) {
        for (int k = 0; k < s->cdim[2]; k++) {
          cid = cell_getid(oldcdim, i, j, k);
          oldnodeIDs[cid] = s->cells_top[cid].nodeID;
        }
      }
    }
  }

#endif

  /* Do we need to re-build the upper-level cells? */
  // tic = getticks();
  if (s->cells_top == NULL || cdim[0] < s->cdim[0] || cdim[1] < s->cdim[1] ||
      cdim[2] < s->cdim[2]) {

/* Be verbose about this. */
#ifdef SWIFT_DEBUG_CHECKS
    message("re)griding space cdim=(%d %d %d)", cdim[0], cdim[1], cdim[2]);
    fflush(stdout);
#endif

    /* Free the old cells, if they were allocated. */
    if (s->cells_top != NULL) {
      threadpool_map(&s->e->threadpool, space_rebuild_recycle_mapper,
                     s->cells_top, s->nr_cells, sizeof(struct cell), 100, s);
      free(s->cells_top);
      s->maxdepth = 0;
    }

    /* Set the new cell dimensions only if smaller. */
    for (int k = 0; k < 3; k++) {
      s->cdim[k] = cdim[k];
      s->width[k] = s->dim[k] / cdim[k];
      s->iwidth[k] = 1.0 / s->width[k];
    }
    const float dmin = min(s->width[0], min(s->width[1], s->width[2]));

    /* Allocate the highest level of cells. */
    s->tot_cells = s->nr_cells = cdim[0] * cdim[1] * cdim[2];
    if (posix_memalign((void *)&s->cells_top, cell_align,
                       s->nr_cells * sizeof(struct cell)) != 0)
      error("Failed to allocate cells.");
    bzero(s->cells_top, s->nr_cells * sizeof(struct cell));

    /* Set the cells' locks */
    for (int k = 0; k < s->nr_cells; k++)
      if (lock_init(&s->cells_top[k].lock) != 0)
        error("Failed to init spinlock.");

    /* Set the cell location and sizes. */
    for (int i = 0; i < cdim[0]; i++)
      for (int j = 0; j < cdim[1]; j++)
        for (int k = 0; k < cdim[2]; k++) {
          struct cell *restrict c = &s->cells_top[cell_getid(cdim, i, j, k)];
          c->loc[0] = i * s->width[0];
          c->loc[1] = j * s->width[1];
          c->loc[2] = k * s->width[2];
          c->width[0] = s->width[0];
          c->width[1] = s->width[1];
          c->width[2] = s->width[2];
          c->dmin = dmin;
          c->depth = 0;
          c->count = 0;
          c->gcount = 0;
          c->scount = 0;
          c->super = c;
          c->ti_old = ti_current;
          lock_init(&c->lock);
        }

    /* Be verbose about the change. */
    if (verbose)
      message("set cell dimensions to [ %i %i %i ].", cdim[0], cdim[1],
              cdim[2]);

#ifdef WITH_MPI
    if (oldnodeIDs != NULL) {
      /* We have changed the top-level cell dimension, so need to redistribute
       * cells around the nodes. We repartition using the old space node
       * positions as a grid to resample. */
      if (s->e->nodeID == 0)
        message(
            "basic cell dimensions have increased - recalculating the "
            "global partition.");

      if (!partition_space_to_space(oldwidth, oldcdim, oldnodeIDs, s)) {

        /* Failed, try another technique that requires no settings. */
        message("Failed to get a new partition, trying less optimal method");
        struct partition initial_partition;
#ifdef HAVE_METIS
        initial_partition.type = INITPART_METIS_NOWEIGHT;
#else
        initial_partition.type = INITPART_VECTORIZE;
#endif
        partition_initial_partition(&initial_partition, s->e->nodeID,
                                    s->e->nr_nodes, s);
      }

      /* Re-distribute the particles to their new nodes. */
      engine_redistribute(s->e);

      /* Make the proxies. */
      engine_makeproxies(s->e);

      /* Finished with these. */
      free(oldnodeIDs);
    }
#endif /* WITH_MPI */

    // message( "rebuilding upper-level cells took %.3f %s." ,
    // clocks_from_ticks(double)(getticks() - tic), clocks_getunit());

  }      /* re-build upper-level cells? */
  else { /* Otherwise, just clean up the cells. */

    /* Free the old cells, if they were allocated. */
    threadpool_map(&s->e->threadpool, space_rebuild_recycle_mapper,
                   s->cells_top, s->nr_cells, sizeof(struct cell), 100, s);
    s->maxdepth = 0;
  }

  if (verbose)
    message("took %.3f %s.", clocks_from_ticks(getticks() - tic),
            clocks_getunit());
}

/**
 * @brief Re-build the cells as well as the tasks.
 *
 * @param s The #space in which to update the cells.
 * @param verbose Print messages to stdout or not
 *
 */
void space_rebuild(struct space *s, int verbose) {

  const ticks tic = getticks();

/* Be verbose about this. */
#ifdef SWIFT_DEBUG_CHECKS
  message("re)building space");
  fflush(stdout);
#endif

  /* Re-grid if necessary, or just re-set the cell data. */
  space_regrid(s, verbose);

  size_t nr_parts = s->nr_parts;
  size_t nr_gparts = s->nr_gparts;
  size_t nr_sparts = s->nr_sparts;
  struct cell *restrict cells_top = s->cells_top;
  const int ti_current = (s->e != NULL) ? s->e->ti_current : 0;

  /* Run through the particles and get their cell index. Allocates
     an index that is larger than the number of particles to avoid
     re-allocating after shuffling. */
  const size_t ind_size = s->size_parts + 100;
  int *ind;
  if ((ind = (int *)malloc(sizeof(int) * ind_size)) == NULL)
    error("Failed to allocate temporary particle indices.");
  if (s->size_parts > 0) space_parts_get_cell_index(s, ind, cells_top, verbose);

  /* Run through the gravity particles and get their cell index. */
  const size_t gind_size = s->size_gparts + 100;
  int *gind;
  if ((gind = (int *)malloc(sizeof(int) * gind_size)) == NULL)
    error("Failed to allocate temporary g-particle indices.");
  if (s->size_gparts > 0)
    space_gparts_get_cell_index(s, gind, cells_top, verbose);

  /* Run through the star particles and get their cell index. */
  const size_t sind_size = s->size_sparts + 100;
  int *sind;
  if ((sind = (int *)malloc(sizeof(int) * sind_size)) == NULL)
    error("Failed to allocate temporary s-particle indices.");
  if (s->size_sparts > 0)
    space_sparts_get_cell_index(s, sind, cells_top, verbose);

#ifdef WITH_MPI

  /* Move non-local parts to the end of the list. */
  const int local_nodeID = s->e->nodeID;
  for (size_t k = 0; k < nr_parts;) {
    if (cells_top[ind[k]].nodeID != local_nodeID) {
      nr_parts -= 1;
      const struct part tp = s->parts[k];
      s->parts[k] = s->parts[nr_parts];
      s->parts[nr_parts] = tp;
      if (s->parts[k].gpart != NULL) {
        s->parts[k].gpart->id_or_neg_offset = -k;
      }
      if (s->parts[nr_parts].gpart != NULL) {
        s->parts[nr_parts].gpart->id_or_neg_offset = -nr_parts;
      }
      const struct xpart txp = s->xparts[k];
      s->xparts[k] = s->xparts[nr_parts];
      s->xparts[nr_parts] = txp;
      const int t = ind[k];
      ind[k] = ind[nr_parts];
      ind[nr_parts] = t;
    } else {
      /* Increment when not exchanging otherwise we need to retest "k".*/
      k++;
    }
  }

#ifdef SWIFT_DEBUG_CHECKS
  /* Check that all parts are in the correct places. */
  for (size_t k = 0; k < nr_parts; k++) {
    if (cells_top[ind[k]].nodeID != local_nodeID) {
      error("Failed to move all non-local parts to send list");
    }
  }
  for (size_t k = nr_parts; k < s->nr_parts; k++) {
    if (cells_top[ind[k]].nodeID == local_nodeID) {
      error("Failed to remove local parts from send list");
    }
  }
#endif

  /* Move non-local gparts to the end of the list. */
  for (size_t k = 0; k < nr_gparts;) {
    if (cells_top[gind[k]].nodeID != local_nodeID) {
      nr_gparts -= 1;
      const struct gpart tp = s->gparts[k];
      s->gparts[k] = s->gparts[nr_gparts];
      s->gparts[nr_gparts] = tp;
      if (s->gparts[k].id_or_neg_offset <= 0) {
        s->parts[-s->gparts[k].id_or_neg_offset].gpart = &s->gparts[k];
      }
      if (s->gparts[nr_gparts].id_or_neg_offset <= 0) {
        s->parts[-s->gparts[nr_gparts].id_or_neg_offset].gpart =
            &s->gparts[nr_gparts];
      }
      const int t = gind[k];
      gind[k] = gind[nr_gparts];
      gind[nr_gparts] = t;
    } else {
      /* Increment when not exchanging otherwise we need to retest "k".*/
      k++;
    }
  }

#ifdef SWIFT_DEBUG_CHECKS
  /* Check that all gparts are in the correct place (untested). */
  for (size_t k = 0; k < nr_gparts; k++) {
    if (cells_top[gind[k]].nodeID != local_nodeID) {
      error("Failed to move all non-local gparts to send list");
    }
  }
  for (size_t k = nr_gparts; k < s->nr_gparts; k++) {
    if (cells_top[gind[k]].nodeID == local_nodeID) {
      error("Failed to remove local gparts from send list");
    }
  }
#endif

  /* Exchange the strays, note that this potentially re-allocates
     the parts arrays. */
  size_t nr_parts_exchanged = s->nr_parts - nr_parts;
  size_t nr_gparts_exchanged = s->nr_gparts - nr_gparts;
  engine_exchange_strays(s->e, nr_parts, &ind[nr_parts], &nr_parts_exchanged,
                         nr_gparts, &gind[nr_gparts], &nr_gparts_exchanged);

  /* Set the new particle counts. */
  s->nr_parts = nr_parts + nr_parts_exchanged;
  s->nr_gparts = nr_gparts + nr_gparts_exchanged;

  /* Re-allocate the index array if needed.. */
  if (s->nr_parts + 1 > ind_size) {
    int *ind_new;
    if ((ind_new = (int *)malloc(sizeof(int) * (s->nr_parts + 1))) == NULL)
      error("Failed to allocate temporary particle indices.");
    memcpy(ind_new, ind, sizeof(int) * nr_parts);
    free(ind);
    ind = ind_new;
  }

  const int cdim[3] = {s->cdim[0], s->cdim[1], s->cdim[2]};
  const double ih[3] = {s->iwidth[0], s->iwidth[1], s->iwidth[2]};

  /* Assign each particle to its cell. */
  for (size_t k = nr_parts; k < s->nr_parts; k++) {
    const struct part *const p = &s->parts[k];
    ind[k] =
        cell_getid(cdim, p->x[0] * ih[0], p->x[1] * ih[1], p->x[2] * ih[2]);
#ifdef SWIFT_DEBUG_CHECKS
    if (cells_top[ind[k]].nodeID != local_nodeID)
      error("Received part that does not belong to me (nodeID=%i).",
            cells_top[ind[k]].nodeID);
#endif
  }
  nr_parts = s->nr_parts;

#endif /* WITH_MPI */

  /* Sort the parts according to their cells. */
  if (nr_parts > 0)
    space_parts_sort(s, ind, nr_parts, 0, s->nr_cells - 1, verbose);

  /* Sort the sparts according to their cells. */
  if (nr_sparts > 0)
    space_sparts_sort(s, sind, nr_sparts, 0, s->nr_cells - 1, verbose);

  /* Re-link the gparts to their (s-)particles. */
  if (nr_parts > 0 && nr_gparts > 0)
    part_relink_gparts_to_parts(s->parts, nr_parts, 0);
  if (nr_sparts > 0 && nr_gparts > 0)
    part_relink_gparts_to_sparts(s->sparts, nr_sparts, 0);

#ifdef SWIFT_DEBUG_CHECKS
  /* Verify space_sort_struct. */
  for (size_t k = 1; k < nr_parts; k++) {
    if (ind[k - 1] > ind[k]) {
      error("Sort failed!");
    } else if (ind[k] != cell_getid(s->cdim, s->parts[k].x[0] * s->iwidth[0],
                                    s->parts[k].x[1] * s->iwidth[1],
                                    s->parts[k].x[2] * s->iwidth[2])) {
      error("Incorrect indices!");
    }
  }
#endif

  /* Extract the cell counts from the sorted indices. */
  size_t last_index = 0;
  ind[nr_parts] = s->nr_cells;  // sentinel.
  for (size_t k = 0; k < nr_parts; k++) {
    if (ind[k] < ind[k + 1]) {
      cells_top[ind[k]].count = k - last_index + 1;
      last_index = k + 1;
    }
  }

  /* Extract the cell counts from the sorted indices. */
  size_t last_sindex = 0;
  sind[nr_sparts] = s->nr_cells;  // sentinel.
  for (size_t k = 0; k < nr_sparts; k++) {
    if (sind[k] < sind[k + 1]) {
      cells_top[sind[k]].scount = k - last_sindex + 1;
      last_sindex = k + 1;
    }
  }

  /* We no longer need the indices as of here. */
  free(ind);
  free(sind);

#ifdef WITH_MPI

  /* Re-allocate the index array if needed.. */
  if (s->nr_gparts + 1 > gind_size) {
    int *gind_new;
    if ((gind_new = (int *)malloc(sizeof(int) * (s->nr_gparts + 1))) == NULL)
      error("Failed to allocate temporary g-particle indices.");
    memcpy(gind_new, gind, sizeof(int) * nr_gparts);
    free(gind);
    gind = gind_new;
  }

  /* Assign each particle to its cell. */
  for (size_t k = nr_gparts; k < s->nr_gparts; k++) {
    const struct gpart *const p = &s->gparts[k];
    gind[k] =
        cell_getid(cdim, p->x[0] * ih[0], p->x[1] * ih[1], p->x[2] * ih[2]);

#ifdef SWIFT_DEBUG_CHECKS
    if (cells_top[gind[k]].nodeID != s->e->nodeID)
      error("Received part that does not belong to me (nodeID=%i).",
            cells_top[gind[k]].nodeID);
#endif
  }
  nr_gparts = s->nr_gparts;

#endif /* WITH_MPI */

  /* Sort the gparts according to their cells. */
  if (nr_gparts > 0)
    space_gparts_sort(s, gind, nr_gparts, 0, s->nr_cells - 1, verbose);

  /* Re-link the parts. */
  if (nr_parts > 0 && nr_gparts > 0)
    part_relink_parts_to_gparts(s->gparts, nr_gparts, s->parts);

  /* Re-link the sparts. */
  if (nr_sparts > 0 && nr_gparts > 0)
    part_relink_sparts_to_gparts(s->gparts, nr_gparts, s->sparts);

  /* Extract the cell counts from the sorted indices. */
  size_t last_gindex = 0;
  gind[nr_gparts] = s->nr_cells;
  for (size_t k = 0; k < nr_gparts; k++) {
    if (gind[k] < gind[k + 1]) {
      cells_top[gind[k]].gcount = k - last_gindex + 1;
      last_gindex = k + 1;
    }
  }

  /* We no longer need the indices as of here. */
  free(gind);

#ifdef SWIFT_DEBUG_CHECKS
  /* Verify that the links are correct */
  for (size_t k = 0; k < nr_gparts; ++k) {

    if (s->gparts[k].id_or_neg_offset < 0) {

      const struct part *part = &s->parts[-s->gparts[k].id_or_neg_offset];

      if (part->gpart != &s->gparts[k]) error("Linking problem !");

      if (s->gparts[k].x[0] != part->x[0] || s->gparts[k].x[1] != part->x[1] ||
          s->gparts[k].x[2] != part->x[2])
        error("Linked particles are not at the same position !");
    }
  }
  for (size_t k = 0; k < nr_parts; ++k) {

    if (s->parts[k].gpart != NULL &&
        s->parts[k].gpart->id_or_neg_offset != -(ptrdiff_t)k) {
      error("Linking problem !");
    }
  }
#endif

  /* Hook the cells up to the parts. */
  // tic = getticks();
  struct part *finger = s->parts;
  struct xpart *xfinger = s->xparts;
  struct gpart *gfinger = s->gparts;
  struct spart *sfinger = s->sparts;
  for (int k = 0; k < s->nr_cells; k++) {
    struct cell *restrict c = &cells_top[k];
    c->ti_old = ti_current;
    c->parts = finger;
    c->xparts = xfinger;
    c->gparts = gfinger;
    c->sparts = sfinger;
    finger = &finger[c->count];
    xfinger = &xfinger[c->count];
    gfinger = &gfinger[c->gcount];
    sfinger = &sfinger[c->scount];
  }
  // message( "hooking up cells took %.3f %s." ,
  // clocks_from_ticks(getticks() - tic), clocks_getunit());

  /* At this point, we have the upper-level cells, old or new. Now make
     sure that the parts in each cell are ok. */
  space_split(s, cells_top, s->nr_cells, verbose);

  if (verbose)
    message("took %.3f %s.", clocks_from_ticks(getticks() - tic),
            clocks_getunit());
}

/**
 * @brief Split particles between cells of a hierarchy
 *
 * This is done in parallel using threads in the #threadpool.
 *
 * @param s The #space.
 * @param cells The cell hierarchy.
 * @param nr_cells The number of cells.
 * @param verbose Are we talkative ?
 */
void space_split(struct space *s, struct cell *cells, int nr_cells,
                 int verbose) {

  const ticks tic = getticks();

  threadpool_map(&s->e->threadpool, space_split_mapper, cells, nr_cells,
                 sizeof(struct cell), 1, s);

  if (verbose)
    message("took %.3f %s.", clocks_from_ticks(getticks() - tic),
            clocks_getunit());
}

/**
 * @brief Runs through the top-level cells and checks whether tasks associated
 * with them can be split. If not, try to sanitize the cells.
 *
 * @param s The #space to act upon.
 */
void space_sanitize(struct space *s) {

  s->sanitized = 1;

  for (int k = 0; k < s->nr_cells; k++) {

    struct cell *c = &s->cells_top[k];
    const double min_width = c->dmin;

    /* Do we have a problem ? */
    if (c->h_max * kernel_gamma * space_stretch > min_width * 0.5 &&
        c->count > space_maxcount) {

      /* Ok, clean-up the mess */
      cell_sanitize(c);
    }
  }
}

/**
 * @brief #threadpool mapper function to compute the particle cell indices.
 *
 * @param map_data Pointer towards the particles.
 * @param nr_parts The number of particles to treat.
 * @param extra_data Pointers to the space and index list
 */
void space_parts_get_cell_index_mapper(void *map_data, int nr_parts,
                                       void *extra_data) {

  /* Unpack the data */
  struct part *restrict parts = (struct part *)map_data;
  struct index_data *data = (struct index_data *)extra_data;
  struct space *s = data->s;
  int *const ind = data->ind + (ptrdiff_t)(parts - s->parts);

  /* Get some constants */
  const double dim_x = s->dim[0];
  const double dim_y = s->dim[1];
  const double dim_z = s->dim[2];
  const int cdim[3] = {s->cdim[0], s->cdim[1], s->cdim[2]};
  const double ih_x = s->iwidth[0];
  const double ih_y = s->iwidth[1];
  const double ih_z = s->iwidth[2];

  for (int k = 0; k < nr_parts; k++) {

    /* Get the particle */
    struct part *restrict p = &parts[k];

    const double old_pos_x = p->x[0];
    const double old_pos_y = p->x[1];
    const double old_pos_z = p->x[2];

    /* Put it back into the simulation volume */
    const double pos_x = box_wrap(old_pos_x, 0.0, dim_x);
    const double pos_y = box_wrap(old_pos_y, 0.0, dim_y);
    const double pos_z = box_wrap(old_pos_z, 0.0, dim_z);

    /* Get its cell index */
    const int index =
        cell_getid(cdim, pos_x * ih_x, pos_y * ih_y, pos_z * ih_z);
    ind[k] = index;

    /* Update the position */
    p->x[0] = pos_x;
    p->x[1] = pos_y;
    p->x[2] = pos_z;
  }
}

/**
 * @brief #threadpool mapper function to compute the g-particle cell indices.
 *
 * @param map_data Pointer towards the g-particles.
 * @param nr_gparts The number of g-particles to treat.
 * @param extra_data Pointers to the space and index list
 */
void space_gparts_get_cell_index_mapper(void *map_data, int nr_gparts,
                                        void *extra_data) {

  /* Unpack the data */
  struct gpart *restrict gparts = (struct gpart *)map_data;
  struct index_data *data = (struct index_data *)extra_data;
  struct space *s = data->s;
  int *const ind = data->ind + (ptrdiff_t)(gparts - s->gparts);

  /* Get some constants */
  const double dim_x = s->dim[0];
  const double dim_y = s->dim[1];
  const double dim_z = s->dim[2];
  const int cdim[3] = {s->cdim[0], s->cdim[1], s->cdim[2]};
  const double ih_x = s->iwidth[0];
  const double ih_y = s->iwidth[1];
  const double ih_z = s->iwidth[2];

  for (int k = 0; k < nr_gparts; k++) {

    /* Get the particle */
    struct gpart *restrict gp = &gparts[k];

    const double old_pos_x = gp->x[0];
    const double old_pos_y = gp->x[1];
    const double old_pos_z = gp->x[2];

    /* Put it back into the simulation volume */
    const double pos_x = box_wrap(old_pos_x, 0.0, dim_x);
    const double pos_y = box_wrap(old_pos_y, 0.0, dim_y);
    const double pos_z = box_wrap(old_pos_z, 0.0, dim_z);

    /* Get its cell index */
    const int index =
        cell_getid(cdim, pos_x * ih_x, pos_y * ih_y, pos_z * ih_z);
    ind[k] = index;

    /* Update the position */
    gp->x[0] = pos_x;
    gp->x[1] = pos_y;
    gp->x[2] = pos_z;
  }
}

/**
 * @brief #threadpool mapper function to compute the s-particle cell indices.
 *
 * @param map_data Pointer towards the s-particles.
 * @param nr_sparts The number of s-particles to treat.
 * @param extra_data Pointers to the space and index list
 */
void space_sparts_get_cell_index_mapper(void *map_data, int nr_sparts,
                                        void *extra_data) {

  /* Unpack the data */
  struct spart *restrict sparts = (struct spart *)map_data;
  struct index_data *data = (struct index_data *)extra_data;
  struct space *s = data->s;
  int *const ind = data->ind + (ptrdiff_t)(sparts - s->sparts);

  /* Get some constants */
  const double dim_x = s->dim[0];
  const double dim_y = s->dim[1];
  const double dim_z = s->dim[2];
  const int cdim[3] = {s->cdim[0], s->cdim[1], s->cdim[2]};
  const double ih_x = s->iwidth[0];
  const double ih_y = s->iwidth[1];
  const double ih_z = s->iwidth[2];

  for (int k = 0; k < nr_sparts; k++) {

    /* Get the particle */
    struct spart *restrict sp = &sparts[k];

    const double old_pos_x = sp->x[0];
    const double old_pos_y = sp->x[1];
    const double old_pos_z = sp->x[2];

    /* Put it back into the simulation volume */
    const double pos_x = box_wrap(old_pos_x, 0.0, dim_x);
    const double pos_y = box_wrap(old_pos_y, 0.0, dim_y);
    const double pos_z = box_wrap(old_pos_z, 0.0, dim_z);

    /* Get its cell index */
    const int index =
        cell_getid(cdim, pos_x * ih_x, pos_y * ih_y, pos_z * ih_z);
    ind[k] = index;

    /* Update the position */
    sp->x[0] = pos_x;
    sp->x[1] = pos_y;
    sp->x[2] = pos_z;
  }
}

/**
 * @brief Computes the cell index of all the particles.
 *
 * @param s The #space.
 * @param ind The array of indices to fill.
 * @param cells The array of #cell to update.
 * @param verbose Are we talkative ?
 */
void space_parts_get_cell_index(struct space *s, int *ind, struct cell *cells,
                                int verbose) {

  const ticks tic = getticks();

  /* Pack the extra information */
  struct index_data data;
  data.s = s;
  data.cells = cells;
  data.ind = ind;

  threadpool_map(&s->e->threadpool, space_parts_get_cell_index_mapper, s->parts,
                 s->nr_parts, sizeof(struct part), 1000, &data);

  if (verbose)
    message("took %.3f %s.", clocks_from_ticks(getticks() - tic),
            clocks_getunit());
}

/**
 * @brief Computes the cell index of all the g-particles.
 *
 * @param s The #space.
 * @param gind The array of indices to fill.
 * @param cells The array of #cell to update.
 * @param verbose Are we talkative ?
 */
void space_gparts_get_cell_index(struct space *s, int *gind, struct cell *cells,
                                 int verbose) {

  const ticks tic = getticks();

  /* Pack the extra information */
  struct index_data data;
  data.s = s;
  data.cells = cells;
  data.ind = gind;

  threadpool_map(&s->e->threadpool, space_gparts_get_cell_index_mapper,
                 s->gparts, s->nr_gparts, sizeof(struct gpart), 1000, &data);

  if (verbose)
    message("took %.3f %s.", clocks_from_ticks(getticks() - tic),
            clocks_getunit());
}

/**
 * @brief Computes the cell index of all the s-particles.
 *
 * @param s The #space.
 * @param sind The array of indices to fill.
 * @param cells The array of #cell to update.
 * @param verbose Are we talkative ?
 */
void space_sparts_get_cell_index(struct space *s, int *sind, struct cell *cells,
                                 int verbose) {

  const ticks tic = getticks();

  /* Pack the extra information */
  struct index_data data;
  data.s = s;
  data.cells = cells;
  data.ind = sind;

  threadpool_map(&s->e->threadpool, space_sparts_get_cell_index_mapper,
                 s->sparts, s->nr_sparts, sizeof(struct gpart), 1000, &data);

  if (verbose)
    message("took %.3f %s.", clocks_from_ticks(getticks() - tic),
            clocks_getunit());
}

/**
 * @brief Sort the particles and condensed particles according to the given
 * indices.
 *
 * @param s The #space.
 * @param ind The indices with respect to which the parts are sorted.
 * @param N The number of parts
 * @param min Lowest index.
 * @param max highest index.
 * @param verbose Are we talkative ?
 */
void space_parts_sort(struct space *s, int *ind, size_t N, int min, int max,
                      int verbose) {

  const ticks tic = getticks();

  /* Populate a parallel_sort structure with the input data */
  struct parallel_sort sort_struct;
  sort_struct.parts = s->parts;
  sort_struct.xparts = s->xparts;
  sort_struct.ind = ind;
  sort_struct.stack_size = 2 * (max - min + 1) + 10 + s->e->nr_threads;
  if ((sort_struct.stack =
           malloc(sizeof(struct qstack) * sort_struct.stack_size)) == NULL)
    error("Failed to allocate sorting stack.");
  for (unsigned int i = 0; i < sort_struct.stack_size; i++)
    sort_struct.stack[i].ready = 0;

  /* Add the first interval. */
  sort_struct.stack[0].i = 0;
  sort_struct.stack[0].j = N - 1;
  sort_struct.stack[0].min = min;
  sort_struct.stack[0].max = max;
  sort_struct.stack[0].ready = 1;
  sort_struct.first = 0;
  sort_struct.last = 1;
  sort_struct.waiting = 1;

  /* Launch the sorting tasks with a stride of zero such that the same
     map data is passed to each thread. */
  threadpool_map(&s->e->threadpool, space_parts_sort_mapper, &sort_struct,
                 s->e->threadpool.num_threads, 0, 1, NULL);

#ifdef SWIFT_DEBUG_CHECKS
  /* Verify space_sort_struct. */
  for (size_t i = 1; i < N; i++)
    if (ind[i - 1] > ind[i])
      error("Sorting failed (ind[%zu]=%i,ind[%zu]=%i), min=%i, max=%i.", i - 1,
            ind[i - 1], i, ind[i], min, max);
  message("Sorting succeeded.");
#endif

  /* Clean up. */
  free(sort_struct.stack);

  if (verbose)
    message("took %.3f %s.", clocks_from_ticks(getticks() - tic),
            clocks_getunit());
}

void space_parts_sort_mapper(void *map_data, int num_elements,
                             void *extra_data) {

  /* Unpack the mapping data. */
  struct parallel_sort *sort_struct = (struct parallel_sort *)map_data;

  /* Pointers to the sorting data. */
  int *ind = sort_struct->ind;
  struct part *parts = sort_struct->parts;
  struct xpart *xparts = sort_struct->xparts;

  /* Main loop. */
  while (sort_struct->waiting) {

    /* Grab an interval off the queue. */
    int qid = atomic_inc(&sort_struct->first) % sort_struct->stack_size;

    /* Wait for the entry to be ready, or for the sorting do be done. */
    while (!sort_struct->stack[qid].ready)
      if (!sort_struct->waiting) return;

    /* Get the stack entry. */
    ptrdiff_t i = sort_struct->stack[qid].i;
    ptrdiff_t j = sort_struct->stack[qid].j;
    int min = sort_struct->stack[qid].min;
    int max = sort_struct->stack[qid].max;
    sort_struct->stack[qid].ready = 0;

    /* Loop over sub-intervals. */
    while (1) {

      /* Bring beer. */
      const int pivot = (min + max) / 2;
      /* message("Working on interval [%i,%i] with min=%i, max=%i, pivot=%i.",
              i, j, min, max, pivot); */

      /* One pass of QuickSort's partitioning. */
      ptrdiff_t ii = i;
      ptrdiff_t jj = j;
      while (ii < jj) {
        while (ii <= j && ind[ii] <= pivot) ii++;
        while (jj >= i && ind[jj] > pivot) jj--;
        if (ii < jj) {
          memswap(&ind[ii], &ind[jj], sizeof(int));
          memswap(&parts[ii], &parts[jj], sizeof(struct part));
          memswap(&xparts[ii], &xparts[jj], sizeof(struct xpart));
        }
      }

#ifdef SWIFT_DEBUG_CHECKS
      /* Verify space_sort_struct. */
      for (int k = i; k <= jj; k++)
        if (ind[k] > pivot) {
          message("sorting failed at k=%i, ind[k]=%i, pivot=%i, i=%li, j=%li.",
                  k, ind[k], pivot, i, j);
          error("Partition failed (<=pivot).");
        }
      for (int k = jj + 1; k <= j; k++)
        if (ind[k] <= pivot) {
          message("sorting failed at k=%i, ind[k]=%i, pivot=%i, i=%li, j=%li.",
                  k, ind[k], pivot, i, j);
          error("Partition failed (>pivot).");
        }
#endif

      /* Split-off largest interval. */
      if (jj - i > j - jj + 1) {

        /* Recurse on the left? */
        if (jj > i && pivot > min) {
          qid = atomic_inc(&sort_struct->last) % sort_struct->stack_size;
          while (sort_struct->stack[qid].ready)
            ;
          sort_struct->stack[qid].i = i;
          sort_struct->stack[qid].j = jj;
          sort_struct->stack[qid].min = min;
          sort_struct->stack[qid].max = pivot;
          if (atomic_inc(&sort_struct->waiting) >= sort_struct->stack_size)
            error("Qstack overflow.");
          sort_struct->stack[qid].ready = 1;
        }

        /* Recurse on the right? */
        if (jj + 1 < j && pivot + 1 < max) {
          i = jj + 1;
          min = pivot + 1;
        } else
          break;

      } else {

        /* Recurse on the right? */
        if (pivot + 1 < max) {
          qid = atomic_inc(&sort_struct->last) % sort_struct->stack_size;
          while (sort_struct->stack[qid].ready)
            ;
          sort_struct->stack[qid].i = jj + 1;
          sort_struct->stack[qid].j = j;
          sort_struct->stack[qid].min = pivot + 1;
          sort_struct->stack[qid].max = max;
          if (atomic_inc(&sort_struct->waiting) >= sort_struct->stack_size)
            error("Qstack overflow.");
          sort_struct->stack[qid].ready = 1;
        }

        /* Recurse on the left? */
        if (jj > i && pivot > min) {
          j = jj;
          max = pivot;
        } else
          break;
      }

    } /* loop over sub-intervals. */

    atomic_dec(&sort_struct->waiting);

  } /* main loop. */
}

/**
 * @brief Sort the s-particles according to the given indices.
 *
 * @param s The #space.
 * @param ind The indices with respect to which the #spart are sorted.
 * @param N The number of parts
 * @param min Lowest index.
 * @param max highest index.
 * @param verbose Are we talkative ?
 */
void space_sparts_sort(struct space *s, int *ind, size_t N, int min, int max,
                       int verbose) {

  const ticks tic = getticks();

  /* Populate a parallel_sort structure with the input data */
  struct parallel_sort sort_struct;
  sort_struct.sparts = s->sparts;
  sort_struct.ind = ind;
  sort_struct.stack_size = 2 * (max - min + 1) + 10 + s->e->nr_threads;
  if ((sort_struct.stack =
           malloc(sizeof(struct qstack) * sort_struct.stack_size)) == NULL)
    error("Failed to allocate sorting stack.");
  for (unsigned int i = 0; i < sort_struct.stack_size; i++)
    sort_struct.stack[i].ready = 0;

  /* Add the first interval. */
  sort_struct.stack[0].i = 0;
  sort_struct.stack[0].j = N - 1;
  sort_struct.stack[0].min = min;
  sort_struct.stack[0].max = max;
  sort_struct.stack[0].ready = 1;
  sort_struct.first = 0;
  sort_struct.last = 1;
  sort_struct.waiting = 1;

  /* Launch the sorting tasks with a stride of zero such that the same
     map data is passed to each thread. */
  threadpool_map(&s->e->threadpool, space_sparts_sort_mapper, &sort_struct,
                 s->e->threadpool.num_threads, 0, 1, NULL);

#ifdef SWIFT_DEBUG_CHECKS
  /* Verify space_sort_struct. */
  for (size_t i = 1; i < N; i++)
    if (ind[i - 1] > ind[i])
      error("Sorting failed (ind[%zu]=%i,ind[%zu]=%i), min=%i, max=%i.", i - 1,
            ind[i - 1], i, ind[i], min, max);
  message("Sorting succeeded.");
#endif

  /* Clean up. */
  free(sort_struct.stack);

  if (verbose)
    message("took %.3f %s.", clocks_from_ticks(getticks() - tic),
            clocks_getunit());
}

void space_sparts_sort_mapper(void *map_data, int num_elements,
                              void *extra_data) {

  /* Unpack the mapping data. */
  struct parallel_sort *sort_struct = (struct parallel_sort *)map_data;

  /* Pointers to the sorting data. */
  int *ind = sort_struct->ind;
  struct spart *sparts = sort_struct->sparts;

  /* Main loop. */
  while (sort_struct->waiting) {

    /* Grab an interval off the queue. */
    int qid = atomic_inc(&sort_struct->first) % sort_struct->stack_size;

    /* Wait for the entry to be ready, or for the sorting do be done. */
    while (!sort_struct->stack[qid].ready)
      if (!sort_struct->waiting) return;

    /* Get the stack entry. */
    ptrdiff_t i = sort_struct->stack[qid].i;
    ptrdiff_t j = sort_struct->stack[qid].j;
    int min = sort_struct->stack[qid].min;
    int max = sort_struct->stack[qid].max;
    sort_struct->stack[qid].ready = 0;

    /* Loop over sub-intervals. */
    while (1) {

      /* Bring beer. */
      const int pivot = (min + max) / 2;
      /* message("Working on interval [%i,%i] with min=%i, max=%i, pivot=%i.",
              i, j, min, max, pivot); */

      /* One pass of QuickSort's partitioning. */
      ptrdiff_t ii = i;
      ptrdiff_t jj = j;
      while (ii < jj) {
        while (ii <= j && ind[ii] <= pivot) ii++;
        while (jj >= i && ind[jj] > pivot) jj--;
        if (ii < jj) {
          memswap(&ind[ii], &ind[jj], sizeof(int));
          memswap(&sparts[ii], &sparts[jj], sizeof(struct spart));
        }
      }

#ifdef SWIFT_DEBUG_CHECKS
      /* Verify space_sort_struct. */
      for (int k = i; k <= jj; k++)
        if (ind[k] > pivot) {
          message("sorting failed at k=%i, ind[k]=%i, pivot=%i, i=%li, j=%li.",
                  k, ind[k], pivot, i, j);
          error("Partition failed (<=pivot).");
        }
      for (int k = jj + 1; k <= j; k++)
        if (ind[k] <= pivot) {
          message("sorting failed at k=%i, ind[k]=%i, pivot=%i, i=%li, j=%li.",
                  k, ind[k], pivot, i, j);
          error("Partition failed (>pivot).");
        }
#endif

      /* Split-off largest interval. */
      if (jj - i > j - jj + 1) {

        /* Recurse on the left? */
        if (jj > i && pivot > min) {
          qid = atomic_inc(&sort_struct->last) % sort_struct->stack_size;
          while (sort_struct->stack[qid].ready)
            ;
          sort_struct->stack[qid].i = i;
          sort_struct->stack[qid].j = jj;
          sort_struct->stack[qid].min = min;
          sort_struct->stack[qid].max = pivot;
          if (atomic_inc(&sort_struct->waiting) >= sort_struct->stack_size)
            error("Qstack overflow.");
          sort_struct->stack[qid].ready = 1;
        }

        /* Recurse on the right? */
        if (jj + 1 < j && pivot + 1 < max) {
          i = jj + 1;
          min = pivot + 1;
        } else
          break;

      } else {

        /* Recurse on the right? */
        if (pivot + 1 < max) {
          qid = atomic_inc(&sort_struct->last) % sort_struct->stack_size;
          while (sort_struct->stack[qid].ready)
            ;
          sort_struct->stack[qid].i = jj + 1;
          sort_struct->stack[qid].j = j;
          sort_struct->stack[qid].min = pivot + 1;
          sort_struct->stack[qid].max = max;
          if (atomic_inc(&sort_struct->waiting) >= sort_struct->stack_size)
            error("Qstack overflow.");
          sort_struct->stack[qid].ready = 1;
        }

        /* Recurse on the left? */
        if (jj > i && pivot > min) {
          j = jj;
          max = pivot;
        } else
          break;
      }

    } /* loop over sub-intervals. */

    atomic_dec(&sort_struct->waiting);

  } /* main loop. */
}

/**
 * @brief Sort the g-particles according to the given indices.
 *
 * @param s The #space.
 * @param ind The indices with respect to which the gparts are sorted.
 * @param N The number of gparts
 * @param min Lowest index.
 * @param max highest index.
 * @param verbose Are we talkative ?
 */
void space_gparts_sort(struct space *s, int *ind, size_t N, int min, int max,
                       int verbose) {

  const ticks tic = getticks();

  /*Populate a global parallel_sort structure with the input data */
  struct parallel_sort sort_struct;
  sort_struct.gparts = s->gparts;
  sort_struct.ind = ind;
  sort_struct.stack_size = 2 * (max - min + 1) + 10 + s->e->nr_threads;
  if ((sort_struct.stack =
           malloc(sizeof(struct qstack) * sort_struct.stack_size)) == NULL)
    error("Failed to allocate sorting stack.");
  for (unsigned int i = 0; i < sort_struct.stack_size; i++)
    sort_struct.stack[i].ready = 0;

  /* Add the first interval. */
  sort_struct.stack[0].i = 0;
  sort_struct.stack[0].j = N - 1;
  sort_struct.stack[0].min = min;
  sort_struct.stack[0].max = max;
  sort_struct.stack[0].ready = 1;
  sort_struct.first = 0;
  sort_struct.last = 1;
  sort_struct.waiting = 1;

  /* Launch the sorting tasks with a stride of zero such that the same
     map data is passed to each thread. */
  threadpool_map(&s->e->threadpool, space_gparts_sort_mapper, &sort_struct,
                 s->e->threadpool.num_threads, 0, 1, NULL);

#ifdef SWIFT_DEBUG_CHECKS
  /* Verify space_sort_struct. */
  for (size_t i = 1; i < N; i++)
    if (ind[i - 1] > ind[i])
      error("Sorting failed (ind[%zu]=%i,ind[%zu]=%i), min=%i, max=%i.", i - 1,
            ind[i - 1], i, ind[i], min, max);
  message("Sorting succeeded.");
#endif

  /* Clean up. */
  free(sort_struct.stack);

  if (verbose)
    message("took %.3f %s.", clocks_from_ticks(getticks() - tic),
            clocks_getunit());
}

void space_gparts_sort_mapper(void *map_data, int num_elements,
                              void *extra_data) {

  /* Unpack the mapping data. */
  struct parallel_sort *sort_struct = (struct parallel_sort *)map_data;

  /* Pointers to the sorting data. */
  int *ind = sort_struct->ind;
  struct gpart *gparts = sort_struct->gparts;

  /* Main loop. */
  while (sort_struct->waiting) {

    /* Grab an interval off the queue. */
    int qid = atomic_inc(&sort_struct->first) % sort_struct->stack_size;

    /* Wait for the entry to be ready, or for the sorting do be done. */
    while (!sort_struct->stack[qid].ready)
      if (!sort_struct->waiting) return;

    /* Get the stack entry. */
    ptrdiff_t i = sort_struct->stack[qid].i;
    ptrdiff_t j = sort_struct->stack[qid].j;
    int min = sort_struct->stack[qid].min;
    int max = sort_struct->stack[qid].max;
    sort_struct->stack[qid].ready = 0;

    /* Loop over sub-intervals. */
    while (1) {

      /* Bring beer. */
      const int pivot = (min + max) / 2;
      /* message("Working on interval [%i,%i] with min=%i, max=%i, pivot=%i.",
              i, j, min, max, pivot); */

      /* One pass of QuickSort's partitioning. */
      ptrdiff_t ii = i;
      ptrdiff_t jj = j;
      while (ii < jj) {
        while (ii <= j && ind[ii] <= pivot) ii++;
        while (jj >= i && ind[jj] > pivot) jj--;
        if (ii < jj) {
          memswap(&ind[ii], &ind[jj], sizeof(int));
          memswap(&gparts[ii], &gparts[jj], sizeof(struct gpart));
        }
      }

#ifdef SWIFT_DEBUG_CHECKS
      /* Verify space_sort_struct. */
      for (int k = i; k <= jj; k++)
        if (ind[k] > pivot) {
          message("sorting failed at k=%i, ind[k]=%i, pivot=%i, i=%li, j=%li.",
                  k, ind[k], pivot, i, j);
          error("Partition failed (<=pivot).");
        }
      for (int k = jj + 1; k <= j; k++)
        if (ind[k] <= pivot) {
          message("sorting failed at k=%i, ind[k]=%i, pivot=%i, i=%li, j=%li.",
                  k, ind[k], pivot, i, j);
          error("Partition failed (>pivot).");
        }
#endif

      /* Split-off largest interval. */
      if (jj - i > j - jj + 1) {

        /* Recurse on the left? */
        if (jj > i && pivot > min) {
          qid = atomic_inc(&sort_struct->last) % sort_struct->stack_size;
          while (sort_struct->stack[qid].ready)
            ;
          sort_struct->stack[qid].i = i;
          sort_struct->stack[qid].j = jj;
          sort_struct->stack[qid].min = min;
          sort_struct->stack[qid].max = pivot;
          if (atomic_inc(&sort_struct->waiting) >= sort_struct->stack_size)
            error("Qstack overflow.");
          sort_struct->stack[qid].ready = 1;
        }

        /* Recurse on the right? */
        if (jj + 1 < j && pivot + 1 < max) {
          i = jj + 1;
          min = pivot + 1;
        } else
          break;

      } else {

        /* Recurse on the right? */
        if (pivot + 1 < max) {
          qid = atomic_inc(&sort_struct->last) % sort_struct->stack_size;
          while (sort_struct->stack[qid].ready)
            ;
          sort_struct->stack[qid].i = jj + 1;
          sort_struct->stack[qid].j = j;
          sort_struct->stack[qid].min = pivot + 1;
          sort_struct->stack[qid].max = max;
          if (atomic_inc(&sort_struct->waiting) >= sort_struct->stack_size)
            error("Qstack overflow.");
          sort_struct->stack[qid].ready = 1;
        }

        /* Recurse on the left? */
        if (jj > i && pivot > min) {
          j = jj;
          max = pivot;
        } else
          break;
      }

    } /* loop over sub-intervals. */

    atomic_dec(&sort_struct->waiting);

  } /* main loop. */
}

/**
 * @brief Mapping function to free the sorted indices buffers.
 */
void space_map_clearsort(struct cell *c, void *data) {

  if (c->sort != NULL) {
    free(c->sort);
    c->sort = NULL;
  }
}

/**
 * @brief Map a function to all particles in a cell recursively.
 *
 * @param c The #cell we are working in.
 * @param fun Function pointer to apply on the cells.
 * @param data Data passed to the function fun.
 */
static void rec_map_parts(struct cell *c,
                          void (*fun)(struct part *p, struct cell *c,
                                      void *data),
                          void *data) {
  /* No progeny? */
  if (!c->split)
    for (int k = 0; k < c->count; k++) fun(&c->parts[k], c, data);

  /* Otherwise, recurse. */
  else
    for (int k = 0; k < 8; k++)
      if (c->progeny[k] != NULL) rec_map_parts(c->progeny[k], fun, data);
}

/**
 * @brief Map a function to all particles in a space.
 *
 * @param s The #space we are working in.
 * @param fun Function pointer to apply on the cells.
 * @param data Data passed to the function fun.
 */
void space_map_parts(struct space *s,
                     void (*fun)(struct part *p, struct cell *c, void *data),
                     void *data) {

  /* Call the recursive function on all higher-level cells. */
  for (int cid = 0; cid < s->nr_cells; cid++)
    rec_map_parts(&s->cells_top[cid], fun, data);
}

/**
 * @brief Map a function to all particles in a cell recursively.
 *
 * @param c The #cell we are working in.
 * @param fun Function pointer to apply on the cells.
 */
static void rec_map_parts_xparts(struct cell *c,
                                 void (*fun)(struct part *p, struct xpart *xp,
                                             struct cell *c)) {

  /* No progeny? */
  if (!c->split)
    for (int k = 0; k < c->count; k++) fun(&c->parts[k], &c->xparts[k], c);

  /* Otherwise, recurse. */
  else
    for (int k = 0; k < 8; k++)
      if (c->progeny[k] != NULL) rec_map_parts_xparts(c->progeny[k], fun);
}

/**
 * @brief Map a function to all particles (#part and #xpart) in a space.
 *
 * @param s The #space we are working in.
 * @param fun Function pointer to apply on the particles in the cells.
 */
void space_map_parts_xparts(struct space *s,
                            void (*fun)(struct part *p, struct xpart *xp,
                                        struct cell *c)) {

  /* Call the recursive function on all higher-level cells. */
  for (int cid = 0; cid < s->nr_cells; cid++)
    rec_map_parts_xparts(&s->cells_top[cid], fun);
}

/**
 * @brief Map a function to all particles in a cell recursively.
 *
 * @param c The #cell we are working in.
 * @param full Map to all cells, including cells with sub-cells.
 * @param fun Function pointer to apply on the cells.
 * @param data Data passed to the function fun.
 */
static void rec_map_cells_post(struct cell *c, int full,
                               void (*fun)(struct cell *c, void *data),
                               void *data) {
  /* Recurse. */
  if (c->split)
    for (int k = 0; k < 8; k++)
      if (c->progeny[k] != NULL)
        rec_map_cells_post(c->progeny[k], full, fun, data);

  /* No progeny? */
  if (full || !c->split) fun(c, data);
}

/**
 * @brief Map a function to all particles in a aspace.
 *
 * @param s The #space we are working in.
 * @param full Map to all cells, including cells with sub-cells.
 * @param fun Function pointer to apply on the cells.
 * @param data Data passed to the function fun.
 */
void space_map_cells_post(struct space *s, int full,
                          void (*fun)(struct cell *c, void *data), void *data) {

  /* Call the recursive function on all higher-level cells. */
  for (int cid = 0; cid < s->nr_cells; cid++)
    rec_map_cells_post(&s->cells_top[cid], full, fun, data);
}

static void rec_map_cells_pre(struct cell *c, int full,
                              void (*fun)(struct cell *c, void *data),
                              void *data) {

  /* No progeny? */
  if (full || !c->split) fun(c, data);

  /* Recurse. */
  if (c->split)
    for (int k = 0; k < 8; k++)
      if (c->progeny[k] != NULL)
        rec_map_cells_pre(c->progeny[k], full, fun, data);
}

/**
 * @brief Calls function fun on the cells in the space s
 *
 * @param s The #space
 * @param full If true calls the function on all cells and not just on leaves
 * @param fun The function to call.
 * @param data Additional data passed to fun() when called
 */
void space_map_cells_pre(struct space *s, int full,
                         void (*fun)(struct cell *c, void *data), void *data) {

  /* Call the recursive function on all higher-level cells. */
  for (int cid = 0; cid < s->nr_cells; cid++)
    rec_map_cells_pre(&s->cells_top[cid], full, fun, data);
}

/**
 * @brief Recursively split a cell.
 *
 * @param s The #space in which the cell lives.
 * @param c The #cell to split recursively.
 * @param buff A buffer for particle sorting, should be of size at least
 *        c->count or @c NULL.
 * @param sbuff A buffer for particle sorting, should be of size at least
 *        c->scount or @c NULL.
 * @param gbuff A buffer for particle sorting, should be of size at least
 *        c->gcount or @c NULL.
 */
void space_split_recursive(struct space *s, struct cell *c,
                           struct cell_buff *buff, struct cell_buff *sbuff,
                           struct cell_buff *gbuff) {

  const int count = c->count;
  const int gcount = c->gcount;
  const int scount = c->scount;
  const int depth = c->depth;
  int maxdepth = 0;
  float h_max = 0.0f;
  int ti_end_min = max_nr_timesteps, ti_end_max = 0;
  struct part *parts = c->parts;
  struct gpart *gparts = c->gparts;
  struct spart *sparts = c->sparts;
  struct xpart *xparts = c->xparts;

  /* If the buff is NULL, allocate it, and remember to free it. */
  const int allocate_buffer = (buff == NULL && gbuff == NULL && sbuff == NULL);
  if (allocate_buffer) {
    if (count > 0) {
      if (posix_memalign((void *)&buff, SWIFT_STRUCT_ALIGNMENT,
                         sizeof(struct cell_buff) * count) != 0)
        error("Failed to allocate temporary indices.");
      for (int k = 0; k < count; k++) {
        buff[k].x[0] = parts[k].x[0];
        buff[k].x[1] = parts[k].x[1];
        buff[k].x[2] = parts[k].x[2];
      }
    }
    if (gcount > 0) {
      if (posix_memalign((void *)&gbuff, SWIFT_STRUCT_ALIGNMENT,
                         sizeof(struct cell_buff) * gcount) != 0)
        error("Failed to allocate temporary indices.");
      for (int k = 0; k < gcount; k++) {
        gbuff[k].x[0] = gparts[k].x[0];
        gbuff[k].x[1] = gparts[k].x[1];
        gbuff[k].x[2] = gparts[k].x[2];
      }
    }
    if (scount > 0) {
      if (posix_memalign((void *)&sbuff, SWIFT_STRUCT_ALIGNMENT,
                         sizeof(struct cell_buff) * scount) != 0)
        error("Failed to allocate temporary indices.");
      for (int k = 0; k < scount; k++) {
        sbuff[k].x[0] = sparts[k].x[0];
        sbuff[k].x[1] = sparts[k].x[1];
        sbuff[k].x[2] = sparts[k].x[2];
      }
    }
  }

  /* Check the depth. */
  while (depth > (maxdepth = s->maxdepth)) {
    atomic_cas(&s->maxdepth, maxdepth, depth);
  }

  /* If the depth is too large, we have a problem and should stop. */
  if (maxdepth > space_cell_maxdepth) {
    error("Exceeded maximum depth (%d) when splitting cells, aborting",
          space_cell_maxdepth);
  }

  /* Split or let it be? */
  if (count > space_splitsize || gcount > space_splitsize ||
      scount > space_splitsize) {

    /* No longer just a leaf. */
    c->split = 1;

    /* Create the cell's progeny. */
    space_getcells(s, 8, c->progeny);
    for (int k = 0; k < 8; k++) {
<<<<<<< HEAD
      temp = space_getcell(s);
      temp->count = 0;
      temp->gcount = 0;
      temp->scount = 0;
      temp->ti_old = c->ti_old;
      temp->loc[0] = c->loc[0];
      temp->loc[1] = c->loc[1];
      temp->loc[2] = c->loc[2];
      temp->width[0] = c->width[0] / 2;
      temp->width[1] = c->width[1] / 2;
      temp->width[2] = c->width[2] / 2;
      temp->dmin = c->dmin / 2;
      if (k & 4) temp->loc[0] += temp->width[0];
      if (k & 2) temp->loc[1] += temp->width[1];
      if (k & 1) temp->loc[2] += temp->width[2];
      temp->depth = c->depth + 1;
      temp->split = 0;
      temp->h_max = 0.0;
      temp->dx_max = 0.f;
      temp->nodeID = c->nodeID;
      temp->parent = c;
      temp->super = NULL;
      c->progeny[k] = temp;
=======
      struct cell *cp = c->progeny[k];
      cp->count = 0;
      cp->gcount = 0;
      cp->ti_old = c->ti_old;
      cp->loc[0] = c->loc[0];
      cp->loc[1] = c->loc[1];
      cp->loc[2] = c->loc[2];
      cp->width[0] = c->width[0] / 2;
      cp->width[1] = c->width[1] / 2;
      cp->width[2] = c->width[2] / 2;
      cp->dmin = c->dmin / 2;
      if (k & 4) cp->loc[0] += cp->width[0];
      if (k & 2) cp->loc[1] += cp->width[1];
      if (k & 1) cp->loc[2] += cp->width[2];
      cp->depth = c->depth + 1;
      cp->split = 0;
      cp->h_max = 0.0;
      cp->dx_max = 0.f;
      cp->nodeID = c->nodeID;
      cp->parent = c;
      cp->super = NULL;
>>>>>>> 004b6f59
    }

    /* Split the cell data. */
    cell_split(c, c->parts - s->parts, c->sparts - s->sparts, buff, sbuff,
               gbuff);

    /* Remove any progeny with zero parts. */
    struct cell_buff *progeny_buff = buff, *progeny_gbuff = gbuff,
                     *progeny_sbuff = sbuff;
    for (int k = 0; k < 8; k++)
      if (c->progeny[k]->count == 0 && c->progeny[k]->gcount == 0 &&
          c->progeny[k]->scount == 0) {
        space_recycle(s, c->progeny[k]);
        c->progeny[k] = NULL;
      } else {
        space_split_recursive(s, c->progeny[k], progeny_buff, progeny_sbuff,
                              progeny_gbuff);
        progeny_buff += c->progeny[k]->count;
        progeny_gbuff += c->progeny[k]->gcount;
        progeny_sbuff += c->progeny[k]->scount;
        h_max = max(h_max, c->progeny[k]->h_max);
        ti_end_min = min(ti_end_min, c->progeny[k]->ti_end_min);
        ti_end_max = max(ti_end_max, c->progeny[k]->ti_end_max);
        if (c->progeny[k]->maxdepth > maxdepth)
          maxdepth = c->progeny[k]->maxdepth;
      }

  }

  /* Otherwise, collect the data for this cell. */
  else {

    /* Clear the progeny. */
    bzero(c->progeny, sizeof(struct cell *) * 8);
    c->split = 0;
    maxdepth = c->depth;

    /* Get dt_min/dt_max. */
    for (int k = 0; k < count; k++) {
      struct part *p = &parts[k];
      struct xpart *xp = &xparts[k];
      const float h = p->h;
      const int ti_end = p->ti_end;
      xp->x_diff[0] = 0.f;
      xp->x_diff[1] = 0.f;
      xp->x_diff[2] = 0.f;
      if (h > h_max) h_max = h;
      if (ti_end < ti_end_min) ti_end_min = ti_end;
      if (ti_end > ti_end_max) ti_end_max = ti_end;
    }
    for (int k = 0; k < gcount; k++) {
      struct gpart *gp = &gparts[k];
      const int ti_end = gp->ti_end;
      gp->x_diff[0] = 0.f;
      gp->x_diff[1] = 0.f;
      gp->x_diff[2] = 0.f;
      if (ti_end < ti_end_min) ti_end_min = ti_end;
      if (ti_end > ti_end_max) ti_end_max = ti_end;
    }
    for (int k = 0; k < scount; k++) {
      struct spart *sp = &sparts[k];
      const int ti_end = sp->ti_end;
      sp->x_diff[0] = 0.f;
      sp->x_diff[1] = 0.f;
      sp->x_diff[2] = 0.f;
      if (ti_end < ti_end_min) ti_end_min = ti_end;
      if (ti_end > ti_end_max) ti_end_max = ti_end;
    }
  }

  /* Set the values for this cell. */
  c->h_max = h_max;
  c->ti_end_min = ti_end_min;
  c->ti_end_max = ti_end_max;
  c->maxdepth = maxdepth;

  /* Set ownership according to the start of the parts array. */
  if (s->nr_parts > 0)
    c->owner =
        ((c->parts - s->parts) % s->nr_parts) * s->nr_queues / s->nr_parts;
  else if (s->nr_sparts > 0)
    c->owner =
        ((c->sparts - s->sparts) % s->nr_sparts) * s->nr_queues / s->nr_sparts;
  else if (s->nr_gparts > 0)
    c->owner =
        ((c->gparts - s->gparts) % s->nr_gparts) * s->nr_queues / s->nr_gparts;
  else
    c->owner = 0; /* Ok, there is really nothing on this rank... */

  /* Clean up. */
  if (allocate_buffer) {
    if (buff != NULL) free(buff);
    if (gbuff != NULL) free(gbuff);
    if (sbuff != NULL) free(sbuff);
  }
}

/**
 * @brief #threadpool mapper function to split cells if they contain
 *        too many particles.
 *
 * @param map_data Pointer towards the top-cells.
 * @param num_cells The number of cells to treat.
 * @param extra_data Pointers to the #space.
 */
void space_split_mapper(void *map_data, int num_cells, void *extra_data) {

  /* Unpack the inputs. */
  struct space *s = (struct space *)extra_data;
  struct cell *restrict cells_top = (struct cell *)map_data;

  for (int ind = 0; ind < num_cells; ind++) {
    struct cell *c = &cells_top[ind];
    space_split_recursive(s, c, NULL, NULL, NULL);
  }

#ifdef SWIFT_DEBUG_CHECKS
  /* All cells and particles should have consistent h_max values. */
  for (int ind = 0; ind < num_cells; ind++) {
    int depth = 0;
    if (!checkCellhdxmax(&cells_top[ind], &depth))
      message("    at cell depth %d", depth);
  }
#endif
}

/**
 * @brief Return a used cell to the buffer of unused sub-cells.
 *
 * @param s The #space.
 * @param c The #cell.
 */
void space_recycle(struct space *s, struct cell *c) {

  /* Clear the cell. */
  if (lock_destroy(&c->lock) != 0 || lock_destroy(&c->glock) != 0)
    error("Failed to destroy spinlock.");

  /* Clear this cell's sort arrays. */
  if (c->sort != NULL) free(c->sort);

  /* Lock the space. */
  lock_lock(&s->lock);

  /* Hook this cell into the buffer. */
  c->next = s->cells_sub;
  s->cells_sub = c;
  s->tot_cells -= 1;

  /* Unlock the space. */
  lock_unlock_blind(&s->lock);
}

/**
 * @brief Return a list of used cells to the buffer of unused sub-cells.
 *
 * @param s The #space.
 * @param list_begin Pointer to the first #cell in the linked list of
 *        cells joined by their @c next pointers.
 * @param list_end Pointer to the last #cell in the linked list of
 *        cells joined by their @c next pointers. It is assumed that this
 *        cell's @c next pointer is @c NULL.
 */
void space_recycle_list(struct space *s, struct cell *list_begin,
                        struct cell *list_end) {

  int count = 0;

  /* Clean up the list of cells. */
  for (struct cell *c = list_begin; c != NULL; c = c->next) {
    /* Clear the cell. */
    if (lock_destroy(&c->lock) != 0 || lock_destroy(&c->glock) != 0)
      error("Failed to destroy spinlock.");

    /* Clear this cell's sort arrays. */
    if (c->sort != NULL) free(c->sort);

    /* Count this cell. */
    count += 1;
  }

  /* Lock the space. */
  lock_lock(&s->lock);

  /* Hook this cell into the buffer. */
  list_end->next = s->cells_sub;
  s->cells_sub = list_begin;
  s->tot_cells -= count;

  /* Unlock the space. */
  lock_unlock_blind(&s->lock);
}

/**
 * @brief Get a new empty (sub-)#cell.
 *
 * If there are cells in the buffer, use the one at the end of the linked list.
 * If we have no cells, allocate a new chunk of memory and pick one from there.
 *
 * @param s The #space.
 * @param nr_cells Number of #cell to pick up.
 * @param cells Array of @c nr_cells #cell pointers in which to store the
 *        new cells.
 */
void space_getcells(struct space *s, int nr_cells, struct cell **cells) {

  /* Lock the space. */
  lock_lock(&s->lock);

  /* For each requested cell... */
  for (int j = 0; j < nr_cells; j++) {

    /* Is the buffer empty? */
    if (s->cells_sub == NULL) {
      if (posix_memalign((void *)&s->cells_sub, cell_align,
                         space_cellallocchunk * sizeof(struct cell)) != 0)
        error("Failed to allocate more cells.");

      /* Constructed a linked list */
      for (int k = 0; k < space_cellallocchunk - 1; k++)
        s->cells_sub[k].next = &s->cells_sub[k + 1];
      s->cells_sub[space_cellallocchunk - 1].next = NULL;
    }

    /* Pick off the next cell. */
    cells[j] = s->cells_sub;
    s->cells_sub = cells[j]->next;
    s->tot_cells += 1;
  }

  /* Unlock the space. */
  lock_unlock_blind(&s->lock);

  /* Init some things in the cell we just got. */
  for (int j = 0; j < nr_cells; j++) {
    bzero(cells[j], sizeof(struct cell));
    cells[j]->nodeID = -1;
    if (lock_init(&cells[j]->lock) != 0 || lock_init(&cells[j]->glock) != 0)
      error("Failed to initialize cell spinlocks.");
  }
}

/**
 * @brief Initialises all the particles by setting them into a valid state
 *
 * Calls hydro_first_init_part() on all the particles
 */
void space_init_parts(struct space *s) {

  const size_t nr_parts = s->nr_parts;
  struct part *restrict p = s->parts;
  struct xpart *restrict xp = s->xparts;

  for (size_t i = 0; i < nr_parts; ++i) {

#ifdef HYDRO_DIMENSION_2D
    p[i].x[2] = 0.f;
    p[i].v[2] = 0.f;
#endif

#ifdef HYDRO_DIMENSION_1D
    p[i].x[1] = p[i].x[2] = 0.f;
    p[i].v[1] = p[i].v[2] = 0.f;
#endif

    hydro_first_init_part(&p[i], &xp[i]);
  }
}

/**
 * @brief Initialises all the extra particle data
 *
 * Calls cooling_init_xpart() on all the particles
 */
void space_init_xparts(struct space *s) {

  const size_t nr_parts = s->nr_parts;
  struct part *restrict p = s->parts;
  struct xpart *restrict xp = s->xparts;

  for (size_t i = 0; i < nr_parts; ++i) {

    cooling_init_part(&p[i], &xp[i]);
  }
}

/**
 * @brief Initialises all the g-particles by setting them into a valid state
 *
 * Calls gravity_first_init_gpart() on all the particles
 */
void space_init_gparts(struct space *s) {

  const size_t nr_gparts = s->nr_gparts;
  struct gpart *restrict gp = s->gparts;

  for (size_t i = 0; i < nr_gparts; ++i) {

#ifdef HYDRO_DIMENSION_2D
    gp[i].x[2] = 0.f;
    gp[i].v_full[2] = 0.f;
#endif

#ifdef HYDRO_DIMENSION_1D
    gp[i].x[1] = gp[i].x[2] = 0.f;
    gp[i].v_full[1] = gp[i].v_full[2] = 0.f;
#endif

    gravity_first_init_gpart(&gp[i]);
  }
}

/**
 * @brief Initialises all the s-particles by setting them into a valid state
 *
 * Calls star_first_init_spart() on all the particles
 */
void space_init_sparts(struct space *s) {

  const size_t nr_sparts = s->nr_sparts;
  struct spart *restrict sp = s->sparts;

  for (size_t i = 0; i < nr_sparts; ++i) {

#ifdef HYDRO_DIMENSION_2D
    sp[i].x[2] = 0.f;
    sp[i].v[2] = 0.f;
#endif

#ifdef HYDRO_DIMENSION_1D
    sp[i].x[1] = sp[i].x[2] = 0.f;
    sp[i].v[1] = sp[i].v[2] = 0.f;
#endif

    star_first_init_spart(&sp[i]);
  }
}

/**
 * @brief Split the space into cells given the array of particles.
 *
 * @param s The #space to initialize.
 * @param params The parsed parameter file.
 * @param dim Spatial dimensions of the domain.
 * @param parts Array of Gas particles.
 * @param gparts Array of Gravity particles.
 * @param Npart The number of Gas particles in the space.
 * @param Ngpart The number of Gravity particles in the space.
 * @param periodic flag whether the domain is periodic or not.
 * @param gravity flag whether we are doing gravity or not.
 * @param verbose Print messages to stdout or not.
 * @param dry_run If 1, just initialise stuff, don't do anything with the parts.
 *
 * Makes a grid of edge length > r_max and fills the particles
 * into the respective cells. Cells containing more than #space_splitsize
 * parts with a cutoff below half the cell width are then split
 * recursively.
 */
void space_init(struct space *s, const struct swift_params *params,
                double dim[3], struct part *parts, struct gpart *gparts,
                struct spart *sparts, size_t Npart, size_t Ngpart,
                size_t Nspart, int periodic, int gravity, int verbose,
                int dry_run) {

  /* Clean-up everything */
  bzero(s, sizeof(struct space));

  /* Store everything in the space. */
  s->dim[0] = dim[0];
  s->dim[1] = dim[1];
  s->dim[2] = dim[2];
  s->sanitized = 0;
  s->periodic = periodic;
  s->gravity = gravity;
  s->nr_parts = Npart;
  s->size_parts = Npart;
  s->parts = parts;
  s->nr_gparts = Ngpart;
  s->size_gparts = Ngpart;
  s->gparts = gparts;
  s->nr_sparts = Nspart;
  s->size_sparts = Nspart;
  s->sparts = sparts;
  s->nr_queues = 1; /* Temporary value until engine construction */

  /* Decide on the minimal top-level cell size */
  const double dmax = max(max(dim[0], dim[1]), dim[2]);
  int maxtcells =
      parser_get_opt_param_int(params, "Scheduler:max_top_level_cells",
                               space_max_top_level_cells_default);
  s->cell_min = 0.99 * dmax / maxtcells;

  /* Check that it is big enough. */
  const double dmin = min(min(dim[0], dim[1]), dim[2]);
  int needtcells = 3 * dmax / dmin;
  if (maxtcells < needtcells)
    error(
        "Scheduler:max_top_level_cells is too small %d, needs to be at "
        "least %d",
        maxtcells, needtcells);

  /* Get the constants for the scheduler */
  space_maxsize = parser_get_opt_param_int(params, "Scheduler:cell_max_size",
                                           space_maxsize_default);
  space_subsize = parser_get_opt_param_int(params, "Scheduler:cell_sub_size",
                                           space_subsize_default);
  space_splitsize = parser_get_opt_param_int(
      params, "Scheduler:cell_split_size", space_splitsize_default);
  space_maxcount = parser_get_opt_param_int(params, "Scheduler:cell_max_count",
                                            space_maxcount_default);
  if (verbose)
    message("max_size set to %d, sub_size set to %d, split_size set to %d",
            space_maxsize, space_subsize, space_splitsize);

  /* Apply h scaling */
  const double scaling =
      parser_get_opt_param_double(params, "InitialConditions:h_scaling", 1.0);
  if (scaling != 1.0 && !dry_run) {
    message("Re-scaling smoothing lengths by a factor %e", scaling);
    for (size_t k = 0; k < Npart; k++) parts[k].h *= scaling;
  }

  /* Apply shift */
  double shift[3] = {0.0, 0.0, 0.0};
  shift[0] =
      parser_get_opt_param_double(params, "InitialConditions:shift_x", 0.0);
  shift[1] =
      parser_get_opt_param_double(params, "InitialConditions:shift_y", 0.0);
  shift[2] =
      parser_get_opt_param_double(params, "InitialConditions:shift_z", 0.0);
  if ((shift[0] != 0. || shift[1] != 0. || shift[2] != 0.) && !dry_run) {
    message("Shifting particles by [%e %e %e]", shift[0], shift[1], shift[2]);
    for (size_t k = 0; k < Npart; k++) {
      parts[k].x[0] += shift[0];
      parts[k].x[1] += shift[1];
      parts[k].x[2] += shift[2];
    }
    for (size_t k = 0; k < Ngpart; k++) {
      gparts[k].x[0] += shift[0];
      gparts[k].x[1] += shift[1];
      gparts[k].x[2] += shift[2];
    }
    for (size_t k = 0; k < Nspart; k++) {
      sparts[k].x[0] += shift[0];
      sparts[k].x[1] += shift[1];
      sparts[k].x[2] += shift[2];
    }
  }

  if (!dry_run) {

    /* Check that all the part positions are reasonable, wrap if periodic. */
    if (periodic) {
      for (size_t k = 0; k < Npart; k++)
        for (int j = 0; j < 3; j++) {
          while (parts[k].x[j] < 0) parts[k].x[j] += dim[j];
          while (parts[k].x[j] >= dim[j]) parts[k].x[j] -= dim[j];
        }
    } else {
      for (size_t k = 0; k < Npart; k++)
        for (int j = 0; j < 3; j++)
          if (parts[k].x[j] < 0 || parts[k].x[j] >= dim[j])
            error("Not all particles are within the specified domain.");
    }

    /* Same for the gparts */
    if (periodic) {
      for (size_t k = 0; k < Ngpart; k++)
        for (int j = 0; j < 3; j++) {
          while (gparts[k].x[j] < 0) gparts[k].x[j] += dim[j];
          while (gparts[k].x[j] >= dim[j]) gparts[k].x[j] -= dim[j];
        }
    } else {
      for (size_t k = 0; k < Ngpart; k++)
        for (int j = 0; j < 3; j++)
          if (gparts[k].x[j] < 0 || gparts[k].x[j] >= dim[j])
            error("Not all g-particles are within the specified domain.");
    }

    /* Same for the sparts */
    if (periodic) {
      for (size_t k = 0; k < Nspart; k++)
        for (int j = 0; j < 3; j++) {
          while (sparts[k].x[j] < 0) sparts[k].x[j] += dim[j];
          while (sparts[k].x[j] >= dim[j]) sparts[k].x[j] -= dim[j];
        }
    } else {
      for (size_t k = 0; k < Nspart; k++)
        for (int j = 0; j < 3; j++)
          if (sparts[k].x[j] < 0 || sparts[k].x[j] >= dim[j])
            error("Not all s-particles are within the specified domain.");
    }
  }

  /* Allocate the extra parts array for the gas particles. */
  if (Npart > 0) {
    if (posix_memalign((void *)&s->xparts, xpart_align,
                       Npart * sizeof(struct xpart)) != 0)
      error("Failed to allocate xparts.");
    bzero(s->xparts, Npart * sizeof(struct xpart));
  }

  /* Set the particles in a state where they are ready for a run */
  space_init_parts(s);
  space_init_xparts(s);
  space_init_gparts(s);
  space_init_sparts(s);

  /* Init the space lock. */
  if (lock_init(&s->lock) != 0) error("Failed to create space spin-lock.");

  /* Build the cells and the tasks. */
  if (!dry_run) space_regrid(s, verbose);
}

/**
 * @brief Cleans-up all the cell links in the space
 *
 * Expensive funtion. Should only be used for debugging purposes.
 *
 * @param s The #space to clean.
 */
void space_link_cleanup(struct space *s) {

  /* Recursively apply the cell link cleaning routine */
  space_map_cells_pre(s, 1, cell_clean_links, NULL);
}

/**
 * @brief Checks that all cells have been drifted to the current point in time
 *
 * Expensive function. Should only be used for debugging purposes.
 *
 * @param s The #space to check.
 * @param ti_current The (integer) time.
 */
void space_check_drift_point(struct space *s, int ti_current) {

  /* Recursively check all cells */
  space_map_cells_pre(s, 1, cell_check_drift_point, &ti_current);
}

/**
 * @brief Frees up the memory allocated for this #space
 */
void space_clean(struct space *s) {

  for (int i = 0; i < s->nr_cells; ++i) cell_clean(&s->cells_top[i]);
  free(s->cells_top);
  free(s->parts);
  free(s->xparts);
  free(s->gparts);
}<|MERGE_RESOLUTION|>--- conflicted
+++ resolved
@@ -1775,6 +1775,7 @@
   int maxdepth = 0;
   float h_max = 0.0f;
   int ti_end_min = max_nr_timesteps, ti_end_max = 0;
+  struct cell *temp;
   struct part *parts = c->parts;
   struct gpart *gparts = c->gparts;
   struct spart *sparts = c->sparts;
@@ -1836,34 +1837,10 @@
     /* Create the cell's progeny. */
     space_getcells(s, 8, c->progeny);
     for (int k = 0; k < 8; k++) {
-<<<<<<< HEAD
-      temp = space_getcell(s);
-      temp->count = 0;
-      temp->gcount = 0;
-      temp->scount = 0;
-      temp->ti_old = c->ti_old;
-      temp->loc[0] = c->loc[0];
-      temp->loc[1] = c->loc[1];
-      temp->loc[2] = c->loc[2];
-      temp->width[0] = c->width[0] / 2;
-      temp->width[1] = c->width[1] / 2;
-      temp->width[2] = c->width[2] / 2;
-      temp->dmin = c->dmin / 2;
-      if (k & 4) temp->loc[0] += temp->width[0];
-      if (k & 2) temp->loc[1] += temp->width[1];
-      if (k & 1) temp->loc[2] += temp->width[2];
-      temp->depth = c->depth + 1;
-      temp->split = 0;
-      temp->h_max = 0.0;
-      temp->dx_max = 0.f;
-      temp->nodeID = c->nodeID;
-      temp->parent = c;
-      temp->super = NULL;
-      c->progeny[k] = temp;
-=======
       struct cell *cp = c->progeny[k];
       cp->count = 0;
       cp->gcount = 0;
+      cp->scount = 0;
       cp->ti_old = c->ti_old;
       cp->loc[0] = c->loc[0];
       cp->loc[1] = c->loc[1];
@@ -1882,7 +1859,6 @@
       cp->nodeID = c->nodeID;
       cp->parent = c;
       cp->super = NULL;
->>>>>>> 004b6f59
     }
 
     /* Split the cell data. */
