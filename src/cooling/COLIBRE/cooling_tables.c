--- conflicted
+++ resolved
@@ -357,11 +357,6 @@
    * tables and for historical reasons /Tdep/ElectronFractionsVol in the version
    * used in the COLIBRE repository. Content is identical but we deal
    * here with both names */
-<<<<<<< HEAD
-  dataset = H5Dopen(tempfile_id, "/Tdep/ElectronFractionsVol", H5P_DEFAULT);
-  if (dataset < 0)
-    dataset = H5Dopen(tempfile_id, "/Tdep/ElectronFractions", H5P_DEFAULT);
-=======
   if (H5Lexists(tempfile_id, "/Tdep/ElectronFractionsVol", H5P_DEFAULT) > 0) {
     dataset = H5Dopen(tempfile_id, "/Tdep/ElectronFractionsVol", H5P_DEFAULT);
   } else if (H5Lexists(tempfile_id, "/Tdep/ElectronFractions", H5P_DEFAULT) >
@@ -370,7 +365,6 @@
   } else {
     error("Could not find the electron_fraction (temperature)!");
   }
->>>>>>> 78a4d70a
 
   status = H5Dread(dataset, H5T_NATIVE_FLOAT, H5S_ALL, H5S_ALL, H5P_DEFAULT,
                    cooling->table.Telectron_fraction);
@@ -388,14 +382,6 @@
     error("Failed to allocate Uelectron_fraction array\n");
 
   /* Dataset is named /Udep/ElectronFractions in the published version of the
-<<<<<<< HEAD
-   * tablesand for historical reasons /Udep/ElectronFractionsVol in the version
-   * used in the COLIBRE repository. Content is identical but we deal
-   * here with both names */
-  dataset = H5Dopen(tempfile_id, "/Udep/ElectronFractionsVol", H5P_DEFAULT);
-  if (dataset < 0)
-    dataset = H5Dopen(tempfile_id, "/Udep/ElectronFractions", H5P_DEFAULT);
-=======
    * tables and for historical reasons /Udep/ElectronFractionsVol in the version
    * used in the COLIBRE repository. Content is identical but we deal
    * here with both names */
@@ -407,7 +393,6 @@
   } else {
     error("Could not find the electron_fraction (internal energy)!");
   }
->>>>>>> 78a4d70a
 
   status = H5Dread(dataset, H5T_NATIVE_FLOAT, H5S_ALL, H5S_ALL, H5P_DEFAULT,
                    cooling->table.Uelectron_fraction);
