/*******************************************************************************
 * This file is part of SWIFT.
 * Copyright (c) 2012 Pedro Gonnet (pedro.gonnet@durham.ac.uk)
 *                    Matthieu Schaller (matthieu.schaller@durham.ac.uk)
 *               2015 Peter W. Draper (p.w.draper@durham.ac.uk)
 *               2016 John A. Regan (john.a.regan@durham.ac.uk)
 *                    Tom Theuns (tom.theuns@durham.ac.uk)
 *
 * This program is free software: you can redistribute it and/or modify
 * it under the terms of the GNU Lesser General Public License as published
 * by the Free Software Foundation, either version 3 of the License, or
 * (at your option) any later version.
 *
 * This program is distributed in the hope that it will be useful,
 * but WITHOUT ANY WARRANTY; without even the implied warranty of
 * MERCHANTABILITY or FITNESS FOR A PARTICULAR PURPOSE.  See the
 * GNU General Public License for more details.
 *
 * You should have received a copy of the GNU Lesser General Public License
 * along with this program.  If not, see <http://www.gnu.org/licenses/>.
 *
 ******************************************************************************/

/* Config parameters. */
#include "../config.h"

/* Some standard headers. */
#include <float.h>
#include <limits.h>
#include <sched.h>
#include <stdio.h>
#include <stdlib.h>
#include <string.h>

/* MPI headers. */
#ifdef WITH_MPI
#include <mpi.h>
#endif

/* This object's header. */
#include "task.h"

/* Local headers. */
#include "atomic.h"
#include "error.h"
#include "inline.h"
#include "lock.h"

/* Task type names. */
const char *taskID_names[task_type_count] = {
<<<<<<< HEAD
    "none",       "sort",    "self",         "pair",          "sub_self",
    "sub_pair",   "init",    "ghost",        "extra_ghost",   "kick",
    "kick_fixdt", "send",    "recv",         "grav_gather_m", "grav_fft",
    "grav_mm",    "grav_up", "grav_external", "sourceterms"};
=======
    "none",       "sort",    "self",          "pair",          "sub_self",
    "sub_pair",   "init",    "ghost",         "extra_ghost",   "kick",
    "kick_fixdt", "send",    "recv",          "grav_gather_m", "grav_fft",
    "grav_mm",    "grav_up", "grav_external", "cooling"};
>>>>>>> e38c74c8

const char *subtaskID_names[task_subtype_count] = {
    "none", "density", "gradient", "force", "grav", "tend"};

/**
 * @brief Computes the overlap between the parts array of two given cells.
 *
 * @param ci The first #cell.
 * @param cj The second #cell.
 */
__attribute__((always_inline)) INLINE static size_t task_cell_overlap_part(
    const struct cell *ci, const struct cell *cj) {

  if (ci == NULL || cj == NULL) return 0;

  if (ci->parts <= cj->parts &&
      ci->parts + ci->count >= cj->parts + cj->count) {
    return cj->count;
  } else if (cj->parts <= ci->parts &&
             cj->parts + cj->count >= ci->parts + ci->count) {
    return ci->count;
  }

  return 0;
}

/**
 * @brief Computes the overlap between the gparts array of two given cells.
 *
 * @param ci The first #cell.
 * @param cj The second #cell.
 */
__attribute__((always_inline)) INLINE static size_t task_cell_overlap_gpart(
    const struct cell *ci, const struct cell *cj) {

  if (ci == NULL || cj == NULL) return 0;

  if (ci->gparts <= cj->gparts &&
      ci->gparts + ci->gcount >= cj->gparts + cj->gcount) {
    return cj->gcount;
  } else if (cj->gparts <= ci->gparts &&
             cj->gparts + cj->gcount >= ci->gparts + ci->gcount) {
    return ci->gcount;
  }

  return 0;
}

/**
 * @brief Returns the #task_actions for a given task.
 *
 * @param t The #task.
 */
__attribute__((always_inline)) INLINE static enum task_actions task_acts_on(
    const struct task *t) {

  switch (t->type) {

    case task_type_none:
      return task_action_none;
      break;

    case task_type_sort:
    case task_type_ghost:
    case task_type_extra_ghost:
<<<<<<< HEAD
    case task_type_sourceterms:	
=======
    case task_type_cooling:
>>>>>>> e38c74c8
      return task_action_part;
      break;

    case task_type_self:
    case task_type_pair:
    case task_type_sub_self:
    case task_type_sub_pair:
      switch (t->subtype) {

        case task_subtype_density:
        case task_subtype_gradient:
        case task_subtype_force:
          return task_action_part;
          break;

        case task_subtype_grav:
          return task_action_gpart;
          break;

        default:
          error("Unknow task_action for task");
          return task_action_none;
          break;
      }
      break;

    case task_type_init:
    case task_type_kick:
    case task_type_kick_fixdt:
    case task_type_send:
    case task_type_recv:
      return task_action_all;
      break;

    case task_type_grav_gather_m:
    case task_type_grav_fft:
    case task_type_grav_mm:
    case task_type_grav_up:
      return task_action_multipole;
      break;

    case task_type_grav_external:
      return task_action_gpart;
      break;

    default:
      error("Unknown task_action for task");
      return task_action_none;
      break;
  }
}

/**
 * @brief Compute the Jaccard similarity of the data used by two
 *        different tasks.
 *
 * @param ta The first #task.
 * @param tb The second #task.
 */
float task_overlap(const struct task *ta, const struct task *tb) {

  if (ta == NULL || tb == NULL) return 0.f;

  const enum task_actions ta_act = task_acts_on(ta);
  const enum task_actions tb_act = task_acts_on(tb);

  /* First check if any of the two tasks are of a type that don't
     use cells. */
  if (ta_act == task_action_none || tb_act == task_action_none) return 0.f;

  const int ta_part = (ta_act == task_action_part || ta_act == task_action_all);
  const int ta_gpart =
      (ta_act == task_action_gpart || ta_act == task_action_all);
  const int tb_part = (tb_act == task_action_part || tb_act == task_action_all);
  const int tb_gpart =
      (tb_act == task_action_gpart || tb_act == task_action_all);

  /* In the case where both tasks act on parts */
  if (ta_part && tb_part) {

    /* Compute the union of the cell data. */
    size_t size_union = 0;
    if (ta->ci != NULL) size_union += ta->ci->count;
    if (ta->cj != NULL) size_union += ta->cj->count;
    if (tb->ci != NULL) size_union += tb->ci->count;
    if (tb->cj != NULL) size_union += tb->cj->count;

    /* Compute the intersection of the cell data. */
    const size_t size_intersect = task_cell_overlap_part(ta->ci, tb->ci) +
                                  task_cell_overlap_part(ta->ci, tb->cj) +
                                  task_cell_overlap_part(ta->cj, tb->ci) +
                                  task_cell_overlap_part(ta->cj, tb->cj);

    return ((float)size_intersect) / (size_union - size_intersect);
  }

  /* In the case where both tasks act on gparts */
  else if (ta_gpart && tb_gpart) {

    /* Compute the union of the cell data. */
    size_t size_union = 0;
    if (ta->ci != NULL) size_union += ta->ci->gcount;
    if (ta->cj != NULL) size_union += ta->cj->gcount;
    if (tb->ci != NULL) size_union += tb->ci->gcount;
    if (tb->cj != NULL) size_union += tb->cj->gcount;

    /* Compute the intersection of the cell data. */
    const size_t size_intersect = task_cell_overlap_gpart(ta->ci, tb->ci) +
                                  task_cell_overlap_gpart(ta->ci, tb->cj) +
                                  task_cell_overlap_gpart(ta->cj, tb->ci) +
                                  task_cell_overlap_gpart(ta->cj, tb->cj);

    return ((float)size_intersect) / (size_union - size_intersect);
  }

  /* Else, no overlap */
  return 0.f;
}

/**
 * @brief Unlock the cell held by this task.
 *
 * @param t The #task.
 */
void task_unlock(struct task *t) {

  const int type = t->type;
  const int subtype = t->subtype;
  struct cell *ci = t->ci, *cj = t->cj;

  /* Act based on task type. */
  switch (type) {

    case task_type_sort:
      cell_unlocktree(ci);
      break;

    case task_type_self:
    case task_type_sub_self:
      if (subtype == task_subtype_grav) {
        cell_gunlocktree(ci);
      } else {
        cell_unlocktree(ci);
      }
      break;

    case task_type_pair:
    case task_type_sub_pair:
      if (subtype == task_subtype_grav) {
        cell_gunlocktree(ci);
        cell_gunlocktree(cj);
      } else {
        cell_unlocktree(ci);
        cell_unlocktree(cj);
      }
      break;

    case task_type_grav_mm:
      cell_gunlocktree(ci);
      break;
    default:
      break;
  }
}

/**
 * @brief Try to lock the cells associated with this task.
 *
 * @param t the #task.
 */
int task_lock(struct task *t) {

  const int type = t->type;
  const int subtype = t->subtype;
  struct cell *ci = t->ci, *cj = t->cj;
#ifdef WITH_MPI
  int res = 0, err = 0;
  MPI_Status stat;
#endif

  switch (type) {

    /* Communication task? */
    case task_type_recv:
    case task_type_send:
#ifdef WITH_MPI
      /* Check the status of the MPI request. */
      if ((err = MPI_Test(&t->req, &res, &stat)) != MPI_SUCCESS) {
        char buff[MPI_MAX_ERROR_STRING];
        int len;
        MPI_Error_string(err, buff, &len);
        error("Failed to test request on send/recv task (tag=%i, %s).",
              t->flags, buff);
      }
      return res;
#else
      error("SWIFT was not compiled with MPI support.");
#endif
      break;

    case task_type_sort:
      if (cell_locktree(ci) != 0) return 0;
      break;

    case task_type_self:
    case task_type_sub_self:
      if (subtype == task_subtype_grav) {
        if (cell_glocktree(ci) != 0) return 0;
      } else {
        if (cell_locktree(ci) != 0) return 0;
      }
      break;

    case task_type_pair:
    case task_type_sub_pair:
      if (subtype == task_subtype_grav) {
        if (ci->ghold || cj->ghold) return 0;
        if (cell_glocktree(ci) != 0) return 0;
        if (cell_glocktree(cj) != 0) {
          cell_gunlocktree(ci);
          return 0;
        }
      } else {
        if (ci->hold || cj->hold) return 0;
        if (cell_locktree(ci) != 0) return 0;
        if (cell_locktree(cj) != 0) {
          cell_unlocktree(ci);
          return 0;
        }
      }
      break;

    case task_type_grav_mm:
      cell_glocktree(ci);
      break;

    default:
      break;
  }

  /* If we made it this far, we've got a lock. */
  return 1;
}

/**
 * @brief Prints the list of tasks contained in a given mask
 *
 * @param mask The mask to analyse
 */
void task_print_mask(unsigned int mask) {

  printf("task_print_mask: The tasks to run are [");
  for (int k = 1; k < task_type_count; k++)
    printf(" %s=%s", taskID_names[k], (mask & (1 << k)) ? "yes" : "no");
  printf(" ]\n");
}

/**
 * @brief Prints the list of subtasks contained in a given submask
 *
 * @param submask The submask to analyse
 */
void task_print_submask(unsigned int submask) {

  printf("task_print_submask: The subtasks to run are [");
  for (int k = 1; k < task_subtype_count; k++)
    printf(" %s=%s", subtaskID_names[k], (submask & (1 << k)) ? "yes" : "no");
  printf(" ]\n");
}<|MERGE_RESOLUTION|>--- conflicted
+++ resolved
@@ -48,17 +48,10 @@
 
 /* Task type names. */
 const char *taskID_names[task_type_count] = {
-<<<<<<< HEAD
     "none",       "sort",    "self",         "pair",          "sub_self",
     "sub_pair",   "init",    "ghost",        "extra_ghost",   "kick",
     "kick_fixdt", "send",    "recv",         "grav_gather_m", "grav_fft",
-    "grav_mm",    "grav_up", "grav_external", "sourceterms"};
-=======
-    "none",       "sort",    "self",          "pair",          "sub_self",
-    "sub_pair",   "init",    "ghost",         "extra_ghost",   "kick",
-    "kick_fixdt", "send",    "recv",          "grav_gather_m", "grav_fft",
-    "grav_mm",    "grav_up", "grav_external", "cooling"};
->>>>>>> e38c74c8
+    "grav_mm",    "grav_up", "grav_external", "cooling", "sourceterms"};
 
 const char *subtaskID_names[task_subtype_count] = {
     "none", "density", "gradient", "force", "grav", "tend"};
@@ -124,11 +117,8 @@
     case task_type_sort:
     case task_type_ghost:
     case task_type_extra_ghost:
-<<<<<<< HEAD
+    case task_type_cooling:
     case task_type_sourceterms:	
-=======
-    case task_type_cooling:
->>>>>>> e38c74c8
       return task_action_part;
       break;
 
