/*******************************************************************************
 * This file is part of SWIFT.
 * Coypright (c) 2015 Matthieu Schaller (matthieu.schaller@durham.ac.uk)
 *
 * This program is free software: you can redistribute it and/or modify
 * it under the terms of the GNU Lesser General Public License as published
 * by the Free Software Foundation, either version 3 of the License, or
 * (at your option) any later version.
 *
 * This program is distributed in the hope that it will be useful,
 * but WITHOUT ANY WARRANTY; without even the implied warranty of
 * MERCHANTABILITY or FITNESS FOR A PARTICULAR PURPOSE.  See the
 * GNU General Public License for more details.
 *
 * You should have received a copy of the GNU Lesser General Public License
 * along with this program.  If not, see <http://www.gnu.org/licenses/>.
 *
 ******************************************************************************/
#ifndef SWIFT_HYDRO_H
#define SWIFT_HYDRO_H

<<<<<<< HEAD
=======
/* Includes. */
>>>>>>> 778c4cca
#include "const.h"
#include "hydro_properties.h"
#include "kernel_hydro.h"
#include "part.h"

/* Import the right functions */
#if defined(MINIMAL_SPH)
#include "./hydro/Minimal/hydro.h"
#include "./hydro/Minimal/hydro_iact.h"
#define SPH_IMPLEMENTATION "Minimal version of SPH (e.g. Price 2010)"
#elif defined(GADGET2_SPH)
#include "./hydro/Gadget2/hydro.h"
#include "./hydro/Gadget2/hydro_iact.h"
#define SPH_IMPLEMENTATION "Gadget-2 version of SPH (Springel 2005)"
#elif defined(DEFAULT_SPH)
#include "./hydro/Default/hydro.h"
#include "./hydro/Default/hydro_iact.h"
#define SPH_IMPLEMENTATION "Default version of SPH"
#else
#error "Invalid choice of SPH variant"
#endif

#endif /* SWIFT_HYDRO_H */<|MERGE_RESOLUTION|>--- conflicted
+++ resolved
@@ -19,10 +19,7 @@
 #ifndef SWIFT_HYDRO_H
 #define SWIFT_HYDRO_H
 
-<<<<<<< HEAD
-=======
 /* Includes. */
->>>>>>> 778c4cca
 #include "const.h"
 #include "hydro_properties.h"
 #include "kernel_hydro.h"
