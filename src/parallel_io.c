/*******************************************************************************
 * This file is part of SWIFT.
 * Copyright (c) 2012 Pedro Gonnet (pedro.gonnet@durham.ac.uk),
 *                    Matthieu Schaller (matthieu.schaller@durham.ac.uk).
 *
 * This program is free software: you can redistribute it and/or modify
 * it under the terms of the GNU Lesser General Public License as published
 * by the Free Software Foundation, either version 3 of the License, or
 * (at your option) any later version.
 *
 * This program is distributed in the hope that it will be useful,
 * but WITHOUT ANY WARRANTY; without even the implied warranty of
 * MERCHANTABILITY or FITNESS FOR A PARTICULAR PURPOSE.  See the
 * GNU General Public License for more details.
 *
 * You should have received a copy of the GNU Lesser General Public License
 * along with this program.  If not, see <http://www.gnu.org/licenses/>.
 *
 ******************************************************************************/

/* Config parameters. */
#include "../config.h"

#if defined(HAVE_HDF5) && defined(WITH_MPI) && defined(HAVE_PARALLEL_HDF5)

/* Some standard headers. */
#include <hdf5.h>
#include <math.h>
#include <mpi.h>
#include <stddef.h>
#include <stdio.h>
#include <stdlib.h>
#include <string.h>
#include <time.h>

/* This object's header. */
#include "parallel_io.h"

/* Local includes. */
#include "black_holes_io.h"
#include "chemistry_io.h"
#include "common_io.h"
#include "dimension.h"
#include "engine.h"
#include "error.h"
#include "gravity_io.h"
#include "dark_matter_io.h"
#include "gravity_properties.h"
#include "hydro_io.h"
#include "hydro_properties.h"
#include "io_properties.h"
#include "memuse.h"
#include "output_list.h"
#include "output_options.h"
#include "part.h"
#include "part_type.h"
#include "particle_splitting.h"
#include "sink_io.h"
#include "star_formation_io.h"
#include "stars_io.h"
#include "tools.h"
#include "units.h"
#include "xmf.h"

/* The current limit of ROMIO (the underlying MPI-IO layer) is 2GB */
#define HDF5_PARALLEL_IO_MAX_BYTES 2147000000LL

/* Are we timing the i/o? */
//#define IO_SPEED_MEASUREMENT

/**
 * @brief Reads a chunk of data from an open HDF5 dataset
 *
 * @param h_data The HDF5 dataset to write to.
 * @param h_plist_id the parallel HDF5 properties.
 * @param props The #io_props of the field to read.
 * @param N The number of particles to write.
 * @param offset Offset in the array where this mpi task starts writing.
 * @param internal_units The #unit_system used internally.
 * @param ic_units The #unit_system used in the snapshots.
 * @param cleanup_h Are we removing h-factors from the ICs?
 * @param cleanup_sqrt_a Are we cleaning-up the sqrt(a) factors in the Gadget
 * IC velocities?
 * @param h The value of the reduced Hubble constant to use for cleaning.
 * @param a The current value of the scale-factor.
 */
void read_array_parallel_chunk(hid_t h_data, hid_t h_plist_id,
                               const struct io_props props, size_t N,
                               long long offset,
                               const struct unit_system* internal_units,
                               const struct unit_system* ic_units,
                               int cleanup_h, int cleanup_sqrt_a, double h,
                               double a) {

  const size_t typeSize = io_sizeof_type(props.type);
  const size_t copySize = typeSize * props.dimension;
  const size_t num_elements = N * props.dimension;

  /* Can't handle writes of more than 2GB */
  if (N * props.dimension * typeSize > HDF5_PARALLEL_IO_MAX_BYTES)
    error("Dataset too large to be read in one pass!");

  /* Allocate temporary buffer */
  void* temp = malloc(num_elements * typeSize);
  if (temp == NULL) error("Unable to allocate memory for temporary buffer");

  /* Prepare information for hyper-slab */
  hsize_t shape[2], offsets[2];
  int rank;
  if (props.dimension > 1) {
    rank = 2;
    shape[0] = N;
    shape[1] = props.dimension;
    offsets[0] = offset;
    offsets[1] = 0;
  } else {
    rank = 2;
    shape[0] = N;
    shape[1] = 1;
    offsets[0] = offset;
    offsets[1] = 0;
  }

  /* Create data space in memory */
  const hid_t h_memspace = H5Screate_simple(rank, shape, NULL);

  /* Select hyper-slab in file */
  const hid_t h_filespace = H5Dget_space(h_data);
  H5Sselect_hyperslab(h_filespace, H5S_SELECT_SET, offsets, NULL, shape, NULL);

  /* Read HDF5 dataspace in temporary buffer */
  /* Dirty version that happens to work for vectors but should be improved */
  /* Using HDF5 dataspaces would be better */
  const hid_t h_err = H5Dread(h_data, io_hdf5_type(props.type), h_memspace,
                              h_filespace, h_plist_id, temp);
  if (h_err < 0) error("Error while reading data array '%s'.", props.name);

  /* Unit conversion if necessary */
  const double factor =
      units_conversion_factor(ic_units, internal_units, props.units);
  if (factor != 1.) {

    /* message("Converting ! factor=%e", factor); */

    if (io_is_double_precision(props.type)) {
      double* temp_d = (double*)temp;
      for (size_t i = 0; i < num_elements; ++i) temp_d[i] *= factor;
    } else {
      float* temp_f = (float*)temp;

#ifdef SWIFT_DEBUG_CHECKS
      float maximum = 0.;
      float minimum = FLT_MAX;
#endif

      /* Loop that converts the Units */
      for (size_t i = 0; i < num_elements; ++i) {

#ifdef SWIFT_DEBUG_CHECKS
        /* Find the absolute minimum and maximum values */
        const float abstemp_f = fabsf(temp_f[i]);
        if (abstemp_f != 0.f) {
          maximum = max(maximum, abstemp_f);
          minimum = min(minimum, abstemp_f);
        }
#endif

        /* Convert the float units */
        temp_f[i] *= factor;
      }

#ifdef SWIFT_DEBUG_CHECKS
      /* The two possible errors: larger than float or smaller
       * than float precission. */
      if (factor * maximum > FLT_MAX) {
        error("Unit conversion results in numbers larger than floats");
      } else if (factor * minimum < FLT_MIN) {
        error("Numbers smaller than float precision");
      }
#endif
    }
  }

  /* Clean-up h if necessary */
  const float h_factor_exp = units_h_factor(internal_units, props.units);
  if (cleanup_h && h_factor_exp != 0.f) {

    /* message("Multipltying '%s' by h^%f=%f", props.name, h_factor_exp,
     * h_factor); */

    if (io_is_double_precision(props.type)) {
      double* temp_d = (double*)temp;
      const double h_factor = pow(h, h_factor_exp);
      for (size_t i = 0; i < num_elements; ++i) temp_d[i] *= h_factor;
    } else {
      float* temp_f = (float*)temp;
      const float h_factor = pow(h, h_factor_exp);
      for (size_t i = 0; i < num_elements; ++i) temp_f[i] *= h_factor;
    }
  }

  /* Clean-up a if necessary */
  if (cleanup_sqrt_a && a != 1. && (strcmp(props.name, "Velocities") == 0)) {

    if (io_is_double_precision(props.type)) {
      double* temp_d = (double*)temp;
      const double vel_factor = sqrt(a);
      for (size_t i = 0; i < num_elements; ++i) temp_d[i] *= vel_factor;
    } else {
      float* temp_f = (float*)temp;
      const float vel_factor = sqrt(a);
      for (size_t i = 0; i < num_elements; ++i) temp_f[i] *= vel_factor;
    }
  }

  /* Copy temporary buffer to particle data */
  char* temp_c = (char*)temp;
  for (size_t i = 0; i < N; ++i)
    memcpy(props.field + i * props.partSize, &temp_c[i * copySize], copySize);

  /* Free and close everything */
  free(temp);
  H5Sclose(h_filespace);
  H5Sclose(h_memspace);
}

/**
 * @brief Reads a data array from a given HDF5 group.
 *
 * @param grp The group from which to read.
 * @param props The #io_props of the field to read.
 * @param N The number of particles on that rank.
 * @param N_total The total number of particles.
 * @param mpi_rank The MPI rank of this node.
 * @param offset The offset in the array on disk for this rank.
 * @param internal_units The #unit_system used internally.
 * @param ic_units The #unit_system used in the ICs.
 * @param cleanup_h Are we removing h-factors from the ICs?
 * @param cleanup_sqrt_a Are we cleaning-up the sqrt(a) factors in the Gadget
 * IC velocities?
 * @param h The value of the reduced Hubble constant to use for cleaning.
 * @param a The current value of the scale-factor.
 */
void read_array_parallel(hid_t grp, struct io_props props, size_t N,
                         long long N_total, int mpi_rank, long long offset,
                         const struct unit_system* internal_units,
                         const struct unit_system* ic_units, int cleanup_h,
                         int cleanup_sqrt_a, double h, double a) {

  const size_t typeSize = io_sizeof_type(props.type);
  const size_t copySize = typeSize * props.dimension;

  /* Check whether the dataspace exists or not */
  const htri_t exist = H5Lexists(grp, props.name, 0);
  if (exist < 0) {
    error("Error while checking the existence of data set '%s'.", props.name);
  } else if (exist == 0) {
    if (props.importance == COMPULSORY) {
      error("Compulsory data set '%s' not present in the file.", props.name);
    } else {

      /* Create a single instance of the default value */
      float* temp = (float*)malloc(copySize);
      for (int i = 0; i < props.dimension; ++i) temp[i] = props.default_value;

      /* Copy it everywhere in the particle array */
      for (size_t i = 0; i < N; ++i)
        memcpy(props.field + i * props.partSize, temp, copySize);

      free(temp);
      return;
    }
  }

  /* Open data space in file */
  const hid_t h_data = H5Dopen2(grp, props.name, H5P_DEFAULT);
  if (h_data < 0) error("Error while opening data space '%s'.", props.name);

/* Parallel-HDF5 1.10.2 incorrectly reads data that was compressed */
/* We detect this here and crash with an error message instead of  */
/* continuing with garbage data.                                   */
#if H5_VERSION_LE(1, 10, 2) && H5_VERSION_GE(1, 10, 2)
  if (mpi_rank == 0) {

    /* Recover the list of filters that were applied to the data */
    const hid_t h_plist = H5Dget_create_plist(h_data);
    if (h_plist < 0)
      error("Error getting property list for data set '%s'", props.name);

    /* Recover the number of filters in the list */
    const int n_filters = H5Pget_nfilters(h_plist);

    for (int n = 0; n < n_filters; ++n) {

      unsigned int flag;
      size_t cd_nelmts = 32;
      unsigned int* cd_values = malloc(cd_nelmts * sizeof(unsigned int));
      size_t namelen = 256;
      char* name = calloc(namelen, sizeof(char));
      unsigned int filter_config;

      /* Recover the n^th filter in the list */
      const H5Z_filter_t filter =
          H5Pget_filter(h_plist, n, &flag, &cd_nelmts, cd_values, namelen, name,
                        &filter_config);
      if (filter < 0)
        error("Error retrieving %d^th (%d) filter for data set '%s'", n,
              n_filters, props.name);

      /* Now check whether the deflate filter had been applied */
      if (filter == H5Z_FILTER_DEFLATE)
        error(
            "HDF5 1.10.2 cannot correctly read data that was compressed with "
            "the 'deflate' filter.\nThe field '%s' has had this filter applied "
            "and the code would silently read garbage into the particle arrays "
            "so we'd rather stop here. You can:\n - Recompile the code with an "
            "earlier or older version of HDF5.\n - Use the 'h5repack' tool to "
            "remove the filter from the ICs (e.g. h5repack -f NONE -i in_file "
            "-o out_file).\n",
            props.name);

      free(name);
      free(cd_values);
    }

    H5Pclose(h_plist);
  }
#endif

  /* Create property list for collective dataset read. */
  const hid_t h_plist_id = H5Pcreate(H5P_DATASET_XFER);
  H5Pset_dxpl_mpio(h_plist_id, H5FD_MPIO_COLLECTIVE);

  /* Given the limitations of ROM-IO we will need to read the data in chunk of
     HDF5_PARALLEL_IO_MAX_BYTES bytes per node until all the nodes are done. */
  char redo = 1;
  while (redo) {

    /* Maximal number of elements */
    const size_t max_chunk_size =
        HDF5_PARALLEL_IO_MAX_BYTES / (props.dimension * typeSize);

    /* Write the first chunk */
    const size_t this_chunk = (N > max_chunk_size) ? max_chunk_size : N;
    read_array_parallel_chunk(h_data, h_plist_id, props, this_chunk, offset,
                              internal_units, ic_units, cleanup_h,
                              cleanup_sqrt_a, h, a);

    /* Compute how many items are left */
    if (N > max_chunk_size) {
      N -= max_chunk_size;
      props.field += max_chunk_size * props.partSize; /* char* on the field */
      props.parts += max_chunk_size;                  /* part* on the part */
      props.xparts += max_chunk_size;                 /* xpart* on the xpart */
      props.gparts += max_chunk_size;                 /* gpart* on the gpart */
      props.sparts += max_chunk_size;                 /* spart* on the spart */
      props.bparts += max_chunk_size;                 /* bpart* on the bpart */
      offset += max_chunk_size;
      redo = 1;
    } else {
      N = 0;
      offset += 0;
      redo = 0;
    }

    /* Do we need to run again ? */
    MPI_Allreduce(MPI_IN_PLACE, &redo, 1, MPI_SIGNED_CHAR, MPI_MAX,
                  MPI_COMM_WORLD);

    if (redo && mpi_rank == 0)
      message("Need to redo one iteration for array '%s'", props.name);
  }

  /* Close everything */
  H5Pclose(h_plist_id);
  H5Dclose(h_data);
}

/**
 * @brief Prepares an array in the snapshot.
 *
 * @param e The #engine we are writing from.
 * @param grp The HDF5 grp to write to.
 * @param fileName The name of the file we are writing to.
 * @param xmfFile The (opened) XMF file we are appending to.
 * @param partTypeGroupName The name of the group we are writing to.
 * @param props The #io_props of the field to write.
 * @param N_total The total number of particles to write in this array.
 * @param snapshot_units The units used for the data in this snapshot.
 */
void prepare_array_parallel(
    struct engine* e, hid_t grp, const char* fileName, FILE* xmfFile,
    char* partTypeGroupName, struct io_props props, long long N_total,
    const enum lossy_compression_schemes lossy_compression,
    const struct unit_system* snapshot_units) {

  /* Create data space */
  const hid_t h_space = H5Screate(H5S_SIMPLE);
  if (h_space < 0)
    error("Error while creating data space for field '%s'.", props.name);

  int rank = 0;
  hsize_t shape[2];
  hsize_t chunk_shape[2];
  if (props.dimension > 1) {
    rank = 2;
    shape[0] = N_total;
    shape[1] = props.dimension;
    chunk_shape[0] = 1 << 20; /* Just a guess...*/
    chunk_shape[1] = props.dimension;
  } else {
    rank = 1;
    shape[0] = N_total;
    shape[1] = 0;
    chunk_shape[0] = 1 << 20; /* Just a guess...*/
    chunk_shape[1] = 0;
  }

  /* Make sure the chunks are not larger than the dataset */
  if ((long long)chunk_shape[0] > N_total) chunk_shape[0] = N_total;

  /* Change shape of data space */
  hid_t h_err = H5Sset_extent_simple(h_space, rank, shape, NULL);
  if (h_err < 0)
    error("Error while changing data space shape for field '%s'.", props.name);

  /* Dataset type */
  hid_t h_type = H5Tcopy(io_hdf5_type(props.type));

  /* Dataset properties */
  hid_t h_prop = H5Pcreate(H5P_DATASET_CREATE);

  /* Create property list for collective dataset write.    */
  const hid_t h_plist_id = H5Pcreate(H5P_DATASET_XFER);
  H5Pset_dxpl_mpio(h_plist_id, H5FD_MPIO_COLLECTIVE);

  /* Set chunk size */
  // h_err = H5Pset_chunk(h_prop, rank, chunk_shape);
  // if (h_err < 0) {
  //  error("Error while setting chunk size (%llu, %llu) for field '%s'.",
  //        chunk_shape[0], chunk_shape[1], props.name);
  //}

  /* Are we imposing some form of lossy compression filter? */
  // if (lossy_compression != compression_write_lossless)
  //  set_hdf5_lossy_compression(&h_prop, &h_type, lossy_compression,
  //  props.name);

  /* Impose check-sum to verify data corruption */
  // h_err = H5Pset_fletcher32(h_prop);
  // if (h_err < 0)
  //  error("Error while setting checksum options for field '%s'.", props.name);

  /* Create dataset */
  const hid_t h_data = H5Dcreate(grp, props.name, h_type, h_space, H5P_DEFAULT,
                                 h_prop, H5P_DEFAULT);
  if (h_data < 0) error("Error while creating dataspace '%s'.", props.name);

  /* Write unit conversion factors for this data set */
  char buffer[FIELD_BUFFER_SIZE] = {0};
  units_cgs_conversion_string(buffer, snapshot_units, props.units,
                              props.scale_factor_exponent);
  float baseUnitsExp[5];
  units_get_base_unit_exponents_array(baseUnitsExp, props.units);
  io_write_attribute_f(h_data, "U_M exponent", baseUnitsExp[UNIT_MASS]);
  io_write_attribute_f(h_data, "U_L exponent", baseUnitsExp[UNIT_LENGTH]);
  io_write_attribute_f(h_data, "U_t exponent", baseUnitsExp[UNIT_TIME]);
  io_write_attribute_f(h_data, "U_I exponent", baseUnitsExp[UNIT_CURRENT]);
  io_write_attribute_f(h_data, "U_T exponent", baseUnitsExp[UNIT_TEMPERATURE]);
  io_write_attribute_f(h_data, "h-scale exponent", 0.f);
  io_write_attribute_f(h_data, "a-scale exponent", props.scale_factor_exponent);
  io_write_attribute_s(h_data, "Expression for physical CGS units", buffer);

  /* Write the actual number this conversion factor corresponds to */
  const double factor =
      units_cgs_conversion_factor(snapshot_units, props.units);
  io_write_attribute_d(
      h_data,
      "Conversion factor to CGS (not including cosmological corrections)",
      factor);
  io_write_attribute_d(
      h_data,
      "Conversion factor to physical CGS (including cosmological corrections)",
      factor * pow(e->cosmology->a, props.scale_factor_exponent));

#ifdef SWIFT_DEBUG_CHECKS
  if (strlen(props.description) == 0)
    error("Invalid (empty) description of the field '%s'", props.name);
#endif

  /* Write the full description */
  io_write_attribute_s(h_data, "Description", props.description);

  /* Add a line to the XMF */
  if (xmfFile != NULL)
    xmf_write_line(xmfFile, fileName, partTypeGroupName, props.name, N_total,
                   props.dimension, props.type);

  /* Close everything */
  H5Tclose(h_type);
  H5Pclose(h_prop);
  H5Pclose(h_plist_id);
  H5Dclose(h_data);
  H5Sclose(h_space);
}

/**
 * @brief Writes a chunk of data in an open HDF5 dataset
 *
 * @param e The #engine we are writing from.
 * @param h_data The HDF5 dataset to write to.
 * @param props The #io_props of the field to write.
 * @param N The number of particles to write.
 * @param offset Offset in the array where this mpi task starts writing.
 * @param internal_units The #unit_system used internally.
 * @param snapshot_units The #unit_system used in the snapshots.
 */
void write_array_parallel_chunk(struct engine* e, hid_t h_data,
                                const struct io_props props, size_t N,
                                long long offset,
                                const struct unit_system* internal_units,
                                const struct unit_system* snapshot_units) {

  const size_t typeSize = io_sizeof_type(props.type);
  const size_t num_elements = N * props.dimension;

  /* Can't handle writes of more than 2GB */
  if (N * props.dimension * typeSize > HDF5_PARALLEL_IO_MAX_BYTES)
    error("Dataset too large to be written in one pass!");

  /* message("Writing '%s' array...", props.name); */

  /* Allocate temporary buffer */
  void* temp = NULL;
  if (swift_memalign("writebuff", (void**)&temp, IO_BUFFER_ALIGNMENT,
                     num_elements * typeSize) != 0)
    error("Unable to allocate temporary i/o buffer");

#ifdef IO_SPEED_MEASUREMENT
  MPI_Barrier(MPI_COMM_WORLD);
  ticks tic = getticks();
#endif

  /* Copy the particle data to the temporary buffer */
  io_copy_temp_buffer(temp, e, props, N, internal_units, snapshot_units);

#ifdef IO_SPEED_MEASUREMENT
  MPI_Barrier(MPI_COMM_WORLD);
  if (engine_rank == 0)
    message("Copying for '%s' took %.3f %s.", props.name,
            clocks_from_ticks(getticks() - tic), clocks_getunit());
#endif

  /* Create data space */
  const hid_t h_memspace = H5Screate(H5S_SIMPLE);
  if (h_memspace < 0)
    error("Error while creating data space (memory) for field '%s'.",
          props.name);

  int rank;
  hsize_t shape[2];
  hsize_t offsets[2];
  if (props.dimension > 1) {
    rank = 2;
    shape[0] = N;
    shape[1] = props.dimension;
    offsets[0] = offset;
    offsets[1] = 0;
  } else {
    rank = 1;
    shape[0] = N;
    shape[1] = 0;
    offsets[0] = offset;
    offsets[1] = 0;
  }

  /* Change shape of memory data space */
  hid_t h_err = H5Sset_extent_simple(h_memspace, rank, shape, NULL);
  if (h_err < 0)
    error("Error while changing data space (memory) shape for field '%s'.",
          props.name);

  /* Select the hyper-salb corresponding to this rank */
  hid_t h_filespace = H5Dget_space(h_data);
  if (N > 0)
    H5Sselect_hyperslab(h_filespace, H5S_SELECT_SET, offsets, NULL, shape,
                        NULL);
  else
    H5Sselect_none(h_filespace);

  /* message("Writing %lld '%s', %zd elements = %zd bytes (int=%d) at offset
   * %zd", N, props.name, N * props.dimension, N * props.dimension * typeSize,
   */
  /* 	  (int)(N * props.dimension * typeSize), offset); */

  /* Make a dataset creation property list and set MPI-I/O mode */
  hid_t h_plist_id = H5Pcreate(H5P_DATASET_XFER);
  H5Pset_dxpl_mpio(h_plist_id, H5FD_MPIO_COLLECTIVE);

#ifdef IO_SPEED_MEASUREMENT
  MPI_Barrier(MPI_COMM_WORLD);
  tic = getticks();
#endif

  /* Write temporary buffer to HDF5 dataspace */
  h_err = H5Dwrite(h_data, io_hdf5_type(props.type), h_memspace, h_filespace,
                   h_plist_id, temp);
  if (h_err < 0) error("Error while writing data array '%s'.", props.name);

#ifdef IO_SPEED_MEASUREMENT
  MPI_Barrier(MPI_COMM_WORLD);
  ticks toc = getticks();
  float ms = clocks_from_ticks(toc - tic);
  int megaBytes = N * props.dimension * typeSize / (1024 * 1024);
  int total = 0;
  MPI_Reduce(&megaBytes, &total, 1, MPI_INT, MPI_SUM, 0, MPI_COMM_WORLD);
  if (engine_rank == 0)
    message("H5Dwrite for '%s' (%d MB) took %.3f %s (speed = %f MB/s).",
            props.name, total, ms, clocks_getunit(), total / (ms / 1000.));
#endif

  /* Free and close everything */
  swift_free("writebuff", temp);
  H5Pclose(h_plist_id);
  H5Sclose(h_memspace);
  H5Sclose(h_filespace);
}

/**
 * @brief Writes a data array in given HDF5 group.
 *
 * @param e The #engine we are writing from.
 * @param grp The group in which to write.
 * @param fileName The name of the file in which the data is written.
 * @param partTypeGroupName The name of the group containing the particles in
 * the HDF5 file.
 * @param props The #io_props of the field to read
 * @param N The number of particles to write.
 * @param N_total Total number of particles across all cores.
 * @param mpi_rank The rank of this node.
 * @param offset Offset in the array where this mpi task starts writing.
 * @param internal_units The #unit_system used internally.
 * @param snapshot_units The #unit_system used in the snapshots.
 */
void write_array_parallel(struct engine* e, hid_t grp, char* fileName,
                          char* partTypeGroupName, struct io_props props,
                          size_t N, long long N_total, int mpi_rank,
                          long long offset,
                          const struct unit_system* internal_units,
                          const struct unit_system* snapshot_units) {

  const size_t typeSize = io_sizeof_type(props.type);

#ifdef IO_SPEED_MEASUREMENT
  const ticks tic = getticks();
#endif

  /* Open dataset */
  const hid_t h_data = H5Dopen(grp, props.name, H5P_DEFAULT);
  if (h_data < 0) error("Error while opening dataset '%s'.", props.name);

  /* Given the limitations of ROM-IO we will need to write the data in chunk of
     HDF5_PARALLEL_IO_MAX_BYTES bytes per node until all the nodes are done. */
  char redo = 1;
  while (redo) {

    /* Maximal number of elements */
    const size_t max_chunk_size =
        HDF5_PARALLEL_IO_MAX_BYTES / (props.dimension * typeSize);

    /* Write the first chunk */
    const size_t this_chunk = (N > max_chunk_size) ? max_chunk_size : N;
    write_array_parallel_chunk(e, h_data, props, this_chunk, offset,
                               internal_units, snapshot_units);

    /* Compute how many items are left */
    if (N > max_chunk_size) {
      N -= max_chunk_size;
      props.field += max_chunk_size * props.partSize; /* char* on the field */
      props.parts += max_chunk_size;                  /* part* on the part */
      props.xparts += max_chunk_size;                 /* xpart* on the xpart */
      props.gparts += max_chunk_size;                 /* gpart* on the gpart */
      props.sparts += max_chunk_size;                 /* spart* on the spart */
      props.bparts += max_chunk_size;                 /* bpart* on the bpart */
      offset += max_chunk_size;
      redo = 1;
    } else {
      N = 0;
      offset += 0;
      redo = 0;
    }

    /* Do we need to run again ? */
    MPI_Allreduce(MPI_IN_PLACE, &redo, 1, MPI_SIGNED_CHAR, MPI_MAX,
                  MPI_COMM_WORLD);

    if (redo && e->verbose && mpi_rank == 0)
      message("Need to redo one iteration for array '%s'", props.name);
  }

  /* Close everything */
  H5Dclose(h_data);

#ifdef IO_SPEED_MEASUREMENT
  MPI_Barrier(MPI_COMM_WORLD);
  if (engine_rank == 0)
    message("'%s' took %.3f %s.", props.name,
            clocks_from_ticks(getticks() - tic), clocks_getunit());
#endif
}

/**
 * @brief Reads an HDF5 initial condition file (GADGET-3 type) in parallel
 *
 * @param fileName The file to read.
 * @param internal_units The system units used internally
 * @param dim (output) The dimension of the volume read from the file.
 * @param parts (output) The array of #part read from the file.
 * @param gparts (output) The array of #gpart read from the file.
 * @param sinks (output) The array of #sink read from the file.
 * @param sparts (output) The array of #spart read from the file.
 * @param bparts (output) The array of #bpart read from the file.
 * @param dmparts (output) The array of #dmpart read from the file.
 * @param Ngas (output) The number of particles read from the file.
 * @param Ndarkmatter (output) The number of dark matter particles read from the file.
 * @param Ngparts (output) The number of particles read from the file.
 * @param Ngparts_background (output) The number of background DM particles read
 * from the file.
 * @param Nnuparts (output) The number of neutrino #gpart (type 6)
 * @param Nsink (output) The number of particles read from the file.
 * @param Nstars (output) The number of particles read from the file.
 * @param Nblackholes (output) The number of particles read from the file.
 * @param flag_entropy (output) 1 if the ICs contained Entropy in the
 * InternalEnergy field
 * @param with_hydro Are we running with hydro ?
 * @param with_gravity Are we running with gravity ?
 * @param with_sink Are we running with sink ?
 * @param with_stars Are we running with stars ?
 * @param with_black_holes Are we running with black holes ?
 * @param with_sidm Are we running with self-interacting dark matter ?
 * @param with_cosmology Are we running with cosmology ?
 * @param cleanup_h Are we cleaning-up h-factors from the quantities we read?
 * @param cleanup_sqrt_a Are we cleaning-up the sqrt(a) factors in the Gadget
 * IC velocities?
 * @param h The value of the reduced Hubble constant to use for correction.
 * @param a The current value of the scale-factor.
 * @param mpi_rank The MPI rank of this node
 * @param mpi_size The number of MPI ranks
 * @param comm The MPI communicator
 * @param info The MPI information object
 * @param n_threads The number of threads to use for local operations.
 * @param dry_run If 1, don't read the particle. Only allocates the arrays.
 *
 */
void read_ic_parallel(char* fileName, const struct unit_system* internal_units,
                      double dim[3], struct part** parts, struct gpart** gparts,
                      struct sink** sinks, struct spart** sparts,
<<<<<<< HEAD
                      struct bpart** bparts, size_t* Ngas, size_t* Ngparts,
                      size_t* Ngparts_background, size_t* Nnuparts,
                      size_t* Nsinks, size_t* Nstars, size_t* Nblackholes,
                      int* flag_entropy, int with_hydro, int with_gravity,
                      int with_sink, int with_stars, int with_black_holes,
                      int with_cosmology, int cleanup_h, int cleanup_sqrt_a,
                      double h, double a, int mpi_rank, int mpi_size,
                      MPI_Comm comm, MPI_Info info, int n_threads, int dry_run,
                      int remap_ids) {
=======
                      struct bpart** bparts, struct dmpart** dmparts,
                      size_t* Ngas, size_t* Ndarkmatter, size_t* Ngparts,
                      size_t* Ngparts_background, size_t* Nsinks,
                      size_t* Nstars, size_t* Nblackholes, int* flag_entropy,
                      int with_hydro, int with_gravity, int with_sink,
                      int with_stars, int with_black_holes, int with_sidm, int with_cosmology,
                      int cleanup_h, int cleanup_sqrt_a, double h, double a,
                      int mpi_rank, int mpi_size, MPI_Comm comm, MPI_Info info,
                      int n_threads, int dry_run) {
>>>>>>> 4e26a0e3

  hid_t h_file = 0, h_grp = 0;
  /* GADGET has only cubic boxes (in cosmological mode) */
  double boxSize[3] = {0.0, -1.0, -1.0};
  long long numParticles[swift_type_count] = {0};
  long long numParticles_highWord[swift_type_count] = {0};
  size_t N[swift_type_count] = {0};
  long long N_total[swift_type_count] = {0};
  long long offset[swift_type_count] = {0};
  int dimension = 3; /* Assume 3D if nothing is specified */
  size_t Ndm = 0;
  size_t Ndm_background = 0;
  size_t Ndm_neutrino = 0;

  /* Initialise counters */
  *Ngas = 0, *Ngparts = 0, *Ngparts_background = 0, *Nstars = 0,
<<<<<<< HEAD
  *Nblackholes = 0, *Nsinks = 0, *Nnuparts = 0;
=======
  *Nblackholes = 0, *Ndarkmatter = 0, *Nsinks = 0;
>>>>>>> 4e26a0e3

  /* Open file */
  /* message("Opening file '%s' as IC.", fileName); */
  hid_t h_plist_id = H5Pcreate(H5P_FILE_ACCESS);
  H5Pset_fapl_mpio(h_plist_id, comm, info);
  h_file = H5Fopen(fileName, H5F_ACC_RDONLY, h_plist_id);
  if (h_file < 0) error("Error while opening file '%s'.", fileName);

  /* Open header to read simulation properties */
  /* message("Reading file header..."); */
  h_grp = H5Gopen(h_file, "/Header", H5P_DEFAULT);
  if (h_grp < 0) error("Error while opening file header\n");

  /* Check the dimensionality of the ICs (if the info exists) */
  const hid_t hid_dim = H5Aexists(h_grp, "Dimension");
  if (hid_dim < 0)
    error("Error while testing existance of 'Dimension' attribute");
  if (hid_dim > 0) io_read_attribute(h_grp, "Dimension", INT, &dimension);
  if (dimension != hydro_dimension)
    error("ICs dimensionality (%dD) does not match code dimensionality (%dD)",
          dimension, (int)hydro_dimension);

  /* Check whether the number of files is specified (if the info exists) */
  const hid_t hid_files = H5Aexists(h_grp, "NumFilesPerSnapshot");
  int num_files = 1;
  if (hid_files < 0)
    error(
        "Error while testing the existance of 'NumFilesPerSnapshot' attribute");
  if (hid_files > 0)
    io_read_attribute(h_grp, "NumFilesPerSnapshot", INT, &num_files);
  if (num_files != 1)
    error(
        "ICs are split over multiples files (%d). SWIFT cannot handle this "
        "case. The script /tools/combine_ics.py is availalbe in the repository "
        "to combine files into a valid input file.",
        num_files);

  /* Read the relevant information and print status */
  int flag_entropy_temp[swift_type_count];
  io_read_attribute(h_grp, "Flag_Entropy_ICs", INT, flag_entropy_temp);
  *flag_entropy = flag_entropy_temp[0];
  io_read_attribute(h_grp, "BoxSize", DOUBLE, boxSize);
  io_read_attribute(h_grp, "NumPart_Total", LONGLONG, numParticles);
  io_read_attribute(h_grp, "NumPart_Total_HighWord", LONGLONG,
                    numParticles_highWord);

  /* Check that the user is not doing something silly when they e.g. restart
   * from a snapshot by asserting that the current scale-factor (from
   * parameter file) and the redshift in the header are consistent */
  if (with_cosmology) {
    io_assert_valid_header_cosmology(h_grp, a);
  }

  for (int ptype = 0; ptype < swift_type_count; ++ptype)
    N_total[ptype] =
        (numParticles[ptype]) + (numParticles_highWord[ptype] << 32);

  /* Get the box size if not cubic */
  dim[0] = boxSize[0];
  dim[1] = (boxSize[1] < 0) ? boxSize[0] : boxSize[1];
  dim[2] = (boxSize[2] < 0) ? boxSize[0] : boxSize[2];

  /* Change box size in the 1D and 2D case */
  if (hydro_dimension == 2)
    dim[2] = min(dim[0], dim[1]);
  else if (hydro_dimension == 1)
    dim[2] = dim[1] = dim[0];

  /* Convert the box size if we want to clean-up h-factors */
  if (cleanup_h) {
    dim[0] /= h;
    dim[1] /= h;
    dim[2] /= h;
  }

  /* message("Found %lld particles in a %speriodic box of size [%f %f %f].", */
  /* 	  N_total[0], (periodic ? "": "non-"), dim[0], dim[1], dim[2]); */

  /* Divide the particles among the tasks. */
  for (int ptype = 0; ptype < swift_type_count; ++ptype) {
    offset[ptype] = mpi_rank * N_total[ptype] / mpi_size;
    N[ptype] = (mpi_rank + 1) * N_total[ptype] / mpi_size - offset[ptype];
  }

  /* Close header */
  H5Gclose(h_grp);

  /* Read the unit system used in the ICs */
  struct unit_system* ic_units =
      (struct unit_system*)malloc(sizeof(struct unit_system));
  if (ic_units == NULL) error("Unable to allocate memory for IC unit system");
  io_read_unit_system(h_file, ic_units, internal_units, mpi_rank);

  /* Tell the user if a conversion will be needed */
  if (mpi_rank == 0) {
    if (units_are_equal(ic_units, internal_units)) {

      message("IC and internal units match. No conversion needed.");

    } else {

      message("Conversion needed from:");
      message("(ICs) Unit system: U_M =      %e g.", ic_units->UnitMass_in_cgs);
      message("(ICs) Unit system: U_L =      %e cm.",
              ic_units->UnitLength_in_cgs);
      message("(ICs) Unit system: U_t =      %e s.", ic_units->UnitTime_in_cgs);
      message("(ICs) Unit system: U_I =      %e A.",
              ic_units->UnitCurrent_in_cgs);
      message("(ICs) Unit system: U_T =      %e K.",
              ic_units->UnitTemperature_in_cgs);
      message("to:");
      message("(internal) Unit system: U_M = %e g.",
              internal_units->UnitMass_in_cgs);
      message("(internal) Unit system: U_L = %e cm.",
              internal_units->UnitLength_in_cgs);
      message("(internal) Unit system: U_t = %e s.",
              internal_units->UnitTime_in_cgs);
      message("(internal) Unit system: U_I = %e A.",
              internal_units->UnitCurrent_in_cgs);
      message("(internal) Unit system: U_T = %e K.",
              internal_units->UnitTemperature_in_cgs);
    }
  }

  /* Convert the dimensions of the box */
  for (int j = 0; j < 3; j++)
    dim[j] *=
        units_conversion_factor(ic_units, internal_units, UNIT_CONV_LENGTH);

  /* Allocate memory to store SPH particles */
  if (with_hydro) {
    *Ngas = N[0];
    if (swift_memalign("parts", (void**)parts, part_align,
                       (*Ngas) * sizeof(struct part)) != 0)
      error("Error while allocating memory for particles");
    bzero(*parts, *Ngas * sizeof(struct part));
  }

  /* Allocate memory to store black hole particles */
  if (with_sink) {
    *Nsinks = N[swift_type_sink];
    if (swift_memalign("sinks", (void**)sinks, sink_align,
                       *Nsinks * sizeof(struct sink)) != 0)
      error("Error while allocating memory for sink particles");
    bzero(*sinks, *Nsinks * sizeof(struct sink));
  }

  /* Allocate memory to store stars particles */
  if (with_stars) {
    *Nstars = N[swift_type_stars];
    if (swift_memalign("sparts", (void**)sparts, spart_align,
                       *Nstars * sizeof(struct spart)) != 0)
      error("Error while allocating memory for stars particles");
    bzero(*sparts, *Nstars * sizeof(struct spart));
  }

  /* Allocate memory to store black hole particles */
  if (with_black_holes) {
    *Nblackholes = N[swift_type_black_hole];
    if (swift_memalign("bparts", (void**)bparts, bpart_align,
                       *Nblackholes * sizeof(struct bpart)) != 0)
      error("Error while allocating memory for black_holes particles");
    bzero(*bparts, *Nblackholes * sizeof(struct bpart));
  }

  /* Allocate memory to store gravity particles */
  if (with_gravity && with_sidm) {
      *Ndarkmatter = N[swift_type_dark_matter];
      Ndm = *Ndarkmatter;
      if (swift_memalign("dmparts", (void**)dmparts, dmpart_align,
                         *Ndarkmatter * sizeof(struct dmpart)) != 0)
          error("Error while allocating memory for dark matter particles");
      bzero(*dmparts, *Ndarkmatter * sizeof(struct dmpart));
      
    Ndm_background = N[swift_type_dark_matter_background];
    *Ngparts = (with_hydro ? N[swift_type_gas] : 0) +
               N[swift_type_dark_matter] +
               N[swift_type_dark_matter_background] +
               (with_stars ? N[swift_type_stars] : 0) +
               (with_sink ? N[swift_type_sink] : 0) +
               (with_black_holes ? N[swift_type_black_hole] : 0);
    *Ngparts_background = Ndm_background;
    if (swift_memalign("gparts", (void**)gparts, gpart_align,
                       *Ngparts * sizeof(struct gpart)) != 0)
      error("Error while allocating memory for gravity particles");
    bzero(*gparts, *Ngparts * sizeof(struct gpart));
  }

  if (with_gravity) {
    Ndm = N[swift_type_dark_matter];
    Ndm_background = N[swift_type_dark_matter_background];
    Ndm_neutrino = N[swift_type_neutrino];
    *Ngparts = (with_hydro ? N[swift_type_gas] : 0) +
               N[swift_type_dark_matter] +
               N[swift_type_dark_matter_background] + N[swift_type_neutrino] +
               (with_stars ? N[swift_type_stars] : 0) +
               (with_sink ? N[swift_type_sink] : 0) +
               (with_black_holes ? N[swift_type_black_hole] : 0);
    *Ngparts_background = Ndm_background;
    *Nnuparts = Ndm_neutrino;
    if (swift_memalign("gparts", (void**)gparts, gpart_align,
                       *Ngparts * sizeof(struct gpart)) != 0)
      error("Error while allocating memory for gravity particles");
    bzero(*gparts, *Ngparts * sizeof(struct gpart));
  }



  /* message("Allocated %8.2f MB for particles.", *N * sizeof(struct part) /
   * (1024.*1024.)); */

  /* message("BoxSize = %lf", dim[0]); */
  /* message("NumPart = [%zd, %zd] Total = %zd", *Ngas, Ndm, *Ngparts); */

  /* Loop over all particle types */
  for (int ptype = 0; ptype < swift_type_count; ptype++) {

    /* Don't do anything if no particle of this kind */
    if (N_total[ptype] == 0) continue;

    /* Open the particle group in the file */
    char partTypeGroupName[PARTICLE_GROUP_BUFFER_SIZE];
    snprintf(partTypeGroupName, PARTICLE_GROUP_BUFFER_SIZE, "/PartType%d",
             ptype);
    h_grp = H5Gopen(h_file, partTypeGroupName, H5P_DEFAULT);
    if (h_grp < 0)
      error("Error while opening particle group %s.", partTypeGroupName);

    int num_fields = 0;
    struct io_props list[100];
    size_t Nparticles = 0;

    /* Read particle fields into the particle structure */
    switch (ptype) {

      case swift_type_gas:
        if (with_hydro) {
          Nparticles = *Ngas;
          hydro_read_particles(*parts, list, &num_fields);
          num_fields += chemistry_read_particles(*parts, list + num_fields);
        }
        break;

      case swift_type_dark_matter:
        if (with_sidm) {
          Nparticles = Ndm;
          darkmatter_read_as_dmparticles(*dmparts, list, &num_fields);
        } else if (with_gravity) {
            Nparticles = Ndm;
            darkmatter_read_particles(*gparts, list, &num_fields);
        }
        break;

      case swift_type_dark_matter_background:
        if (with_gravity) {
          Nparticles = Ndm_background;
          darkmatter_read_particles(*gparts + Ndm, list, &num_fields);
        }
        break;

      case swift_type_neutrino:
        if (with_gravity) {
          Nparticles = Ndm_neutrino;
          darkmatter_read_particles(*gparts + Ndm + Ndm_background, list,
                                    &num_fields);
        }
        break;

      case swift_type_sink:
        if (with_sink) {
          Nparticles = *Nsinks;
          sink_read_particles(*sinks, list, &num_fields);
        }
        break;

      case swift_type_stars:
        if (with_stars) {
          Nparticles = *Nstars;
          stars_read_particles(*sparts, list, &num_fields);
          num_fields +=
              star_formation_read_particles(*sparts, list + num_fields);
        }
        break;

      case swift_type_black_hole:
        if (with_black_holes) {
          Nparticles = *Nblackholes;
          black_holes_read_particles(*bparts, list, &num_fields);
        }
        break;

      default:
        if (mpi_rank == 0)
          message("Particle Type %d not yet supported. Particles ignored",
                  ptype);
    }

    /* Read everything */
    if (!dry_run)
      for (int i = 0; i < num_fields; ++i) {
        /* If we are remapping ParticleIDs later, don't need to read them. */
        if (remap_ids && strcmp(list[i].name, "ParticleIDs") == 0) continue;

        /* Read array. */
        read_array_parallel(h_grp, list[i], Nparticles, N_total[ptype],
                            mpi_rank, offset[ptype], internal_units, ic_units,
                            cleanup_h, cleanup_sqrt_a, h, a);
      }

    /* Close particle group */
    H5Gclose(h_grp);
  }

  /* If we are remapping ParticleIDs later, start by setting them to 1. */
  if (remap_ids) io_set_ids_to_one(*gparts, *Ngparts);

  if (!dry_run && with_gravity) {

    /* Let's initialise a bit of thread parallelism here */
    struct threadpool tp;
    threadpool_init(&tp, n_threads);

    /* Prepare the DM particles */
    if (with_sidm){
        io_duplicate_darkmatter_gparts(&tp, *dmparts, *gparts, *Ndarkmatter);
    } else {
        io_prepare_dm_gparts(&tp, *gparts, Ndm);
    }

    /* Prepare the DM background particles */
    io_prepare_dm_background_gparts(&tp, *gparts + Ndm, Ndm_background);

    /* Prepare the DM neutrino particles */
    io_prepare_dm_neutrino_gparts(&tp, *gparts + Ndm + Ndm_background,
                                  Ndm_neutrino);

    /* Duplicate the hydro particles into gparts */
    if (with_hydro)
      io_duplicate_hydro_gparts(&tp, *parts, *gparts, *Ngas,
                                Ndm + Ndm_background + Ndm_neutrino);

    /* Duplicate the sink particles into gparts */
    if (with_sink)
      io_duplicate_sinks_gparts(&tp, *sinks, *gparts, *Nsinks,
                                Ndm + Ndm_background + Ndm_neutrino + *Ngas);

    /* Duplicate the stars particles into gparts */
    if (with_stars)
      io_duplicate_stars_gparts(
          &tp, *sparts, *gparts, *Nstars,
          Ndm + Ndm_background + Ndm_neutrino + *Ngas + *Nsinks);

    /* Duplicate the stars particles into gparts */
    if (with_black_holes)
      io_duplicate_black_holes_gparts(
          &tp, *bparts, *gparts, *Nblackholes,
          Ndm + Ndm_background + Ndm_neutrino + *Ngas + *Nsinks + *Nstars);

    threadpool_clean(&tp);
  }

  /* message("Done Reading particles..."); */

  /* Clean up */
  free(ic_units);

  /* Close property handler */
  H5Pclose(h_plist_id);

  /* Close file */
  H5Fclose(h_file);
}

/**
 * @brief Prepares a file for a parallel write.
 *
 * @param e The #engine.
 * @param N_total The total number of particles of each type to write.
 * @param numFields The number of fields to write for each particle type.
 * @param internal_units The #unit_system used internally.
 * @param snapshot_units The #unit_system used in the snapshots.
 */
void prepare_file(struct engine* e, const char* fileName,
                  const char* xmfFileName, long long N_total[swift_type_count],
                  const int numFields[swift_type_count],
                  char current_selection_name[FIELD_BUFFER_SIZE],
                  const struct unit_system* internal_units,
                  const struct unit_system* snapshot_units) {

<<<<<<< HEAD
=======
  const struct part* parts = e->s->parts;
  const struct xpart* xparts = e->s->xparts;
  const struct gpart* gparts = e->s->gparts;
  const struct spart* sparts = e->s->sparts;
  const struct bpart* bparts = e->s->bparts;
  const struct dmpart* dmparts = e->s->dmparts;
  const struct sink* sinks = e->s->sinks;

>>>>>>> 4e26a0e3
  struct output_options* output_options = e->output_options;
  const int with_cosmology = e->policy & engine_policy_cosmology;
  const int with_cooling = e->policy & engine_policy_cooling;
  const int with_temperature = e->policy & engine_policy_temperature;
  const int with_fof = e->policy & engine_policy_fof;
  const int with_sidm = e->policy & engine_policy_sidm;

#ifdef HAVE_VELOCIRAPTOR
  const int with_stf = (e->policy & engine_policy_structure_finding) &&
                       (e->s->gpart_group_data != NULL);
#else
  const int with_stf = 0;
#endif
  const int with_rt = e->policy & engine_policy_rt;

  FILE* xmfFile = 0;
  int numFiles = 1;

  /* First time, we need to create the XMF file */
  if (e->snapshot_output_count == 0) xmf_create_file(xmfFileName);

  /* Prepare the XMF file for the new entry */
  xmfFile = xmf_prepare_file(xmfFileName);

  /* Open HDF5 file with the chosen parameters */
  hid_t h_file = H5Fcreate(fileName, H5F_ACC_TRUNC, H5P_DEFAULT, H5P_DEFAULT);
  if (h_file < 0) error("Error while opening file '%s'.", fileName);

  /* Write the part of the XMF file corresponding to this
   * specific output */
  xmf_write_outputheader(xmfFile, fileName, e->time);

  /* Open header to write simulation properties */
  /* message("Writing file header..."); */
  hid_t h_grp =
      H5Gcreate(h_file, "/Header", H5P_DEFAULT, H5P_DEFAULT, H5P_DEFAULT);
  if (h_grp < 0) error("Error while creating file header\n");

  /* Convert basic output information to snapshot units */
  const double factor_time =
      units_conversion_factor(internal_units, snapshot_units, UNIT_CONV_TIME);
  const double factor_length =
      units_conversion_factor(internal_units, snapshot_units, UNIT_CONV_LENGTH);
  const double dblTime = e->time * factor_time;
  const double dim[3] = {e->s->dim[0] * factor_length,
                         e->s->dim[1] * factor_length,
                         e->s->dim[2] * factor_length};

  /* Print the relevant information and print status */
  io_write_attribute(h_grp, "BoxSize", DOUBLE, dim, 3);
  io_write_attribute(h_grp, "Time", DOUBLE, &dblTime, 1);
  const int dimension = (int)hydro_dimension;
  io_write_attribute(h_grp, "Dimension", INT, &dimension, 1);
  io_write_attribute(h_grp, "Redshift", DOUBLE, &e->cosmology->z, 1);
  io_write_attribute(h_grp, "Scale-factor", DOUBLE, &e->cosmology->a, 1);
  io_write_attribute_s(h_grp, "Code", "SWIFT");
  io_write_attribute_s(h_grp, "RunName", e->run_name);

  /* Write out the particle types */
  io_write_part_type_names(h_grp);

  /* Write out the time-base */
  if (with_cosmology) {
    io_write_attribute_d(h_grp, "TimeBase_dloga", e->time_base);
    const double delta_t = cosmology_get_timebase(e->cosmology, e->ti_current);
    io_write_attribute_d(h_grp, "TimeBase_dt", delta_t);
  } else {
    io_write_attribute_d(h_grp, "TimeBase_dloga", 0);
    io_write_attribute_d(h_grp, "TimeBase_dt", e->time_base);
  }

  /* Store the time at which the snapshot was written */
  time_t tm = time(NULL);
  struct tm* timeinfo = localtime(&tm);
  char snapshot_date[64];
  strftime(snapshot_date, 64, "%T %F %Z", timeinfo);
  io_write_attribute_s(h_grp, "Snapshot date", snapshot_date);

  /* GADGET-2 legacy values */
  /* Number of particles of each type */
  long long numParticlesThisFile[swift_type_count] = {0};
  unsigned int numParticles[swift_type_count] = {0};
  unsigned int numParticlesHighWord[swift_type_count] = {0};

  for (int ptype = 0; ptype < swift_type_count; ++ptype) {
    numParticles[ptype] = (unsigned int)N_total[ptype];
    numParticlesHighWord[ptype] = (unsigned int)(N_total[ptype] >> 32);

    if (numFields[ptype] == 0) {
      numParticlesThisFile[ptype] = 0;
    } else {
      numParticlesThisFile[ptype] = N_total[ptype];
    }
  }

  io_write_attribute(h_grp, "NumPart_ThisFile", LONGLONG, numParticlesThisFile,
                     swift_type_count);
  io_write_attribute(h_grp, "NumPart_Total", UINT, numParticles,
                     swift_type_count);
  io_write_attribute(h_grp, "NumPart_Total_HighWord", UINT,
                     numParticlesHighWord, swift_type_count);
  double MassTable[swift_type_count] = {0};
  io_write_attribute(h_grp, "MassTable", DOUBLE, MassTable, swift_type_count);
  io_write_attribute(h_grp, "InitialMassTable", DOUBLE,
                     e->s->initial_mean_mass_particles, swift_type_count);
  unsigned int flagEntropy[swift_type_count] = {0};
  flagEntropy[0] = writeEntropyFlag();
  io_write_attribute(h_grp, "Flag_Entropy_ICs", UINT, flagEntropy,
                     swift_type_count);
  io_write_attribute(h_grp, "NumFilesPerSnapshot", INT, &numFiles, 1);
  io_write_attribute_i(h_grp, "ThisFile", 0);
  io_write_attribute_s(h_grp, "OutputType", "FullVolume");
  io_write_attribute_s(h_grp, "SelectOutput", current_selection_name);

  /* Close header */
  H5Gclose(h_grp);

  /* Write all the meta-data */
  io_write_meta_data(h_file, e, internal_units, snapshot_units);

  /* Loop over all particle types */
  for (int ptype = 0; ptype < swift_type_count; ptype++) {

    /* Don't do anything if there are (a) no particles of this kind, or (b)
     * if we have disabled every field of this particle type. */
    if (N_total[ptype] == 0 || numFields[ptype] == 0) continue;

    /* Add the global information for that particle type to
     * the XMF meta-file */
    xmf_write_groupheader(xmfFile, fileName, N_total[ptype],
                          (enum part_type)ptype);

    /* Create the particle group in the file */
    char partTypeGroupName[PARTICLE_GROUP_BUFFER_SIZE];
    snprintf(partTypeGroupName, PARTICLE_GROUP_BUFFER_SIZE, "/PartType%d",
             ptype);
    h_grp = H5Gcreate(h_file, partTypeGroupName, H5P_DEFAULT, H5P_DEFAULT,
                      H5P_DEFAULT);
    if (h_grp < 0)
      error("Error while creating particle group %s.", partTypeGroupName);

    /* Add an alias name for convenience */
    char aliasName[PARTICLE_GROUP_BUFFER_SIZE];
    snprintf(aliasName, PARTICLE_GROUP_BUFFER_SIZE, "/%sParticles",
             part_type_names[ptype]);
    hid_t h_err = H5Lcreate_soft(partTypeGroupName, h_grp, aliasName,
                                 H5P_DEFAULT, H5P_DEFAULT);
    if (h_err < 0) error("Error while creating alias for particle group.\n");

    /* Write the number of particles as an attribute */
    io_write_attribute_l(h_grp, "NumberOfParticles", N_total[ptype]);

    int num_fields = 0;
    struct io_props list[100];

    /* Write particle fields from the particle structure */
    switch (ptype) {

      case swift_type_gas:
        io_select_hydro_fields(NULL, NULL, with_cosmology, with_cooling,
                               with_temperature, with_fof, with_stf, with_rt, e,
                               &num_fields, list);
        break;

      case swift_type_dark_matter:
<<<<<<< HEAD
      case swift_type_dark_matter_background:
        io_select_dm_fields(NULL, NULL, with_fof, with_stf, e, &num_fields,
                            list);
        break;
=======

          if (with_sidm){

              darkmatter_write_dmparts(dmparts, list, &num_fields);
              num_fields += sidm_write_dmparts(dmparts, list + num_fields);
              if (with_fof) num_fields += fof_write_dmparts(dmparts, list + num_fields);
              if (with_stf) num_fields += velociraptor_write_gparts(e->s->gpart_group_data, list + num_fields);

          } else {

            darkmatter_write_particles(gparts, list, &num_fields);
            if (with_fof) num_fields += fof_write_gparts(gparts, list + num_fields);
            if (with_stf) num_fields += velociraptor_write_gparts(e->s->gpart_group_data,
                                                      list + num_fields);
          }
          break;
>>>>>>> 4e26a0e3

      case swift_type_neutrino:
        io_select_neutrino_fields(NULL, NULL, with_fof, with_stf, e,
                                  &num_fields, list);
        break;

      case swift_type_sink:
        io_select_sink_fields(NULL, with_cosmology, with_fof, with_stf, e,
                              &num_fields, list);
        break;

      case swift_type_stars:
        io_select_star_fields(NULL, with_cosmology, with_fof, with_stf, with_rt,
                              e, &num_fields, list);
        break;

      case swift_type_black_hole:
        io_select_bh_fields(NULL, with_cosmology, with_fof, with_stf, e,
                            &num_fields, list);
        break;

      default:
        error("Particle Type %d not yet supported. Aborting", ptype);
    }

    /* Did the user specify a non-standard default for the entire particle
     * type? */
    const enum lossy_compression_schemes compression_level_current_default =
        output_options_get_ptype_default_compression(
            output_options->select_output, current_selection_name,
            (enum part_type)ptype, e->verbose);

    /* Prepare everything that is not cancelled */
    int num_fields_written = 0;
    for (int i = 0; i < num_fields; ++i) {

      /* Did the user cancel this field? */
      const enum lossy_compression_schemes compression_level =
          output_options_get_field_compression(
              output_options, current_selection_name, list[i].name,
              (enum part_type)ptype, compression_level_current_default,
              e->verbose);

      if (compression_level != compression_do_not_write) {
        prepare_array_parallel(e, h_grp, fileName, xmfFile, partTypeGroupName,
                               list[i], N_total[ptype], compression_level,
                               snapshot_units);
        num_fields_written++;
      }
    }

    /* Only write this now that we know exactly how many fields there are. */
    io_write_attribute_i(h_grp, "NumberOfFields", num_fields_written);

    /* Close particle group */
    H5Gclose(h_grp);

    /* Close this particle group in the XMF file as well */
    xmf_write_groupfooter(xmfFile, (enum part_type)ptype);
  }

  /* Write LXMF file descriptor */
  xmf_write_outputfooter(xmfFile, e->snapshot_output_count, e->time);

  /* Close the file for now */
  H5Fclose(h_file);
}

/**
 * @brief Writes an HDF5 output file (GADGET-3 type) with
 * its XMF descriptor
 *
 * @param e The engine containing all the system.
 * @param internal_units The #unit_system used internally
 * @param snapshot_units The #unit_system used in the snapshots
 * @param mpi_rank The MPI rank of this node.
 * @param mpi_size The number of MPI ranks.
 * @param comm The MPI communicator.
 * @param info The MPI information object
 *
 * Creates an HDF5 output file and writes the particles
 * contained in the engine. If such a file already exists, it is
 * erased and replaced by the new one.
 * The companion XMF file is also updated accordingly.
 *
 * Calls #error() if an error occurs.
 *
 */
void write_output_parallel(struct engine* e,
                           const struct unit_system* internal_units,
                           const struct unit_system* snapshot_units,
                           int mpi_rank, int mpi_size, MPI_Comm comm,
                           MPI_Info info) {

  const struct part* parts = e->s->parts;
  const struct xpart* xparts = e->s->xparts;
  const struct gpart* gparts = e->s->gparts;
  const struct spart* sparts = e->s->sparts;
  const struct bpart* bparts = e->s->bparts;
  const struct dmpart* dmparts = e->s->dmparts;
  const struct sink* sinks = e->s->sinks;
  struct output_options* output_options = e->output_options;
  struct output_list* output_list = e->output_list_snapshots;
  const int with_cosmology = e->policy & engine_policy_cosmology;
  const int with_cooling = e->policy & engine_policy_cooling;
  const int with_temperature = e->policy & engine_policy_temperature;
  const int with_fof = e->policy & engine_policy_fof;
  const int with_DM_background = e->s->with_DM_background;
<<<<<<< HEAD
  const int with_neutrinos = e->s->with_neutrinos;
=======
  const int with_sidm = e->policy & engine_policy_sidm;
>>>>>>> 4e26a0e3
#ifdef HAVE_VELOCIRAPTOR
  const int with_stf = (e->policy & engine_policy_structure_finding) &&
                       (e->s->gpart_group_data != NULL);
#else
  const int with_stf = 0;
#endif
  const int with_rt = e->policy & engine_policy_rt;

  /* Number of particles currently in the arrays */
  const size_t Ntot = e->s->nr_gparts;
  const size_t Ngas = e->s->nr_parts;
  const size_t Nstars = e->s->nr_sparts;
  const size_t Nsinks = e->s->nr_sinks;
  const size_t Nblackholes = e->s->nr_bparts;
  const size_t Nbaryons = Ngas + Nstars + Nblackholes + Nsinks;

  size_t Ndm_background = 0;
  size_t Ndm = 0;
  if (with_DM_background) {
    Ndm_background = io_count_dm_background_gparts(gparts, Ntot);
  }
<<<<<<< HEAD
  size_t Ndm_neutrino = 0;
  if (with_neutrinos) {
    Ndm_neutrino = io_count_dm_neutrino_gparts(gparts, Ntot);
=======
  if (with_sidm) {
      Ndm = e->s->nr_dmparts;
  } else {
      Ndm = Ntot > 0 ? Ntot - Nbaryons - Ndm_background : 0;
>>>>>>> 4e26a0e3
  }

  /* Number of particles that we will write */
  const size_t Ntot_written =
      e->s->nr_gparts - e->s->nr_inhibited_gparts - e->s->nr_extra_gparts;
  const size_t Ngas_written =
      e->s->nr_parts - e->s->nr_inhibited_parts - e->s->nr_extra_parts;
  const size_t Nsinks_written =
      e->s->nr_sinks - e->s->nr_inhibited_sinks - e->s->nr_extra_sinks;
  const size_t Nstars_written =
      e->s->nr_sparts - e->s->nr_inhibited_sparts - e->s->nr_extra_sparts;
  const size_t Nblackholes_written =
      e->s->nr_bparts - e->s->nr_inhibited_bparts - e->s->nr_extra_bparts;
  const size_t Nbaryons_written =
      Ngas_written + Nstars_written + Nblackholes_written + Nsinks_written;
<<<<<<< HEAD
  const size_t Ndm_written =
      Ntot_written > 0
          ? Ntot_written - Nbaryons_written - Ndm_background - Ndm_neutrino
          : 0;
=======

  size_t Ndm_written = 0;
  if (with_sidm) {
      Ndm_written = e->s->nr_dmparts - e->s->nr_inhibited_dmparts - e->s->nr_extra_dmparts;
  } else {
      Ndm_written = Ntot_written > 0 ? Ntot_written - Nbaryons_written - Ndm_background : 0;
  }
>>>>>>> 4e26a0e3

  /* Compute offset in the file and total number of particles */
  size_t N[swift_type_count] = {
      Ngas_written,   Ndm_written,         Ndm_background, Nsinks_written,
      Nstars_written, Nblackholes_written, Ndm_neutrino};
  long long N_total[swift_type_count] = {0};
  long long offset[swift_type_count] = {0};
  MPI_Exscan(N, offset, swift_type_count, MPI_LONG_LONG_INT, MPI_SUM, comm);
  for (int ptype = 0; ptype < swift_type_count; ++ptype)
    N_total[ptype] = offset[ptype] + N[ptype];

  /* The last rank now has the correct N_total. Let's
   * broadcast from there */
  MPI_Bcast(N_total, swift_type_count, MPI_LONG_LONG_INT, mpi_size - 1, comm);

  /* Now everybody konws its offset and the total number of
   * particles of each type */

#ifdef IO_SPEED_MEASUREMENT
  ticks tic = getticks();
#endif

  /* Determine if we are writing a reduced snapshot, and if so which
   * output selection type to use */
  char current_selection_name[FIELD_BUFFER_SIZE] =
      select_output_header_default_name;
  if (output_list) {
    /* Users could have specified a different Select Output scheme for each
     * snapshot. */
    output_list_get_current_select_output(output_list, current_selection_name);
  }

  /* File names */
  char fileName[FILENAME_BUFFER_SIZE];
  char xmfFileName[FILENAME_BUFFER_SIZE];
  char snapshot_subdir_name[FILENAME_BUFFER_SIZE];
  char snapshot_base_name[FILENAME_BUFFER_SIZE];

  output_options_get_basename(output_options, current_selection_name,
                              e->snapshot_subdir, e->snapshot_base_name,
                              snapshot_subdir_name, snapshot_base_name);

  io_get_snapshot_filename(
      fileName, xmfFileName, output_list, e->snapshot_invoke_stf,
      e->stf_output_count, e->snapshot_output_count, e->snapshot_subdir,
      snapshot_subdir_name, e->snapshot_base_name, snapshot_base_name);

  /* Create the directory */
  if (mpi_rank == 0) safe_checkdir(snapshot_subdir_name, /*create=*/1);

  /* Total number of fields to write per ptype */
  int numFields[swift_type_count] = {0};
  for (int ptype = 0; ptype < swift_type_count; ++ptype) {
    numFields[ptype] = output_options_get_num_fields_to_write(
        output_options, current_selection_name, ptype);
  }

  /* Rank 0 prepares the file */
  if (mpi_rank == 0)
    prepare_file(e, fileName, xmfFileName, N_total, numFields,
                 current_selection_name, internal_units, snapshot_units);

  MPI_Barrier(MPI_COMM_WORLD);

#ifdef IO_SPEED_MEASUREMENT
  if (engine_rank == 0)
    message("Preparing file on rank 0 took %.3f %s.",
            clocks_from_ticks(getticks() - tic), clocks_getunit());

  tic = getticks();
#endif

  /* Now write the top-level cell structure */
  hid_t h_file_cells = 0, h_grp_cells = 0;
  if (mpi_rank == 0) {

    /* Open the snapshot on rank 0 */
    h_file_cells = H5Fopen(fileName, H5F_ACC_RDWR, H5P_DEFAULT);
    if (h_file_cells < 0)
      error("Error while opening file '%s' on rank %d.", fileName, mpi_rank);

    /* Create the group we want in the file */
    h_grp_cells = H5Gcreate(h_file_cells, "/Cells", H5P_DEFAULT, H5P_DEFAULT,
                            H5P_DEFAULT);
    if (h_grp_cells < 0) error("Error while creating cells group");
  }

  /* Write the location of the particles in the arrays */
  io_write_cell_offsets(h_grp_cells, e->s->cdim, e->s->dim, e->s->cells_top,
                        e->s->nr_cells, e->s->width, mpi_rank,
                        /*distributed=*/0, N_total, offset, numFields,
                        internal_units, snapshot_units);

  /* Close everything */
  if (mpi_rank == 0) {
    H5Gclose(h_grp_cells);
    H5Fclose(h_file_cells);
  }

  /* Prepare some file-access properties */
  hid_t plist_id = H5Pcreate(H5P_FILE_ACCESS);

  /* Set some MPI-IO parameters */
  // MPI_Info_set(info, "IBM_largeblock_io", "true");
  MPI_Info_set(info, "romio_cb_write", "enable");
  MPI_Info_set(info, "romio_ds_write", "disable");

  /* Activate parallel i/o */
  hid_t h_err = H5Pset_fapl_mpio(plist_id, comm, info);
  if (h_err < 0) error("Error setting parallel i/o");

  /* Align on 4k pages. */
  h_err = H5Pset_alignment(plist_id, 1024, 4096);
  if (h_err < 0) error("Error setting Hdf5 alignment");

  /* Disable meta-data cache eviction */
  H5AC_cache_config_t mdc_config;
  mdc_config.version = H5AC__CURR_CACHE_CONFIG_VERSION;
  h_err = H5Pget_mdc_config(plist_id, &mdc_config);
  if (h_err < 0) error("Error getting the MDC config");

  mdc_config.evictions_enabled = 0; /* false */
  mdc_config.incr_mode = H5C_incr__off;
  mdc_config.decr_mode = H5C_decr__off;
  mdc_config.flash_incr_mode = H5C_flash_incr__off;
  h_err = H5Pset_mdc_config(plist_id, &mdc_config);
  if (h_err < 0) error("Error setting the MDC config");

/* Use parallel meta-data writes */
#if H5_VERSION_GE(1, 10, 0)
  h_err = H5Pset_all_coll_metadata_ops(plist_id, 1);
  if (h_err < 0) error("Error setting collective meta-data on all ops");
    // h_err = H5Pset_coll_metadata_write(plist_id, 1);
    // if (h_err < 0) error("Error setting collective meta-data writes");
#endif

#ifdef IO_SPEED_MEASUREMENT
  MPI_Barrier(MPI_COMM_WORLD);
  if (engine_rank == 0)
    message("Setting parallel HDF5 access properties took %.3f %s.",
            clocks_from_ticks(getticks() - tic), clocks_getunit());

  tic = getticks();
#endif

  /* Open HDF5 file with the chosen parameters */
  hid_t h_file = H5Fopen(fileName, H5F_ACC_RDWR, plist_id);
  if (h_file < 0) error("Error while opening file '%s'.", fileName);

#ifdef IO_SPEED_MEASUREMENT
  MPI_Barrier(MPI_COMM_WORLD);
  if (engine_rank == 0)
    message("Opening HDF5 file  took %.3f %s.",
            clocks_from_ticks(getticks() - tic), clocks_getunit());

  tic = getticks();
#endif

  /* Loop over all particle types */
  for (int ptype = 0; ptype < swift_type_count; ptype++) {

    /* Don't do anything if no particle of this kind */
    if (N_total[ptype] == 0 || numFields[ptype] == 0) continue;

    /* Open the particle group in the file */
    char partTypeGroupName[PARTICLE_GROUP_BUFFER_SIZE];
    snprintf(partTypeGroupName, PARTICLE_GROUP_BUFFER_SIZE, "/PartType%d",
             ptype);
    hid_t h_grp = H5Gopen(h_file, partTypeGroupName, H5P_DEFAULT);
    if (h_grp < 0)
      error("Error while opening particle group %s.", partTypeGroupName);

    int num_fields = 0;
    struct io_props list[100];
    size_t Nparticles = 0;

    struct part* parts_written = NULL;
    struct xpart* xparts_written = NULL;
    struct gpart* gparts_written = NULL;
    struct velociraptor_gpart_data* gpart_group_data_written = NULL;
    struct spart* sparts_written = NULL;
    struct bpart* bparts_written = NULL;
    struct sink* sinks_written = NULL;
    struct dmpart* dmparts_written = NULL;

    /* Write particle fields from the particle structure */
    switch (ptype) {

      case swift_type_gas: {
        if (Ngas == Ngas_written) {

          /* No inhibted particles: easy case */
          Nparticles = Ngas;

          /* Select the fields to write */
          io_select_hydro_fields(parts, xparts, with_cosmology, with_cooling,
                                 with_temperature, with_fof, with_stf, with_rt,
                                 e, &num_fields, list);

        } else {

          /* Ok, we need to fish out the particles we want */
          Nparticles = Ngas_written;

          /* Allocate temporary arrays */
          if (swift_memalign("parts_written", (void**)&parts_written,
                             part_align,
                             Ngas_written * sizeof(struct part)) != 0)
            error("Error while allocating temporary memory for parts");
          if (swift_memalign("xparts_written", (void**)&xparts_written,
                             xpart_align,
                             Ngas_written * sizeof(struct xpart)) != 0)
            error("Error while allocating temporary memory for xparts");

          /* Collect the particles we want to write */
          io_collect_parts_to_write(parts, xparts, parts_written,
                                    xparts_written, Ngas, Ngas_written);

          /* Select the fields to write */
          io_select_hydro_fields(parts_written, xparts_written, with_cosmology,
                                 with_cooling, with_temperature, with_fof,
                                 with_stf, with_rt, e, &num_fields, list);
        }
      } break;

      case swift_type_dark_matter: {
        if (Ntot == Ndm_written) {

          /* This is a DM-only run without inhibited particles */
          Nparticles = Ntot;
<<<<<<< HEAD

          /* Select the fields to write */
          io_select_dm_fields(gparts, e->s->gpart_group_data, with_fof,
                              with_stf, e, &num_fields, list);

        } else {
=======
>>>>>>> 4e26a0e3

          if (with_sidm) {

              darkmatter_write_dmparts(dmparts, list, &num_fields);
              num_fields += sidm_write_dmparts(dmparts, list + num_fields);
              if (with_fof) num_fields += fof_write_dmparts(dmparts, list + num_fields);
              if (with_stf) num_fields += velociraptor_write_gparts(e->s->gpart_group_data, list + num_fields);

          } else {

              darkmatter_write_particles(gparts, list, &num_fields);
              if (with_fof) num_fields += fof_write_gparts(gparts, list + num_fields);
              if (with_stf) num_fields += velociraptor_write_gparts(e->s->gpart_group_data,
                                                                    list + num_fields);

<<<<<<< HEAD
          /* Select the fields to write */
          io_select_dm_fields(gparts_written, gpart_group_data_written,
                              with_fof, with_stf, e, &num_fields, list);
=======
          }
        } else {

          /* Ok, we need to fish out the particles we want */
          Nparticles = Ndm_written;

          if (with_sidm) {

              /* Allocate temporary array */
              if (swift_memalign("dmparts_written", (void**)&dmparts_written,
                                 dmpart_align, Ndm_written * sizeof(struct dmpart)) != 0)
                error("Error while allocating temporary memory for gparts");

              if (with_stf) {
                if (swift_memalign(
                        "gpart_group_written", (void**)&gpart_group_data_written,
                        gpart_align, Ndm_written * sizeof(struct velociraptor_gpart_data)) != 0)
                  error("Error while allocating temporary memory for gparts STF data");
              }

              /* Collect the non-inhibited DM particles from gpart */
              io_collect_dmparts_to_write(dmparts, dmparts_written, Ndm, Ndm_written);

              /* Select the fields to write */
              darkmatter_write_dmparts(dmparts_written, list, &num_fields);
              num_fields += sidm_write_dmparts(dmparts_written, list + num_fields);
              if (with_fof) num_fields += fof_write_dmparts(dmparts_written, list + num_fields);
              if (with_stf) num_fields += velociraptor_write_gparts(gpart_group_data_written, list + num_fields);

          } else {

              /* Allocate temporary array */
              if (swift_memalign("gparts_written", (void**)&gparts_written,
                                 gpart_align,
                                 Ndm_written * sizeof(struct gpart)) != 0)
                error("Error while allocating temporary memory for gparts");

              if (with_stf) {
                if (swift_memalign(
                        "gpart_group_written", (void**)&gpart_group_data_written,
                        gpart_align, Ndm_written * sizeof(struct velociraptor_gpart_data)) != 0)
                  error(
                      "Error while allocating temporary memory for gparts STF "
                      "data");
              }

              /* Collect the non-inhibited DM particles from gpart */
              io_collect_gparts_to_write(
                      gparts, e->s->gpart_group_data, gparts_written,
                      gpart_group_data_written, Ntot, Ndm_written, with_stf);

              /* Select the fields to write */
              darkmatter_write_particles(gparts_written, list, &num_fields);
              if (with_fof) {
                num_fields += fof_write_gparts(gparts_written, list + num_fields);
              }
              if (with_stf) {
                num_fields += velociraptor_write_gparts(gpart_group_data_written,
                                                        list + num_fields);
              }
          }
>>>>>>> 4e26a0e3
        }
      } break;

      case swift_type_dark_matter_background: {

        /* Ok, we need to fish out the particles we want */
        Nparticles = Ndm_background;

        /* Allocate temporary array */
        if (swift_memalign("gparts_written", (void**)&gparts_written,
                           gpart_align,
                           Ndm_background * sizeof(struct gpart)) != 0)
          error("Error while allocating temporart memory for gparts");

        if (with_stf) {
          if (swift_memalign(
                  "gpart_group_written", (void**)&gpart_group_data_written,
                  gpart_align,
                  Ndm_background * sizeof(struct velociraptor_gpart_data)) != 0)
            error(
                "Error while allocating temporart memory for gparts STF "
                "data");
        }

        /* Collect the non-inhibited DM particles from gpart */
        io_collect_gparts_background_to_write(
            gparts, e->s->gpart_group_data, gparts_written,
            gpart_group_data_written, Ntot, Ndm_background, with_stf);

        /* Select the fields to write */
<<<<<<< HEAD
        io_select_dm_fields(gparts_written, gpart_group_data_written, with_fof,
                            with_stf, e, &num_fields, list);
      } break;

      case swift_type_neutrino: {

        /* Ok, we need to fish out the particles we want */
        Nparticles = Ndm_neutrino;

        /* Allocate temporary array */
        if (swift_memalign("gparts_written", (void**)&gparts_written,
                           gpart_align,
                           Ndm_neutrino * sizeof(struct gpart)) != 0)
          error("Error while allocating temporart memory for gparts");
=======
        darkmatter_write_particles(gparts_written, list, &num_fields);
>>>>>>> 4e26a0e3

        if (with_stf) {
          if (swift_memalign(
                  "gpart_group_written", (void**)&gpart_group_data_written,
                  gpart_align,
                  Ndm_neutrino * sizeof(struct velociraptor_gpart_data)) != 0)
            error(
                "Error while allocating temporart memory for gparts STF "
                "data");
        }

        /* Collect the non-inhibited DM particles from gpart */
        io_collect_gparts_neutrino_to_write(
            gparts, e->s->gpart_group_data, gparts_written,
            gpart_group_data_written, Ntot, Ndm_neutrino, with_stf);

        /* Select the fields to write */
        io_select_neutrino_fields(gparts_written, gpart_group_data_written,
                                  with_fof, with_stf, e, &num_fields, list);

      } break;

      case swift_type_sink: {
        if (Nsinks == Nsinks_written) {

          /* No inhibted particles: easy case */
          Nparticles = Nsinks;

          /* Select the fields to write */
          io_select_sink_fields(sinks, with_cosmology, with_fof, with_stf, e,
                                &num_fields, list);

        } else {

          /* Ok, we need to fish out the particles we want */
          Nparticles = Nsinks_written;

          /* Allocate temporary arrays */
          if (swift_memalign("sinks_written", (void**)&sinks_written,
                             sink_align,
                             Nsinks_written * sizeof(struct sink)) != 0)
            error("Error while allocating temporary memory for sink");

          /* Collect the particles we want to write */
          io_collect_sinks_to_write(sinks, sinks_written, Nsinks,
                                    Nsinks_written);

          /* Select the fields to write */
          io_select_sink_fields(sinks_written, with_cosmology, with_fof,
                                with_stf, e, &num_fields, list);
        }
      } break;

      case swift_type_stars: {
        if (Nstars == Nstars_written) {

          /* No inhibted particles: easy case */
          Nparticles = Nstars;

          /* Select the fields to write */
          io_select_star_fields(sparts, with_cosmology, with_fof, with_stf,
                                with_rt, e, &num_fields, list);

        } else {

          /* Ok, we need to fish out the particles we want */
          Nparticles = Nstars_written;

          /* Allocate temporary arrays */
          if (swift_memalign("sparts_written", (void**)&sparts_written,
                             spart_align,
                             Nstars_written * sizeof(struct spart)) != 0)
            error("Error while allocating temporary memory for sparts");

          /* Collect the particles we want to write */
          io_collect_sparts_to_write(sparts, sparts_written, Nstars,
                                     Nstars_written);

          /* Select the fields to write */
          io_select_star_fields(sparts_written, with_cosmology, with_fof,
                                with_stf, with_rt, e, &num_fields, list);
        }
      } break;

      case swift_type_black_hole: {
        if (Nblackholes == Nblackholes_written) {

          /* No inhibted particles: easy case */
          Nparticles = Nblackholes;

          /* Select the fields to write */
          io_select_bh_fields(bparts, with_cosmology, with_fof, with_stf, e,
                              &num_fields, list);

        } else {

          /* Ok, we need to fish out the particles we want */
          Nparticles = Nblackholes_written;

          /* Allocate temporary arrays */
          if (swift_memalign("bparts_written", (void**)&bparts_written,
                             bpart_align,
                             Nblackholes_written * sizeof(struct bpart)) != 0)
            error("Error while allocating temporary memory for bparts");

          /* Collect the particles we want to write */
          io_collect_bparts_to_write(bparts, bparts_written, Nblackholes,
                                     Nblackholes_written);

          /* Select the fields to write */
          io_select_bh_fields(bparts_written, with_cosmology, with_fof,
                              with_stf, e, &num_fields, list);
        }
      } break;

      default:
        error("Particle Type %d not yet supported. Aborting", ptype);
    }

    /* Did the user specify a non-standard default for the entire particle
     * type? */
    const enum lossy_compression_schemes compression_level_current_default =
        output_options_get_ptype_default_compression(
            output_options->select_output, current_selection_name,
            (enum part_type)ptype, e->verbose);

    /* Write everything that is not cancelled */
    for (int i = 0; i < num_fields; ++i) {

      /* Did the user cancel this field? */
      const enum lossy_compression_schemes compression_level =
          output_options_get_field_compression(
              output_options, current_selection_name, list[i].name,
              (enum part_type)ptype, compression_level_current_default,
              e->verbose);

      if (compression_level != compression_do_not_write) {
        write_array_parallel(e, h_grp, fileName, partTypeGroupName, list[i],
                             Nparticles, N_total[ptype], mpi_rank,
                             offset[ptype], internal_units, snapshot_units);
      }
    }

    /* Free temporary array */
    if (parts_written) swift_free("parts_written", parts_written);
    if (xparts_written) swift_free("xparts_written", xparts_written);
    if (gparts_written) swift_free("gparts_written", gparts_written);
    if (gpart_group_data_written)
      swift_free("gpart_group_written", gpart_group_data_written);
    if (sparts_written) swift_free("sparts_written", sparts_written);
    if (bparts_written) swift_free("bparts_written", bparts_written);
    if (sinks_written) swift_free("sinks_written", sinks_written);
    if (dmparts_written) swift_free("dmparts_written", dmparts_written);

#ifdef IO_SPEED_MEASUREMENT
    MPI_Barrier(MPI_COMM_WORLD);
    tic = getticks();
#endif

    /* Close particle group */
    H5Gclose(h_grp);

#ifdef IO_SPEED_MEASUREMENT
    MPI_Barrier(MPI_COMM_WORLD);
    if (engine_rank == 0)
      message("Closing particle group took %.3f %s.",
              clocks_from_ticks(getticks() - tic), clocks_getunit());

    tic = getticks();
#endif
  }

#ifdef IO_SPEED_MEASUREMENT
  MPI_Barrier(MPI_COMM_WORLD);
  tic = getticks();
#endif

  /* message("Done writing particles..."); */

  /* Close property descriptor */
  H5Pclose(plist_id);

#ifdef IO_SPEED_MEASUREMENT
  MPI_Barrier(MPI_COMM_WORLD);
  if (engine_rank == 0)
    message("Closing property descriptor took %.3f %s.",
            clocks_from_ticks(getticks() - tic), clocks_getunit());

  tic = getticks();
#endif

  /* Close file */
  H5Fclose(h_file);

#ifdef IO_SPEED_MEASUREMENT
  MPI_Barrier(MPI_COMM_WORLD);
  if (engine_rank == 0)
    message("Closing file took %.3f %s.", clocks_from_ticks(getticks() - tic),
            clocks_getunit());
#endif

  e->snapshot_output_count++;
  if (e->snapshot_invoke_stf) e->stf_output_count++;
}

#endif /* HAVE_HDF5 */<|MERGE_RESOLUTION|>--- conflicted
+++ resolved
@@ -355,6 +355,7 @@
       props.gparts += max_chunk_size;                 /* gpart* on the gpart */
       props.sparts += max_chunk_size;                 /* spart* on the spart */
       props.bparts += max_chunk_size;                 /* bpart* on the bpart */
+      props.dmparts += max_chunk_size;                 /* dmpart* on the dmpart */
       offset += max_chunk_size;
       redo = 1;
     } else {
@@ -682,6 +683,7 @@
       props.gparts += max_chunk_size;                 /* gpart* on the gpart */
       props.sparts += max_chunk_size;                 /* spart* on the spart */
       props.bparts += max_chunk_size;                 /* bpart* on the bpart */
+      props.dmparts += max_chunk_size;                 /* dmpart* on the dmpart */
       offset += max_chunk_size;
       redo = 1;
     } else {
@@ -755,27 +757,16 @@
 void read_ic_parallel(char* fileName, const struct unit_system* internal_units,
                       double dim[3], struct part** parts, struct gpart** gparts,
                       struct sink** sinks, struct spart** sparts,
-<<<<<<< HEAD
-                      struct bpart** bparts, size_t* Ngas, size_t* Ngparts,
+                      struct bpart** bparts, struct dmpart** dmparts, size_t* Ngas,
+                      size_t* Ndarkmatter, size_t* Ngparts,
                       size_t* Ngparts_background, size_t* Nnuparts,
                       size_t* Nsinks, size_t* Nstars, size_t* Nblackholes,
                       int* flag_entropy, int with_hydro, int with_gravity,
-                      int with_sink, int with_stars, int with_black_holes,
+                      int with_sink, int with_stars, int with_black_holes, int with_sidm
                       int with_cosmology, int cleanup_h, int cleanup_sqrt_a,
                       double h, double a, int mpi_rank, int mpi_size,
                       MPI_Comm comm, MPI_Info info, int n_threads, int dry_run,
                       int remap_ids) {
-=======
-                      struct bpart** bparts, struct dmpart** dmparts,
-                      size_t* Ngas, size_t* Ndarkmatter, size_t* Ngparts,
-                      size_t* Ngparts_background, size_t* Nsinks,
-                      size_t* Nstars, size_t* Nblackholes, int* flag_entropy,
-                      int with_hydro, int with_gravity, int with_sink,
-                      int with_stars, int with_black_holes, int with_sidm, int with_cosmology,
-                      int cleanup_h, int cleanup_sqrt_a, double h, double a,
-                      int mpi_rank, int mpi_size, MPI_Comm comm, MPI_Info info,
-                      int n_threads, int dry_run) {
->>>>>>> 4e26a0e3
 
   hid_t h_file = 0, h_grp = 0;
   /* GADGET has only cubic boxes (in cosmological mode) */
@@ -792,11 +783,7 @@
 
   /* Initialise counters */
   *Ngas = 0, *Ngparts = 0, *Ngparts_background = 0, *Nstars = 0,
-<<<<<<< HEAD
-  *Nblackholes = 0, *Nsinks = 0, *Nnuparts = 0;
-=======
-  *Nblackholes = 0, *Ndarkmatter = 0, *Nsinks = 0;
->>>>>>> 4e26a0e3
+  *Nblackholes = 0, *Nsinks = 0, *Nnuparts = 0, *Ndarkmatter = 0;
 
   /* Open file */
   /* message("Opening file '%s' as IC.", fileName); */
@@ -970,19 +957,6 @@
                          *Ndarkmatter * sizeof(struct dmpart)) != 0)
           error("Error while allocating memory for dark matter particles");
       bzero(*dmparts, *Ndarkmatter * sizeof(struct dmpart));
-      
-    Ndm_background = N[swift_type_dark_matter_background];
-    *Ngparts = (with_hydro ? N[swift_type_gas] : 0) +
-               N[swift_type_dark_matter] +
-               N[swift_type_dark_matter_background] +
-               (with_stars ? N[swift_type_stars] : 0) +
-               (with_sink ? N[swift_type_sink] : 0) +
-               (with_black_holes ? N[swift_type_black_hole] : 0);
-    *Ngparts_background = Ndm_background;
-    if (swift_memalign("gparts", (void**)gparts, gpart_align,
-                       *Ngparts * sizeof(struct gpart)) != 0)
-      error("Error while allocating memory for gravity particles");
-    bzero(*gparts, *Ngparts * sizeof(struct gpart));
   }
 
   if (with_gravity) {
@@ -1186,17 +1160,7 @@
                   const struct unit_system* internal_units,
                   const struct unit_system* snapshot_units) {
 
-<<<<<<< HEAD
-=======
-  const struct part* parts = e->s->parts;
-  const struct xpart* xparts = e->s->xparts;
-  const struct gpart* gparts = e->s->gparts;
-  const struct spart* sparts = e->s->sparts;
-  const struct bpart* bparts = e->s->bparts;
-  const struct dmpart* dmparts = e->s->dmparts;
-  const struct sink* sinks = e->s->sinks;
-
->>>>>>> 4e26a0e3
+
   struct output_options* output_options = e->output_options;
   const int with_cosmology = e->policy & engine_policy_cosmology;
   const int with_cooling = e->policy & engine_policy_cooling;
@@ -1361,30 +1325,18 @@
                                &num_fields, list);
         break;
 
-      case swift_type_dark_matter:
-<<<<<<< HEAD
       case swift_type_dark_matter_background:
         io_select_dm_fields(NULL, NULL, with_fof, with_stf, e, &num_fields,
                             list);
         break;
-=======
-
-          if (with_sidm){
-
-              darkmatter_write_dmparts(dmparts, list, &num_fields);
-              num_fields += sidm_write_dmparts(dmparts, list + num_fields);
-              if (with_fof) num_fields += fof_write_dmparts(dmparts, list + num_fields);
-              if (with_stf) num_fields += velociraptor_write_gparts(e->s->gpart_group_data, list + num_fields);
-
-          } else {
-
-            darkmatter_write_particles(gparts, list, &num_fields);
-            if (with_fof) num_fields += fof_write_gparts(gparts, list + num_fields);
-            if (with_stf) num_fields += velociraptor_write_gparts(e->s->gpart_group_data,
-                                                      list + num_fields);
-          }
-          break;
->>>>>>> 4e26a0e3
+
+      case swift_type_dark_matter:
+        if (with_sidm){
+            io_select_dark_matter_fields(NULL, NULL, with_fof, with_stf, e, &num_fields, list);
+        } else {
+            io_select_dm_fields(NULL, NULL, with_fof, with_stf, e, &num_fields, list);
+        }
+        break;
 
       case swift_type_neutrino:
         io_select_neutrino_fields(NULL, NULL, with_fof, with_stf, e,
@@ -1493,11 +1445,8 @@
   const int with_temperature = e->policy & engine_policy_temperature;
   const int with_fof = e->policy & engine_policy_fof;
   const int with_DM_background = e->s->with_DM_background;
-<<<<<<< HEAD
   const int with_neutrinos = e->s->with_neutrinos;
-=======
   const int with_sidm = e->policy & engine_policy_sidm;
->>>>>>> 4e26a0e3
 #ifdef HAVE_VELOCIRAPTOR
   const int with_stf = (e->policy & engine_policy_structure_finding) &&
                        (e->s->gpart_group_data != NULL);
@@ -1519,16 +1468,14 @@
   if (with_DM_background) {
     Ndm_background = io_count_dm_background_gparts(gparts, Ntot);
   }
-<<<<<<< HEAD
   size_t Ndm_neutrino = 0;
   if (with_neutrinos) {
     Ndm_neutrino = io_count_dm_neutrino_gparts(gparts, Ntot);
-=======
+  }
   if (with_sidm) {
       Ndm = e->s->nr_dmparts;
   } else {
-      Ndm = Ntot > 0 ? Ntot - Nbaryons - Ndm_background : 0;
->>>>>>> 4e26a0e3
+      Ndm = Ntot > 0 ? Ntot - Nbaryons - Ndm_background - Ndm_neutrino : 0;
   }
 
   /* Number of particles that we will write */
@@ -1544,20 +1491,12 @@
       e->s->nr_bparts - e->s->nr_inhibited_bparts - e->s->nr_extra_bparts;
   const size_t Nbaryons_written =
       Ngas_written + Nstars_written + Nblackholes_written + Nsinks_written;
-<<<<<<< HEAD
-  const size_t Ndm_written =
-      Ntot_written > 0
-          ? Ntot_written - Nbaryons_written - Ndm_background - Ndm_neutrino
-          : 0;
-=======
-
   size_t Ndm_written = 0;
   if (with_sidm) {
       Ndm_written = e->s->nr_dmparts - e->s->nr_inhibited_dmparts - e->s->nr_extra_dmparts;
   } else {
-      Ndm_written = Ntot_written > 0 ? Ntot_written - Nbaryons_written - Ndm_background : 0;
-  }
->>>>>>> 4e26a0e3
+      Ndm_written = Ntot_written > 0 ? Ntot_written - Nbaryons_written - Ndm_background - Ndm_neutrino : 0;
+  }
 
   /* Compute offset in the file and total number of particles */
   size_t N[swift_type_count] = {
@@ -1788,35 +1727,12 @@
 
           /* This is a DM-only run without inhibited particles */
           Nparticles = Ntot;
-<<<<<<< HEAD
-
-          /* Select the fields to write */
-          io_select_dm_fields(gparts, e->s->gpart_group_data, with_fof,
-                              with_stf, e, &num_fields, list);
-
-        } else {
-=======
->>>>>>> 4e26a0e3
-
           if (with_sidm) {
-
-              darkmatter_write_dmparts(dmparts, list, &num_fields);
-              num_fields += sidm_write_dmparts(dmparts, list + num_fields);
-              if (with_fof) num_fields += fof_write_dmparts(dmparts, list + num_fields);
-              if (with_stf) num_fields += velociraptor_write_gparts(e->s->gpart_group_data, list + num_fields);
-
+              /* Select the fields to write */
+              io_select_dark_matter_fields(dmparts, e->s->gpart_group_data, with_fof, with_stf, e, &num_fields, list);
           } else {
-
-              darkmatter_write_particles(gparts, list, &num_fields);
-              if (with_fof) num_fields += fof_write_gparts(gparts, list + num_fields);
-              if (with_stf) num_fields += velociraptor_write_gparts(e->s->gpart_group_data,
-                                                                    list + num_fields);
-
-<<<<<<< HEAD
-          /* Select the fields to write */
-          io_select_dm_fields(gparts_written, gpart_group_data_written,
-                              with_fof, with_stf, e, &num_fields, list);
-=======
+              /* Select the fields to write */
+              io_select_dm_fields(gparts, e->s->gpart_group_data, with_fof, with_stf, e, &num_fields, list);
           }
         } else {
 
@@ -1841,10 +1757,7 @@
               io_collect_dmparts_to_write(dmparts, dmparts_written, Ndm, Ndm_written);
 
               /* Select the fields to write */
-              darkmatter_write_dmparts(dmparts_written, list, &num_fields);
-              num_fields += sidm_write_dmparts(dmparts_written, list + num_fields);
-              if (with_fof) num_fields += fof_write_dmparts(dmparts_written, list + num_fields);
-              if (with_stf) num_fields += velociraptor_write_gparts(gpart_group_data_written, list + num_fields);
+              io_select_dark_matter_fields(dmparts, gpart_group_data_written, with_fof, with_stf, e, &num_fields, list);
 
           } else {
 
@@ -1869,16 +1782,9 @@
                       gpart_group_data_written, Ntot, Ndm_written, with_stf);
 
               /* Select the fields to write */
-              darkmatter_write_particles(gparts_written, list, &num_fields);
-              if (with_fof) {
-                num_fields += fof_write_gparts(gparts_written, list + num_fields);
-              }
-              if (with_stf) {
-                num_fields += velociraptor_write_gparts(gpart_group_data_written,
-                                                        list + num_fields);
-              }
+              io_select_dm_fields(gparts_written, gpart_group_data_written, with_fof, with_stf, e, &num_fields, list);
+
           }
->>>>>>> 4e26a0e3
         }
       } break;
 
@@ -1909,7 +1815,6 @@
             gpart_group_data_written, Ntot, Ndm_background, with_stf);
 
         /* Select the fields to write */
-<<<<<<< HEAD
         io_select_dm_fields(gparts_written, gpart_group_data_written, with_fof,
                             with_stf, e, &num_fields, list);
       } break;
@@ -1924,9 +1829,6 @@
                            gpart_align,
                            Ndm_neutrino * sizeof(struct gpart)) != 0)
           error("Error while allocating temporart memory for gparts");
-=======
-        darkmatter_write_particles(gparts_written, list, &num_fields);
->>>>>>> 4e26a0e3
 
         if (with_stf) {
           if (swift_memalign(
