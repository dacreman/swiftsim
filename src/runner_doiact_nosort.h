
/**
 * @brief Compute the interactions between a cell pair.
 *
 * @param r The #runner.
 * @param ci The first #cell.
 * @param cj The second #cell.
 */
void DOPAIR1_NOSORT(struct runner *r, struct cell *ci, struct cell *cj) {

  const struct engine *e = r->e;

  TIMER_TIC;

  /* Anything to do here? */
  if (!cell_is_active(ci, e) && !cell_is_active(cj, e)) return;

  if (!cell_is_drifted(ci, e)) cell_drift(ci, e);
  if (!cell_is_drifted(cj, e)) cell_drift(cj, e);

  /* Get the relative distance between the pairs, wrapping. */
  double shift[3] = {0.0, 0.0, 0.0};
  space_getsid(e->s, &ci, &cj, shift);

  const int count_i = ci->count;
  const int count_j = cj->count;
  struct part *restrict parts_i = ci->parts;
  struct part *restrict parts_j = cj->parts;

<<<<<<< HEAD
  /* Get the relative distance between the pairs, wrapping. */
  double shift[3] = {0.0, 0.0, 0.0};
  space_getsid(e->s, &ci, &cj, shift);

  if (cell_is_active(ci, e)) {
=======
  /* Loop over the parts in ci. */
  for (int pid = 0; pid < count_i; pid++) {
>>>>>>> f9c1d350

    /* Loop over the parts in ci. */
    for (int pid = 0; pid < count_i; pid++) {

      /* Get a hold of the ith part in ci. */
      struct part *restrict pi = &parts_i[pid];
      if (!part_is_active(pi, e)) continue;
      const float hi = pi->h;

      double pix[3];
      for (int k = 0; k < 3; k++) pix[k] = pi->x[k] - shift[k];
      const float hig2 = hi * hi * kernel_gamma2;

      /* Loop over the parts in cj. */
      for (int pjd = 0; pjd < count_j; pjd++) {

        /* Get a pointer to the jth particle. */
        struct part *restrict pj = &parts_j[pjd];

        /* Compute the pairwise distance. */
        float r2 = 0.0f;
        float dx[3];
        for (int k = 0; k < 3; k++) {
          dx[k] = pix[k] - pj->x[k];
          r2 += dx[k] * dx[k];
        }

#ifdef SWIFT_DEBUG_CHECKS
        /* Check that particles have been drifted to the current time */
        if (pi->ti_drift != e->ti_current)
          error("Particle pi not drifted to current time");
        if (pj->ti_drift != e->ti_current)
          error("Particle pj not drifted to current time");
#endif

        /* Hit or miss? */
        if (r2 < hig2) {
          IACT_NONSYM(r2, dx, hi, pj->h, pi, pj);
        }

      } /* loop over the parts in cj. */

    } /* loop over the parts in ci. */

  } /* Cell ci is active */

  if (cell_is_active(cj, e)) {

    /* Loop over the parts in cj. */
    for (int pjd = 0; pjd < count_j; pjd++) {

      /* Get a hold of the ith part in ci. */
      struct part *restrict pj = &parts_j[pjd];
      if (!part_is_active(pj, e)) continue;
      const float hj = pj->h;

      double pjx[3];
      for (int k = 0; k < 3; k++) pjx[k] = pj->x[k] + shift[k];
      const float hjg2 = hj * hj * kernel_gamma2;

      /* Loop over the parts in ci. */
      for (int pid = 0; pid < count_i; pid++) {

        /* Get a pointer to the jth particle. */
        struct part *restrict pi = &parts_i[pid];

        /* Compute the pairwise distance. */
        float r2 = 0.0f;
        float dx[3];
        for (int k = 0; k < 3; k++) {
          dx[k] = pjx[k] - pi->x[k];
          r2 += dx[k] * dx[k];
        }

#ifdef SWIFT_DEBUG_CHECKS
        /* Check that particles have been drifted to the current time */
        if (pj->ti_drift != e->ti_current)
          error("Particle pj not drifted to current time");
        if (pi->ti_drift != e->ti_current)
          error("Particle pi not drifted to current time");
#endif

        /* Hit or miss? */
        if (r2 < hjg2) {
          IACT_NONSYM(r2, dx, hj, pi->h, pj, pi);
        }

      } /* loop over the parts in ci. */

    } /* loop over the parts in cj. */

  } /* Cell cj is active */

  TIMER_TOC(TIMER_DOPAIR);
}

/**
 * @brief Compute the interactions between a cell pair.
 *
 * @param r The #runner.
 * @param ci The first #cell.
 * @param cj The second #cell.
 */
void DOPAIR2_NOSORT(struct runner *r, struct cell *ci, struct cell *cj) {

  const struct engine *e = r->e;

  TIMER_TIC;

  /* Anything to do here? */
  if (!cell_is_active(ci, e) && !cell_is_active(cj, e)) return;

  if (!cell_is_drifted(ci, e)) cell_drift(ci, e);
  if (!cell_is_drifted(cj, e)) cell_drift(cj, e);

  /* Get the relative distance between the pairs, wrapping. */
  double shift[3] = {0.0, 0.0, 0.0};
  space_getsid(e->s, &ci, &cj, shift);

  const int count_i = ci->count;
  const int count_j = cj->count;
  struct part *restrict parts_i = ci->parts;
  struct part *restrict parts_j = cj->parts;

<<<<<<< HEAD
  /* Get the relative distance between the pairs, wrapping. */
  double shift[3] = {0.0, 0.0, 0.0};
  space_getsid(e->s, &ci, &cj, shift);

  if (cell_is_active(ci, e)) {
=======
  /* Loop over the parts in ci. */
  for (int pid = 0; pid < count_i; pid++) {
>>>>>>> f9c1d350

    /* Loop over the parts in ci. */
    for (int pid = 0; pid < count_i; pid++) {

      /* Get a hold of the ith part in ci. */
      struct part *restrict pi = &parts_i[pid];
      if (!part_is_active(pi, e)) continue;
      const float hi = pi->h;

      double pix[3];
      for (int k = 0; k < 3; k++) pix[k] = pi->x[k] - shift[k];
      const float hig2 = hi * hi * kernel_gamma2;

      /* Loop over the parts in cj. */
      for (int pjd = 0; pjd < count_j; pjd++) {

        /* Get a pointer to the jth particle. */
        struct part *restrict pj = &parts_j[pjd];
        const float hjg2 = pj->h * pj->h * kernel_gamma2;

        /* Compute the pairwise distance. */
        float r2 = 0.0f;
        float dx[3];
        for (int k = 0; k < 3; k++) {
          dx[k] = pix[k] - pj->x[k];
          r2 += dx[k] * dx[k];
        }

#ifdef SWIFT_DEBUG_CHECKS
        /* Check that particles have been drifted to the current time */
        if (pi->ti_drift != e->ti_current)
          error("Particle pi not drifted to current time");
        if (pj->ti_drift != e->ti_current)
          error("Particle pj not drifted to current time");
#endif

        /* Hit or miss? */
        if (r2 < hig2 || r2 < hjg2) {
          IACT_NONSYM(r2, dx, hi, pj->h, pi, pj);
        }

      } /* loop over the parts in cj. */

    } /* loop over the parts in ci. */

  } /* Cell ci is active */

  if (cell_is_active(cj, e)) {

    /* Loop over the parts in cj. */
    for (int pjd = 0; pjd < count_j; pjd++) {

      /* Get a hold of the ith part in ci. */
      struct part *restrict pj = &parts_j[pjd];
      if (!part_is_active(pj, e)) continue;
      const float hj = pj->h;

      double pjx[3];
      for (int k = 0; k < 3; k++) pjx[k] = pj->x[k] + shift[k];
      const float hjg2 = hj * hj * kernel_gamma2;

      /* Loop over the parts in ci. */
      for (int pid = 0; pid < count_i; pid++) {

        /* Get a pointer to the jth particle. */
        struct part *restrict pi = &parts_i[pid];
        const float hig2 = pi->h * pi->h * kernel_gamma2;

        /* Compute the pairwise distance. */
        float r2 = 0.0f;
        float dx[3];
        for (int k = 0; k < 3; k++) {
          dx[k] = pjx[k] - pi->x[k];
          r2 += dx[k] * dx[k];
        }

#ifdef SWIFT_DEBUG_CHECKS
        /* Check that particles have been drifted to the current time */
        if (pj->ti_drift != e->ti_current)
          error("Particle pj not drifted to current time");
        if (pi->ti_drift != e->ti_current)
          error("Particle pi not drifted to current time");
#endif

        /* Hit or miss? */
        if (r2 < hjg2 || r2 < hig2) {
          IACT_NONSYM(r2, dx, hj, pi->h, pj, pi);
        }

      } /* loop over the parts in ci. */

    } /* loop over the parts in cj. */

  } /* Cell cj is active */

  TIMER_TOC(TIMER_DOPAIR);
}

/**
 * @brief Compute the interactions between a cell pair, but only for the
 *      given indices in ci.
 *
 * @param r The #runner.
 * @param ci The first #cell.
 * @param parts_i The #part to interact with @c cj.
 * @param ind The list of indices of particles in @c ci to interact with.
 * @param count The number of particles in @c ind.
 * @param cj The second #cell.
 */
void DOPAIR_SUBSET_NOSORT(struct runner *r, struct cell *restrict ci,
                          struct part *restrict parts_i, int *restrict ind,
                          int count, struct cell *restrict cj) {

  struct engine *e = r->e;

  TIMER_TIC;

  const int count_j = cj->count;
  struct part *restrict parts_j = cj->parts;

  /* Get the relative distance between the pairs, wrapping. */
  double shift[3] = {0.0, 0.0, 0.0};
  for (int k = 0; k < 3; k++) {
    if (cj->loc[k] - ci->loc[k] < -e->s->dim[k] / 2)
      shift[k] = e->s->dim[k];
    else if (cj->loc[k] - ci->loc[k] > e->s->dim[k] / 2)
      shift[k] = -e->s->dim[k];
  }

  /* Loop over the parts_i. */
  for (int pid = 0; pid < count; pid++) {

    /* Get a hold of the ith part in ci. */
    struct part *restrict pi = &parts_i[ind[pid]];
    double pix[3];
    for (int k = 0; k < 3; k++) pix[k] = pi->x[k] - shift[k];
    const float hi = pi->h;
    const float hig2 = hi * hi * kernel_gamma2;

    if (!part_is_active(pi, e))
      error("Trying to correct smoothing length of inactive particle !");

    /* Loop over the parts in cj. */
    for (int pjd = 0; pjd < count_j; pjd++) {

      /* Get a pointer to the jth particle. */
      struct part *restrict pj = &parts_j[pjd];

      /* Compute the pairwise distance. */
      float r2 = 0.0f;
      float dx[3];
      for (int k = 0; k < 3; k++) {
        dx[k] = pix[k] - pj->x[k];
        r2 += dx[k] * dx[k];
      }

      /* Hit or miss? */
      if (r2 < hig2) {

        IACT_NONSYM(r2, dx, hi, pj->h, pi, pj);
      }
    } /* loop over the parts in cj. */
  }   /* loop over the parts in ci. */

  TIMER_TOC(timer_dopair_subset);
}<|MERGE_RESOLUTION|>--- conflicted
+++ resolved
@@ -27,16 +27,8 @@
   struct part *restrict parts_i = ci->parts;
   struct part *restrict parts_j = cj->parts;
 
-<<<<<<< HEAD
-  /* Get the relative distance between the pairs, wrapping. */
-  double shift[3] = {0.0, 0.0, 0.0};
-  space_getsid(e->s, &ci, &cj, shift);
-
-  if (cell_is_active(ci, e)) {
-=======
-  /* Loop over the parts in ci. */
-  for (int pid = 0; pid < count_i; pid++) {
->>>>>>> f9c1d350
+
+ if (cell_is_active(ci, e)) {
 
     /* Loop over the parts in ci. */
     for (int pid = 0; pid < count_i; pid++) {
@@ -161,16 +153,7 @@
   struct part *restrict parts_i = ci->parts;
   struct part *restrict parts_j = cj->parts;
 
-<<<<<<< HEAD
-  /* Get the relative distance between the pairs, wrapping. */
-  double shift[3] = {0.0, 0.0, 0.0};
-  space_getsid(e->s, &ci, &cj, shift);
-
   if (cell_is_active(ci, e)) {
-=======
-  /* Loop over the parts in ci. */
-  for (int pid = 0; pid < count_i; pid++) {
->>>>>>> f9c1d350
 
     /* Loop over the parts in ci. */
     for (int pid = 0; pid < count_i; pid++) {
