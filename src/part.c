--- conflicted
+++ resolved
@@ -31,12 +31,9 @@
 /* Local headers */
 #include "error.h"
 #include "hydro.h"
-<<<<<<< HEAD
 #include "part.h"
 #include "mpipacked.h"
-=======
 #include "threadpool.h"
->>>>>>> 87d83f8f
 
 /**
  * @brief Re-link the #gpart%s associated with the list of #part%s.
