--- conflicted
+++ resolved
@@ -442,11 +442,7 @@
  * @param dt_star The time-step of this particle.
  */
 INLINE static void star_formation_compute_SFR(
-<<<<<<< HEAD
     struct part* restrict p, struct xpart* restrict xp,
-=======
-    const struct part* p, struct xpart* xp,
->>>>>>> 16475a78
     const struct star_formation* starform, const struct phys_const* phys_const,
     const struct hydro_props* hydro_props, const struct cosmology* cosmo,
     const double dt_star) {
