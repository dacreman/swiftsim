/*******************************************************************************
 * This file is part of SWIFT.
 * Copyright (c) 2018 Folkert Nobels (nobels@strw.leidenuniv.nl)
 *
 * This program is free software: you can redistribute it and/or modify
 * it under the terms of the GNU Lesser General Public License as published
 * by the Free Software Foundation, either version 3 of the License, or
 * (at your option) any later version.
 *
 * This program is distributed in the hope that it will be useful,
 * but WITHOUT ANY WARRANTY; without even the implied warranty of
 * MERCHANTABILITY or FITNESS FOR A PARTICULAR PURPOSE.  See the
 * GNU General Public License for more details.
 *
 * You should have received a copy of the GNU Lesser General Public License
 * along with this program.  If not, see <http://www.gnu.org/licenses/>.
 *
 ******************************************************************************/
#ifndef SWIFT_STAR_FORMATION_EAGLE_IO_H
#define SWIFT_STAR_FORMATION_EAGLE_IO_H

/* Config parameters. */
#include "../config.h"

/* Local includes */
#include "io_properties.h"

/**
 * @brief Specifies which s-particle fields to read from a dataset
 *
 * @param sparts The s-particle array.
 * @param list The list of i/o properties to read.
 *
 * @return num_fields The number of i/o fields to read.
 */
INLINE static int star_formation_read_particles(struct spart* sparts,
                                                struct io_props* list) {
  return 0;
}

/**
 * @brief Specifies which particle fields to write to a dataset
 *
 * @param parts The particle array.
 * @param xparts The extended data particle array.
 * @param list The list of i/o properties to write.
 *
 * @return Returns the number of fields to write.
 */
__attribute__((always_inline)) INLINE static int star_formation_write_particles(
    const struct part* parts, const struct xpart* xparts,
    struct io_props* list) {

  list[0] = io_make_output_field(
      "StarFormationRates", FLOAT, 1, UNIT_CONV_SFR, 0.f, xparts, sf_data.SFR,
      "If positive, star formation rates of the particles. If negative, stores "
      "the last time/scale-factor at which the gas particle was star-forming. "
      "If zero, the particle was never star-forming.");

  return 1;
}

/**
 * @brief Specifies which sparticle fields to write to a dataset
 *
 * @param sparts The star particle array.
 * @param list The list of i/o properties to write.
 *
 * @return Returns the number of fields to write.
 */
__attribute__((always_inline)) INLINE static int
star_formation_write_sparticles(const struct spart* sparts,
                                struct io_props* list) {
<<<<<<< HEAD

  list[0] = io_make_output_field(
      "BirthDensities", FLOAT, 1, UNIT_CONV_DENSITY, 0.f, sparts,
      sf_data.birth_density,
      "Physical densities at the time of birth of the gas particles that "
      "turned into stars (note that "
      "we store the physical density at the birth redshift, no conversion is "
      "needed)");

  list[1] =
      io_make_output_field("BirthTemperatures", FLOAT, 1, UNIT_CONV_TEMPERATURE,
                           0.f, sparts, sf_data.birth_temperature,
                           "Temperatures at the time of birth of the gas "
                           "particles that turned into stars");

  list[2] =
      io_make_output_field("BirthVelocityDivergences", FLOAT, 1,
                           UNIT_CONV_FREQUENCY,
                           0.f, sparts, sf_data.birth_div_v,
                           "Velocity divergences at the time of birth of the "
                           "gas particles that turned into stars");

  list[3] =
      io_make_output_field(
        "StarFormationRates", FLOAT, 1, UNIT_CONV_SFR, 0.f, sparts,
        sf_data.birth_star_formation_rate,
        "Star formation rates of the parent gas particle at the point where "
        "they were converted to stars.");

  return 4;
=======
  return 0;
>>>>>>> ce750a62
}
#endif /* SWIFT_STAR_FORMATION_EAGLE_IO_H */<|MERGE_RESOLUTION|>--- conflicted
+++ resolved
@@ -71,39 +71,21 @@
 __attribute__((always_inline)) INLINE static int
 star_formation_write_sparticles(const struct spart* sparts,
                                 struct io_props* list) {
-<<<<<<< HEAD
 
-  list[0] = io_make_output_field(
-      "BirthDensities", FLOAT, 1, UNIT_CONV_DENSITY, 0.f, sparts,
-      sf_data.birth_density,
-      "Physical densities at the time of birth of the gas particles that "
-      "turned into stars (note that "
-      "we store the physical density at the birth redshift, no conversion is "
-      "needed)");
-
-  list[1] =
-      io_make_output_field("BirthTemperatures", FLOAT, 1, UNIT_CONV_TEMPERATURE,
-                           0.f, sparts, sf_data.birth_temperature,
-                           "Temperatures at the time of birth of the gas "
-                           "particles that turned into stars");
-
-  list[2] =
+  list[0] =
       io_make_output_field("BirthVelocityDivergences", FLOAT, 1,
                            UNIT_CONV_FREQUENCY,
                            0.f, sparts, sf_data.birth_div_v,
                            "Velocity divergences at the time of birth of the "
                            "gas particles that turned into stars");
 
-  list[3] =
+  list[1] =
       io_make_output_field(
         "StarFormationRates", FLOAT, 1, UNIT_CONV_SFR, 0.f, sparts,
         sf_data.birth_star_formation_rate,
         "Star formation rates of the parent gas particle at the point where "
         "they were converted to stars.");
 
-  return 4;
-=======
-  return 0;
->>>>>>> ce750a62
+  return 2;
 }
 #endif /* SWIFT_STAR_FORMATION_EAGLE_IO_H */