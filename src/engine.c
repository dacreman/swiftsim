/*******************************************************************************
 * This file is part of SWIFT.
 * Copyright (c) 2012 Pedro Gonnet (pedro.gonnet@durham.ac.uk)
 *               2015 Peter W. Draper (p.w.draper@durham.ac.uk)
 *
 * This program is free software: you can redistribute it and/or modify
 * it under the terms of the GNU Lesser General Public License as published
 * by the Free Software Foundation, either version 3 of the License, or
 * (at your option) any later version.
 *
 * This program is distributed in the hope that it will be useful,
 * but WITHOUT ANY WARRANTY; without even the implied warranty of
 * MERCHANTABILITY or FITNESS FOR A PARTICULAR PURPOSE.  See the
 * GNU General Public License for more details.
 *
 * You should have received a copy of the GNU Lesser General Public License
 * along with this program.  If not, see <http://www.gnu.org/licenses/>.
 *
 ******************************************************************************/

/* Config parameters. */
#include "../config.h"

/* Some standard headers. */
#include <float.h>
#include <limits.h>
#include <sched.h>
#include <stdio.h>
#include <stdlib.h>
#include <string.h>
#include <unistd.h>
#include <stdbool.h>

/* MPI headers. */
#ifdef WITH_MPI
#include <mpi.h>
#endif

#ifdef HAVE_LIBNUMA
#include <numa.h>
#endif

/* This object's header. */
#include "engine.h"

/* Local headers. */
#include "atomic.h"
#include "cell.h"
#include "clocks.h"
#include "cycle.h"
#include "debug.h"
#include "error.h"
#include "hydro.h"
#include "minmax.h"
#include "part.h"
#include "partition.h"
#include "timers.h"

const char *engine_policy_names[12] = {
    "none",          "rand",   "steal",        "keep",
    "block",         "fix_dt", "cpu_tight",    "mpi",
    "numa_affinity", "hydro",  "self_gravity", "external_gravity"};

/** The rank of the engine as a global variable (for messages). */
int engine_rank;

/**
 * @brief Link a density/force task to a cell.
 *
 * @param e The #engine.
 * @param l The #link.
 * @param t The #task.
 *
 * @return The new #link pointer.
 */

struct link *engine_addlink(struct engine *e, struct link *l, struct task *t) {

  const int ind = atomic_inc(&e->nr_links);
  if (ind >= e->size_links) {
    error("Link table overflow.");
  }
  struct link *res = &e->links[ind];
  res->next = l;
  res->t = t;
  return res;
}

/**
 * @brief Generate the ghosts all the O(Npart) tasks for a hierarchy of cells.
 *
 * Tasks are only created here. The dependencies will be added later on.
 *
 * @param e The #engine.
 * @param c The #cell.
 * @param super The super #cell.
 */

void engine_make_ghost_tasks(struct engine *e, struct cell *c,
                             struct cell *super) {

  struct scheduler *s = &e->sched;

  /* Am I the super-cell? */
  if (super == NULL && c->nr_tasks > 0) {

    /* Remember me. */
    super = c;

    /* Local tasks only... */
    if (c->nodeID == e->nodeID) {

      /* Generate the ghost task. */
      c->ghost = scheduler_addtask(s, task_type_ghost, task_subtype_none, 0, 0,
                                   c, NULL, 0);
      /* Add the drift task. */
      c->drift = scheduler_addtask(s, task_type_drift, task_subtype_none, 0, 0,
                                   c, NULL, 0);
      /* Add the init task. */
      c->init = scheduler_addtask(s, task_type_init, task_subtype_none, 0, 0, c,
                                  NULL, 0);
      /* Add the kick task. */
      c->kick = scheduler_addtask(s, task_type_kick, task_subtype_none, 0, 0, c,
                                  NULL, 0);
    }
  }

  /* Set the super-cell. */
  c->super = super;

  /* Recurse. */
  if (c->split)
    for (int k = 0; k < 8; k++)
      if (c->progeny[k] != NULL)
        engine_make_ghost_tasks(e, c->progeny[k], super);
}

/**
 * @brief Redistribute the particles amongst the nodes according
 *      to their cell's node IDs.
 *
 * @param e The #engine.
 */

void engine_redistribute(struct engine *e) {

#ifdef WITH_MPI

  int nr_nodes = e->nr_nodes, nodeID = e->nodeID;
  struct space *s = e->s;
  int my_cells = 0;
  int *cdim = s->cdim;
  struct cell *cells = s->cells;
  int nr_cells = s->nr_cells;
  ticks tic = getticks();

  /* Start by sorting the particles according to their nodes and
     getting the counts. The counts array is indexed as
     count[from * nr_nodes + to]. */
  int *counts;
  size_t *dest;
  double ih[3], dim[3];
  ih[0] = s->ih[0];
  ih[1] = s->ih[1];
  ih[2] = s->ih[2];
  dim[0] = s->dim[0];
  dim[1] = s->dim[1];
  dim[2] = s->dim[2];
  if ((counts = (int *)malloc(sizeof(int) *nr_nodes *nr_nodes)) == NULL ||
      (dest = (size_t *)malloc(sizeof(size_t) * s->nr_parts)) == NULL)
    error("Failed to allocate count and dest buffers.");
  bzero(counts, sizeof(int) * nr_nodes * nr_nodes);
  struct part *parts = s->parts;
  for (size_t k = 0; k < s->nr_parts; k++) {
    for (int j = 0; j < 3; j++) {
      if (parts[k].x[j] < 0.0)
        parts[k].x[j] += dim[j];
      else if (parts[k].x[j] >= dim[j])
        parts[k].x[j] -= dim[j];
    }
    const int cid = cell_getid(cdim, parts[k].x[0] * ih[0],
                               parts[k].x[1] * ih[1], parts[k].x[2] * ih[2]);
    /* if (cid < 0 || cid >= s->nr_cells)
       error("Bad cell id %i for part %i at [%.3e,%.3e,%.3e].",
             cid, k, parts[k].x[0], parts[k].x[1], parts[k].x[2]); */
    dest[k] = cells[cid].nodeID;
    counts[nodeID * nr_nodes + dest[k]] += 1;
  }
  space_parts_sort(s, dest, s->nr_parts, 0, nr_nodes - 1, e->verbose);

  /* Get all the counts from all the nodes. */
  if (MPI_Allreduce(MPI_IN_PLACE, counts, nr_nodes * nr_nodes, MPI_INT, MPI_SUM,
                    MPI_COMM_WORLD) != MPI_SUCCESS)
    error("Failed to allreduce particle transfer counts.");

  /* Get the new number of parts for this node, be generous in allocating. */
  size_t nr_parts = 0;
  for (int k = 0; k < nr_nodes; k++) nr_parts += counts[k * nr_nodes + nodeID];
  struct part *parts_new = NULL;
  struct xpart *xparts_new = NULL, *xparts = s->xparts;
  if (posix_memalign((void **)&parts_new, part_align,
                     sizeof(struct part) * nr_parts * 1.2) != 0 ||
      posix_memalign((void **)&xparts_new, part_align,
                     sizeof(struct xpart) * nr_parts * 1.2) != 0)
    error("Failed to allocate new part data.");

  /* Emit the sends and recvs for the particle data. */
  MPI_Request *reqs;
  if ((reqs = (MPI_Request *)malloc(sizeof(MPI_Request) * 4 * nr_nodes)) ==
      NULL)
    error("Failed to allocate MPI request list.");
  for (int k = 0; k < 4 * nr_nodes; k++) reqs[k] = MPI_REQUEST_NULL;
  for (size_t offset_send = 0, offset_recv = 0, k = 0; k < nr_nodes; k++) {
    int ind_send = nodeID * nr_nodes + k;
    int ind_recv = k * nr_nodes + nodeID;
    if (counts[ind_send] > 0) {
      if (k == nodeID) {
        memcpy(&parts_new[offset_recv], &s->parts[offset_send],
               sizeof(struct part) * counts[ind_recv]);
        memcpy(&xparts_new[offset_recv], &s->xparts[offset_send],
               sizeof(struct xpart) * counts[ind_recv]);
        offset_send += counts[ind_send];
        offset_recv += counts[ind_recv];
      } else {
        if (MPI_Isend(&s->parts[offset_send], counts[ind_send],
                      e->part_mpi_type, k, 2 * ind_send + 0, MPI_COMM_WORLD,
                      &reqs[4 * k]) != MPI_SUCCESS)
          error("Failed to isend parts to node %zi.", k);
        if (MPI_Isend(&s->xparts[offset_send], counts[ind_send],
                      e->xpart_mpi_type, k, 2 * ind_send + 1, MPI_COMM_WORLD,
                      &reqs[4 * k + 1]) != MPI_SUCCESS)
          error("Failed to isend xparts to node %zi.", k);
        offset_send += counts[ind_send];
      }
    }
    if (k != nodeID && counts[ind_recv] > 0) {
      if (MPI_Irecv(&parts_new[offset_recv], counts[ind_recv], e->part_mpi_type,
                    k, 2 * ind_recv + 0, MPI_COMM_WORLD,
                    &reqs[4 * k + 2]) != MPI_SUCCESS)
        error("Failed to emit irecv of parts from node %zi.", k);
      if (MPI_Irecv(&xparts_new[offset_recv], counts[ind_recv],
                    e->xpart_mpi_type, k, 2 * ind_recv + 1, MPI_COMM_WORLD,
                    &reqs[4 * k + 3]) != MPI_SUCCESS)
        error("Failed to emit irecv of parts from node %zi.", k);
      offset_recv += counts[ind_recv];
    }
  }

  /* Wait for all the sends and recvs to tumble in. */
  MPI_Status stats[4 * nr_nodes];
  int res;
  if ((res = MPI_Waitall(4 * nr_nodes, reqs, stats)) != MPI_SUCCESS) {
    for (int k = 0; k < 4 * nr_nodes; k++) {
      char buff[MPI_MAX_ERROR_STRING];
      int res;
      MPI_Error_string(stats[k].MPI_ERROR, buff, &res);
      message("request %i has error '%s'.", k, buff);
    }
    error("Failed during waitall for part data.");
  }

  /* Verify that all parts are in the right place. */
  /* for ( int k = 0 ; k < nr_parts ; k++ ) {
      int cid = cell_getid( cdim , parts_new[k].x[0]*ih[0], parts_new[k].x[1]*ih[1], parts_new[k].x[2]*ih[2] );
      if ( cells[ cid ].nodeID != nodeID )
          error( "Received particle (%i) that does not belong here (nodeID=%i).", k , cells[ cid ].nodeID );
    } */

  /* Set the new part data, free the old. */
  free(parts);
  free(xparts);
  s->parts = parts_new;
  s->xparts = xparts_new;
  s->nr_parts = nr_parts;
  s->size_parts = 1.2 * nr_parts;

  /* Be verbose about what just happened. */
  for (int k = 0; k < nr_cells; k++)
    if (cells[k].nodeID == nodeID) my_cells += 1;
  if (e->verbose)
    message("node %i now has %zi parts in %i cells.", nodeID, nr_parts,
            my_cells);

  /* Clean up other stuff. */
  free(reqs);
  free(counts);
  free(dest);

  if (e->verbose)
    message("took %.3f %s.", clocks_from_ticks(getticks() - tic),
            clocks_getunit());
#else
  error("SWIFT was not compiled with MPI support.");
#endif
}

/**
 * @brief Repartition the cells amongst the nodes.
 *
 * @param e The #engine.
 */

void engine_repartition(struct engine *e) {

#if defined(WITH_MPI) && defined(HAVE_METIS)

  ticks tic = getticks();

  /* Clear the repartition flag. */
  enum repartition_type reparttype = e->forcerepart;
  e->forcerepart = REPART_NONE;

  /* Nothing to do if only using a single node. Also avoids METIS
   * bug that doesn't handle this case well. */
  if (e->nr_nodes == 1) return;

  /* Do the repartitioning. */
  partition_repartition(reparttype, e->nodeID, e->nr_nodes, e->s,
                        e->sched.tasks, e->sched.nr_tasks);

  /* Now comes the tricky part: Exchange particles between all nodes.
     This is done in two steps, first allreducing a matrix of
     how many particles go from where to where, then re-allocating
     the parts array, and emitting the sends and receives.
     Finally, the space, tasks, and proxies need to be rebuilt. */

  /* Redistribute the particles between the nodes. */
  engine_redistribute(e);

  /* Make the proxies. */
  engine_makeproxies(e);

  /* Tell the engine it should re-build whenever possible */
  e->forcerebuild = 1;

  if (e->verbose)
    message("took %.3f %s.", clocks_from_ticks(getticks() - tic),
            clocks_getunit());
#else
  error("SWIFT was not compiled with MPI and METIS support.");
#endif
}

/**
 * @brief Add up/down gravity tasks to a cell hierarchy.
 *
 * @param e The #engine.
 * @param c The #cell
 * @param up The upward gravity #task.
 * @param down The downward gravity #task.
 */

void engine_addtasks_grav(struct engine *e, struct cell *c, struct task *up,
                          struct task *down) {

  /* Link the tasks to this cell. */
  c->grav_up = up;
  c->grav_down = down;

  /* Recurse? */
  if (c->split)
    for (int k = 0; k < 8; k++)
      if (c->progeny[k] != NULL)
        engine_addtasks_grav(e, c->progeny[k], up, down);
}

/**
 * @brief Add send tasks to a hierarchy of cells.
 *
 * @param e The #engine.
 * @param ci The sending #cell.
 * @param cj The receiving #cell
 */

void engine_addtasks_send(struct engine *e, struct cell *ci, struct cell *cj) {

#ifdef WITH_MPI
  struct link *l = NULL;
  struct scheduler *s = &e->sched;

  /* Check if any of the density tasks are for the target node. */
  for (l = ci->density; l != NULL; l = l->next)
    if (l->t->ci->nodeID == cj->nodeID ||
        (l->t->cj != NULL && l->t->cj->nodeID == cj->nodeID))
      break;

  /* If so, attach send tasks. */
  if (l != NULL) {

    /* Create the tasks. */
    struct task *t_xv = scheduler_addtask(s, task_type_send, task_subtype_none,
                                          2 * ci->tag, 0, ci, cj, 0);
    struct task *t_rho = scheduler_addtask(s, task_type_send, task_subtype_none,
                                           2 * ci->tag + 1, 0, ci, cj, 0);

    /* The send_rho task depends on the cell's ghost task. */
    scheduler_addunlock(s, ci->super->ghost, t_rho);

    /* The send_rho task should unlock the super-cell's kick task. */
    scheduler_addunlock(s, t_rho, ci->super->kick);

    /* The send_xv task should unlock the super-cell's ghost task. */
    scheduler_addunlock(s, t_xv, ci->super->ghost);

  }

  /* Recurse? */
  else if (ci->split)
    for (int k = 0; k < 8; k++)
      if (ci->progeny[k] != NULL) engine_addtasks_send(e, ci->progeny[k], cj);

#else
  error("SWIFT was not compiled with MPI support.");
#endif
}

/**
 * @brief Add recv tasks to a hierarchy of cells.
 *
 * @param e The #engine.
 * @param c The #cell.
 * @param t_xv The recv_xv #task, if it has already been created.
 * @param t_rho The recv_rho #task, if it has already been created.
 */

void engine_addtasks_recv(struct engine *e, struct cell *c, struct task *t_xv,
                          struct task *t_rho) {

#ifdef WITH_MPI
  struct scheduler *s = &e->sched;

  /* Do we need to construct a recv task? */
  if (t_xv == NULL && c->nr_density > 0) {

    /* Create the tasks. */
    t_xv = c->recv_xv = scheduler_addtask(s, task_type_recv, task_subtype_none,
                                          2 * c->tag, 0, c, NULL, 0);
    t_rho = c->recv_rho = scheduler_addtask(
        s, task_type_recv, task_subtype_none, 2 * c->tag + 1, 0, c, NULL, 0);
  }

  /* Add dependencies. */
  for (struct link *l = c->density; l != NULL; l = l->next) {
    scheduler_addunlock(s, t_xv, l->t);
    scheduler_addunlock(s, l->t, t_rho);
  }
  for (struct link *l = c->force; l != NULL; l = l->next)
    scheduler_addunlock(s, t_rho, l->t);
  if (c->sorts != NULL) scheduler_addunlock(s, t_xv, c->sorts);

  /* Recurse? */
  if (c->split)
    for (int k = 0; k < 8; k++)
      if (c->progeny[k] != NULL)
        engine_addtasks_recv(e, c->progeny[k], t_xv, t_rho);

#else
  error("SWIFT was not compiled with MPI support.");
#endif
}

/**
 * @brief Exchange cell structures with other nodes.
 *
 * @param e The #engine.
 */

void engine_exchange_cells(struct engine *e) {

#ifdef WITH_MPI

  struct space *s = e->s;
  struct cell *cells = s->cells;
  const int nr_cells = s->nr_cells;
  const int nr_proxies = e->nr_proxies;
  int offset[nr_cells];
  MPI_Request reqs_in[engine_maxproxies];
  MPI_Request reqs_out[engine_maxproxies];
  MPI_Status status;
  ticks tic = getticks();

  /* Run through the cells and get the size of the ones that will be sent off.
   */
  int count_out = 0;
  for (int k = 0; k < nr_cells; k++) {
    offset[k] = count_out;
    if (cells[k].sendto)
      count_out += (cells[k].pcell_size = cell_getsize(&cells[k]));
  }

  /* Allocate the pcells. */
  struct pcell *pcells;
  if ((pcells = (struct pcell *)malloc(sizeof(struct pcell) * count_out)) ==
      NULL)
    error("Failed to allocate pcell buffer.");

  /* Pack the cells. */
  cell_next_tag = 0;
  for (int k = 0; k < nr_cells; k++)
    if (cells[k].sendto) {
      cell_pack(&cells[k], &pcells[offset[k]]);
      cells[k].pcell = &pcells[offset[k]];
    }

  /* Launch the proxies. */
  for (int k = 0; k < nr_proxies; k++) {
    proxy_cells_exch1(&e->proxies[k]);
    reqs_in[k] = e->proxies[k].req_cells_count_in;
    reqs_out[k] = e->proxies[k].req_cells_count_out;
  }

  /* Wait for each count to come in and start the recv. */
  for (int k = 0; k < nr_proxies; k++) {
    int pid = MPI_UNDEFINED;
    if (MPI_Waitany(nr_proxies, reqs_in, &pid, &status) != MPI_SUCCESS ||
        pid == MPI_UNDEFINED)
      error("MPI_Waitany failed.");
    // message( "request from proxy %i has arrived." , pid );
    proxy_cells_exch2(&e->proxies[pid]);
  }

  /* Wait for all the sends to have finished too. */
  if (MPI_Waitall(nr_proxies, reqs_out, MPI_STATUSES_IGNORE) != MPI_SUCCESS)
    error("MPI_Waitall on sends failed.");

  /* Set the requests for the cells. */
  for (int k = 0; k < nr_proxies; k++) {
    reqs_in[k] = e->proxies[k].req_cells_in;
    reqs_out[k] = e->proxies[k].req_cells_out;
  }

  /* Wait for each pcell array to come in from the proxies. */
  for (int k = 0; k < nr_proxies; k++) {
    int pid = MPI_UNDEFINED;
    if (MPI_Waitany(nr_proxies, reqs_in, &pid, &status) != MPI_SUCCESS ||
        pid == MPI_UNDEFINED)
      error("MPI_Waitany failed.");
    // message( "cell data from proxy %i has arrived." , pid );
    for (int count = 0, j = 0; j < e->proxies[pid].nr_cells_in; j++)
      count += cell_unpack(&e->proxies[pid].pcells_in[count],
                           e->proxies[pid].cells_in[j], e->s);
  }

  /* Wait for all the sends to have finished too. */
  if (MPI_Waitall(nr_proxies, reqs_out, MPI_STATUSES_IGNORE) != MPI_SUCCESS)
    error("MPI_Waitall on sends failed.");

  /* Count the number of particles we need to import and re-allocate
     the buffer if needed. */
  int count_in = 0;
  for (int k = 0; k < nr_proxies; k++)
    for (int j = 0; j < e->proxies[k].nr_cells_in; j++)
      count_in += e->proxies[k].cells_in[j]->count;
  if (count_in > s->size_parts_foreign) {
    if (s->parts_foreign != NULL) free(s->parts_foreign);
    s->size_parts_foreign = 1.1 * count_in;
    if (posix_memalign((void **)&s->parts_foreign, part_align,
                       sizeof(struct part) * s->size_parts_foreign) != 0)
      error("Failed to allocate foreign part data.");
  }

  /* Unpack the cells and link to the particle data. */
  struct part *parts = s->parts_foreign;
  for (int k = 0; k < nr_proxies; k++) {
    for (int j = 0; j < e->proxies[k].nr_cells_in; j++) {
      cell_link(e->proxies[k].cells_in[j], parts);
      parts = &parts[e->proxies[k].cells_in[j]->count];
    }
  }
  s->nr_parts_foreign = parts - s->parts_foreign;

  /* Is the parts buffer large enough? */
  if (s->nr_parts_foreign > s->size_parts_foreign)
    error("Foreign parts buffer too small.");

  /* Free the pcell buffer. */
  free(pcells);

  if (e->verbose)
    message("took %.3f %s.", clocks_from_ticks(getticks() - tic),
            clocks_getunit());

#else
  error("SWIFT was not compiled with MPI support.");
#endif
}

/**
 * @brief Exchange straying parts with other nodes.
 *
 * @param e The #engine.
 * @param offset The index in the parts array as of which the foreign parts
 *reside.
 * @param ind The ID of the foreign #cell.
 * @param N The number of stray parts.
 *
 * @return The number of arrived parts copied to parts and xparts.
 */

int engine_exchange_strays(struct engine *e, int offset, size_t *ind,
                           size_t N) {

#ifdef WITH_MPI

  struct space *s = e->s;
  ticks tic = getticks();

  /* Re-set the proxies. */
  for (int k = 0; k < e->nr_proxies; k++) e->proxies[k].nr_parts_out = 0;

  /* Put the parts into the corresponding proxies. */
  for (size_t k = 0; k < N; k++) {
    const int node_id = e->s->cells[ind[k]].nodeID;
    if (node_id < 0 || node_id >= e->nr_nodes)
      error("Bad node ID %i.", node_id);
    const int pid = e->proxy_ind[node_id];
    if (pid < 0)
      error(
          "Do not have a proxy for the requested nodeID %i for part with "
          "id=%llu, x=[%e,%e,%e].",
          node_id, s->parts[offset + k].id, s->parts[offset + k].x[0],
          s->parts[offset + k].x[1], s->parts[offset + k].x[2]);
    proxy_parts_load(&e->proxies[pid], &s->parts[offset + k],
                     &s->xparts[offset + k], 1);
  }

  /* Launch the proxies. */
  MPI_Request reqs_in[2 * engine_maxproxies];
  MPI_Request reqs_out[2 * engine_maxproxies];
  for (int k = 0; k < e->nr_proxies; k++) {
    proxy_parts_exch1(&e->proxies[k]);
    reqs_in[k] = e->proxies[k].req_parts_count_in;
    reqs_out[k] = e->proxies[k].req_parts_count_out;
  }

  /* Wait for each count to come in and start the recv. */
  for (int k = 0; k < e->nr_proxies; k++) {
    int pid = MPI_UNDEFINED;
    if (MPI_Waitany(e->nr_proxies, reqs_in, &pid, MPI_STATUS_IGNORE) !=
            MPI_SUCCESS ||
        pid == MPI_UNDEFINED)
      error("MPI_Waitany failed.");
    // message( "request from proxy %i has arrived." , pid );
    proxy_parts_exch2(&e->proxies[pid]);
  }

  /* Wait for all the sends to have finished too. */
  if (MPI_Waitall(e->nr_proxies, reqs_out, MPI_STATUSES_IGNORE) != MPI_SUCCESS)
    error("MPI_Waitall on sends failed.");

  /* Count the total number of incoming particles and make sure we have
     enough space to accommodate them. */
  size_t count_in = 0;
  for (int k = 0; k < e->nr_proxies; k++) count_in += e->proxies[k].nr_parts_in;
  if (e->verbose) message("sent out %zi particles, got %zi back.", N, count_in);
  if (offset + count_in > s->size_parts) {
    s->size_parts = (offset + count_in) * 1.05;
    struct part *parts_new = NULL;
    struct xpart *xparts_new = NULL;
    if (posix_memalign((void **)&parts_new, part_align,
                       sizeof(struct part) * s->size_parts) != 0 ||
        posix_memalign((void **)&xparts_new, part_align,
                       sizeof(struct xpart) * s->size_parts) != 0)
      error("Failed to allocate new part data.");
    memcpy(parts_new, s->parts, sizeof(struct part) * offset);
    memcpy(xparts_new, s->xparts, sizeof(struct xpart) * offset);
    free(s->parts);
    free(s->xparts);
    s->parts = parts_new;
    s->xparts = xparts_new;
  }

  /* Collect the requests for the particle data from the proxies. */
  int nr_in = 0, nr_out = 0;
  for (int k = 0; k < e->nr_proxies; k++) {
    if (e->proxies[k].nr_parts_in > 0) {
      reqs_in[2 * k] = e->proxies[k].req_parts_in;
      reqs_in[2 * k + 1] = e->proxies[k].req_xparts_in;
      nr_in += 1;
    } else
      reqs_in[2 * k] = reqs_in[2 * k + 1] = MPI_REQUEST_NULL;
    if (e->proxies[k].nr_parts_out > 0) {
      reqs_out[2 * k] = e->proxies[k].req_parts_out;
      reqs_out[2 * k + 1] = e->proxies[k].req_xparts_out;
      nr_out += 1;
    } else
      reqs_out[2 * k] = reqs_out[2 * k + 1] = MPI_REQUEST_NULL;
  }

  /* Wait for each part array to come in and collect the new
     parts from the proxies. */
  size_t count = 0;
  for (int k = 0; k < 2 * (nr_in + nr_out); k++) {
    int err = 0, pid = MPI_UNDEFINED;
    if ((err = MPI_Waitany(2 * e->nr_proxies, reqs_in, &pid,
                           MPI_STATUS_IGNORE)) != MPI_SUCCESS) {
      char buff[MPI_MAX_ERROR_STRING];
      int res;
      MPI_Error_string(err, buff, &res);
      error("MPI_Waitany failed (%s).", buff);
    }
    if (pid == MPI_UNDEFINED) break;
    // message( "request from proxy %i has arrived." , pid );
    if (reqs_in[pid & ~1] == MPI_REQUEST_NULL &&
        reqs_in[pid | 1] == MPI_REQUEST_NULL) {
      struct proxy *p = &e->proxies[pid >> 1];
      memcpy(&s->parts[offset + count], p->parts_in,
             sizeof(struct part) * p->nr_parts_in);
      memcpy(&s->xparts[offset + count], p->xparts_in,
             sizeof(struct xpart) * p->nr_parts_in);
      /* for (int k = offset; k < offset + count; k++)
         message(
            "received particle %lli, x=[%.3e %.3e %.3e], h=%.3e, from node %i.",
            s->parts[k].id, s->parts[k].x[0], s->parts[k].x[1],
            s->parts[k].x[2], s->parts[k].h, p->nodeID); */
      count += p->nr_parts_in;
    }
  }

  /* Wait for all the sends to have finished too. */
  if (nr_out > 0)
    if (MPI_Waitall(2 * e->nr_proxies, reqs_out, MPI_STATUSES_IGNORE) !=
        MPI_SUCCESS)
      error("MPI_Waitall on sends failed.");

  if (e->verbose)
    message("took %.3f %s.", clocks_from_ticks(getticks() - tic),
            clocks_getunit());

  /* Return the number of harvested parts. */
  return count;

#else
  error("SWIFT was not compiled with MPI support.");
  return 0;
#endif
}

/**
 * @brief Constructs the top-level pair tasks for the first hydro loop over
 *neighbours
 *
 * Here we construct all the tasks for all possible neighbouring non-empty
 * local cells in the hierarchy. No dependencies are being added thus far.
 * Additional loop over neighbours can later be added by simply duplicating
 * all the tasks created by this function.
 *
 * @param e The #engine.
 */
void engine_make_hydroloop_tasks(struct engine *e) {

  struct space *s = e->s;
  struct scheduler *sched = &e->sched;
  const int nodeID = e->nodeID;
  const int *cdim = s->cdim;
<<<<<<< HEAD
  const ticks tic = getticks();

  /* Re-set the scheduler. */
  scheduler_reset(sched, s->tot_cells * engine_maxtaskspercell);

  /* Add the space sorting tasks. */
  for (int i = 0; i < e->nr_threads; i++) {
    scheduler_addtask(sched, task_type_part_sort, task_subtype_none, i, 0, NULL,
                      NULL, 0);
    scheduler_addtask(sched, task_type_gpart_sort, task_subtype_none, i, 0,
                      NULL, NULL, 0);
  }
=======
  struct cell *cells = s->cells;
>>>>>>> 137cd5fc

  /* Run through the highest level of cells and add pairs. */
  for (int i = 0; i < cdim[0]; i++) {
    for (int j = 0; j < cdim[1]; j++) {
      for (int k = 0; k < cdim[2]; k++) {

        /* Get the cell */
        const int cid = cell_getid(cdim, i, j, k);
        struct cell *ci = &cells[cid];

        /* Skip cells without hydro particles */
        if (ci->count == 0) continue;

        /* If the cells is local build a self-interaction */
        if (ci->nodeID == nodeID)
          scheduler_addtask(sched, task_type_self, task_subtype_density, 0, 0,
                            ci, NULL, 0);

        /* Now loop over all the neighbours of this cell */
        for (int ii = -1; ii < 2; ii++) {
          int iii = i + ii;
          if (!s->periodic && (iii < 0 || iii >= cdim[0])) continue;
          iii = (iii + cdim[0]) % cdim[0];
          for (int jj = -1; jj < 2; jj++) {
            int jjj = j + jj;
            if (!s->periodic && (jjj < 0 || jjj >= cdim[1])) continue;
            jjj = (jjj + cdim[1]) % cdim[1];
            for (int kk = -1; kk < 2; kk++) {
              int kkk = k + kk;
              if (!s->periodic && (kkk < 0 || kkk >= cdim[2])) continue;
              kkk = (kkk + cdim[2]) % cdim[2];

              /* Get the neighbouring cell */
              const int cjd = cell_getid(cdim, iii, jjj, kkk);
              struct cell *cj = &cells[cjd];

              /* Is that neighbour local and does it have particles ? */
              if (cid >= cjd || cj->count == 0 ||
                  (ci->nodeID != nodeID && cj->nodeID != nodeID))
                continue;

              /* Construct the pair task */
              const int sid =
                  sortlistID[(kk + 1) + 3 * ((jj + 1) + 3 * (ii + 1))];
              scheduler_addtask(sched, task_type_pair, task_subtype_density,
                                sid, 0, ci, cj, 1);
            }
          }
        }
      }
    }
  }
}

/**
 * @brief Counts the tasks associated with one cell and constructs the links
 *
 * For each hydrodynamic task, construct the links with the corresponding cell.
 * Similarly, construct the dependencies for all the sorting tasks.
 *
 * @param e The #engine.
 */
void engine_count_and_link_tasks(struct engine *e) {

  struct scheduler *sched = &e->sched;
  const int nr_tasks = sched->nr_tasks;

  for (int k = 0; k < nr_tasks; k++) {

    /* Get the current task. */
    struct task *t = &sched->tasks[k];
    if (t->skip) continue;

    /* Link sort tasks together. */
    if (t->type == task_type_sort && t->ci->split)
      for (int j = 0; j < 8; j++)
        if (t->ci->progeny[j] != NULL && t->ci->progeny[j]->sorts != NULL) {
          t->ci->progeny[j]->sorts->skip = 0;
          scheduler_addunlock(sched, t->ci->progeny[j]->sorts, t);
        }

    /* Link density tasks to cells. */
    if (t->type == task_type_self) {
      atomic_inc(&t->ci->nr_tasks);
      if (t->subtype == task_subtype_density) {
        t->ci->density = engine_addlink(e, t->ci->density, t);
        atomic_inc(&t->ci->nr_density);
      }
    } else if (t->type == task_type_pair) {
      atomic_inc(&t->ci->nr_tasks);
      atomic_inc(&t->cj->nr_tasks);
      if (t->subtype == task_subtype_density) {
        t->ci->density = engine_addlink(e, t->ci->density, t);
        atomic_inc(&t->ci->nr_density);
        t->cj->density = engine_addlink(e, t->cj->density, t);
        atomic_inc(&t->cj->nr_density);
      }
    } else if (t->type == task_type_sub) {
      atomic_inc(&t->ci->nr_tasks);
      if (t->cj != NULL) atomic_inc(&t->cj->nr_tasks);
      if (t->subtype == task_subtype_density) {
        t->ci->density = engine_addlink(e, t->ci->density, t);
        atomic_inc(&t->ci->nr_density);
        if (t->cj != NULL) {
          t->cj->density = engine_addlink(e, t->cj->density, t);
          atomic_inc(&t->cj->nr_density);
        }
      }
    }

    /* /\* Link gravity multipole tasks to the up/down tasks. *\/ */
    /* if (t->type == task_type_grav_mm || */
    /*     (t->type == task_type_sub && t->subtype == task_subtype_grav)) { */
    /*   atomic_inc(&t->ci->nr_tasks); */
    /*   scheduler_addunlock(sched, t->ci->grav_up, t); */
    /*   scheduler_addunlock(sched, t, t->ci->grav_down); */
    /*   if (t->cj != NULL && t->ci->grav_up != t->cj->grav_up) { */
    /*     scheduler_addunlock(sched, t->cj->grav_up, t); */
    /*     scheduler_addunlock(sched, t, t->cj->grav_down); */
    /*   } */
    /* } */
  }
}

/**
 * @brief Duplicates the first hydro loop and construct all the
 * dependencies for the hydro part
 *
 * This is done by looping over all the previously constructed tasks
 * and adding another task involving the same cells but this time
 * corresponding to the second hydro loop over neighbours.
 * With all the relevant tasks for a given cell available, we construct
 * all the dependencies for that cell.
 *
 * @param e The #engine.
 */
void engine_make_extra_hydroloop_tasks(struct engine *e) {

  struct scheduler *sched = &e->sched;
  const int nodeID = e->nodeID;
  const int nr_tasks = sched->nr_tasks;

  for (int k = 0; k < nr_tasks; k++) {

    /* Get a pointer to the task. */
    struct task *t = &sched->tasks[k];

    /* Skip? */
    if (t->skip) continue;

    /* Self-interaction? */
    if (t->type == task_type_self && t->subtype == task_subtype_density) {

      /* Start by constructing the task for the second hydro loop */
      struct task *t2 = scheduler_addtask(
          sched, task_type_self, task_subtype_force, 0, 0, t->ci, NULL, 0);

      /* Add the link between the new loop and the cell */
      t->ci->force = engine_addlink(e, t->ci->force, t2);
      atomic_inc(&t->ci->nr_force);

      /* Now, build all the dependencies for the hydro */
      /* init --> t (density loop) --> ghost --> t2 (force loop) --> kick */
      scheduler_addunlock(sched, t->ci->super->init, t);
      scheduler_addunlock(sched, t, t->ci->super->ghost);
      scheduler_addunlock(sched, t->ci->super->ghost, t2);
      scheduler_addunlock(sched, t2, t->ci->super->kick);
    }

    /* Otherwise, pair interaction? */
    else if (t->type == task_type_pair && t->subtype == task_subtype_density) {

      /* Start by constructing the task for the second hydro loop */
      struct task *t2 = scheduler_addtask(
          sched, task_type_pair, task_subtype_force, 0, 0, t->ci, t->cj, 0);

      /* Add the link between the new loop and both cells */
      t->ci->force = engine_addlink(e, t->ci->force, t2);
      atomic_inc(&t->ci->nr_force);
      t->cj->force = engine_addlink(e, t->cj->force, t2);
      atomic_inc(&t->cj->nr_force);

      /* Now, build all the dependencies for the hydro for the cells */
      /* that are local and are not descendant of the same super-cells */
      /* init --> t (density loop) --> ghost --> t2 (force loop) --> kick */
      if (t->ci->nodeID == nodeID) {
        scheduler_addunlock(sched, t->ci->super->init, t);
        scheduler_addunlock(sched, t, t->ci->super->ghost);
        scheduler_addunlock(sched, t->ci->super->ghost, t2);
        scheduler_addunlock(sched, t2, t->ci->super->kick);
      }
      if (t->cj->nodeID == nodeID && t->ci->super != t->cj->super) {
        scheduler_addunlock(sched, t->cj->super->init, t);
        scheduler_addunlock(sched, t, t->cj->super->ghost);
        scheduler_addunlock(sched, t->cj->super->ghost, t2);
        scheduler_addunlock(sched, t2, t->cj->super->kick);
      }
    }

    /* Otherwise, sub interaction? */
    else if (t->type == task_type_sub && t->subtype == task_subtype_density) {

      /* Start by constructing the task for the second hydro loop */
      struct task *t2 =
          scheduler_addtask(sched, task_type_sub, task_subtype_force, t->flags,
                            0, t->ci, t->cj, 0);

      /* Add the link between the new loop and both cells */
      t->ci->force = engine_addlink(e, t->ci->force, t2);
      atomic_inc(&t->ci->nr_force);
      if (t->cj != NULL) {
        t->cj->force = engine_addlink(e, t->cj->force, t2);
        atomic_inc(&t->cj->nr_force);
      }

      /* Now, build all the dependencies for the hydro for the cells */
      /* that are local and are not descendant of the same super-cells */
      /* init --> t (density loop) --> ghost --> t2 (force loop) --> kick */
      if (t->ci->nodeID == nodeID) {
        scheduler_addunlock(sched, t, t->ci->super->ghost);
        scheduler_addunlock(sched, t->ci->super->ghost, t2);
        scheduler_addunlock(sched, t2, t->ci->super->kick);
      }
      if (t->cj != NULL && t->cj->nodeID == nodeID &&
          t->ci->super != t->cj->super) {
        scheduler_addunlock(sched, t, t->cj->super->ghost);
        scheduler_addunlock(sched, t->cj->super->ghost, t2);
        scheduler_addunlock(sched, t2, t->cj->super->kick);
      }
    }

    /* /\* Kick tasks should rely on the grav_down tasks of their cell. *\/ */
    /* else if (t->type == task_type_kick && t->ci->grav_down != NULL) */
    /*   scheduler_addunlock(sched, t->ci->grav_down, t); */
  }
}

/**
 * @brief Constructs the top-level pair tasks for the gravity M-M interactions
 *
 * Correct implementation is still lacking here.
 *
 * @param e The #engine.
 */
void engine_make_gravityinteraction_tasks(struct engine *e) {

  struct space *s = e->s;
  struct scheduler *sched = &e->sched;
  const int nr_cells = s->nr_cells;
  struct cell *cells = s->cells;

  /* Loop over all cells. */
  for (int i = 0; i < nr_cells; i++) {

    /* If it has gravity particles, add a self-task */
    if (cells[i].gcount > 0) {
      scheduler_addtask(sched, task_type_grav_mm, task_subtype_none, -1, 0,
                        &cells[i], NULL, 0);

      /* Loop over all remainding cells */
      for (int j = i + 1; j < nr_cells; j++) {

        /* If that other cell has gravity parts, add a pair interaction */
        if (cells[j].gcount > 0) {
          scheduler_addtask(sched, task_type_grav_mm, task_subtype_none, -1, 0,
                            &cells[i], &cells[j], 0);
        }
      }
    }
  }
}

/**
 * @brief Constructs the gravity tasks building the multipoles and propagating
 *them to the children
 *
 * Correct implementation is still lacking here.
 *
 * @param e The #engine.
 */
void engine_make_gravityrecursive_tasks(struct engine *e) {

  struct space *s = e->s;
  struct scheduler *sched = &e->sched;
  const int nodeID = e->nodeID;
  const int nr_cells = s->nr_cells;
  struct cell *cells = s->cells;

  for (int k = 0; k < nr_cells; k++) {

    /* Only do this for local cells containing gravity particles */
    if (cells[k].nodeID == nodeID && cells[k].gcount > 0) {

      /* Create tasks at top level. */
      struct task *up =
          scheduler_addtask(sched, task_type_grav_up, task_subtype_none, 0, 0,
                            &cells[k], NULL, 0);
      struct task *down =
          scheduler_addtask(sched, task_type_grav_down, task_subtype_none, 0, 0,
                            &cells[k], NULL, 0);

      /* Push tasks down the cell hierarchy. */
      engine_addtasks_grav(e, &cells[k], up, down);
    }
  }
}

/**
 * @brief Fill the #space's task list.
 *
 * @param e The #engine we are working with.
 */
void engine_maketasks(struct engine *e) {

  struct space *s = e->s;
  struct scheduler *sched = &e->sched;
  struct cell *cells = s->cells;
  const int nr_cells = s->nr_cells;
  const ticks tic = getticks();

  /* Re-set the scheduler. */
  scheduler_reset(sched, s->tot_cells * engine_maxtaskspercell);

  /* Add the space sorting tasks. */
  for (int i = 0; i < e->nr_threads; i++)
    scheduler_addtask(sched, task_type_psort, task_subtype_none, i, 0, NULL,
                      NULL, 0);

  /* Construct the firt hydro loop over neighbours */
  engine_make_hydroloop_tasks(e);

  /* Add the gravity mm tasks. */
  if ((e->policy & engine_policy_self_gravity) == engine_policy_self_gravity)
    engine_make_gravityinteraction_tasks(e);

  /* Split the tasks. */
  scheduler_splittasks(sched);

  /* Allocate the list of cell-task links. The maximum number of links
     is the number of cells (s->tot_cells) times the number of neighbours (27)
     times the number of interaction types (2, density and force). */
  if (e->links != NULL) free(e->links);
  e->size_links = s->tot_cells * 27 * 2;
  if ((e->links = malloc(sizeof(struct link) * e->size_links)) == NULL)
    error("Failed to allocate cell-task links.");
  e->nr_links = 0;

  /* Add the gravity up/down tasks at the top-level cells and push them down. */
  if ((e->policy & engine_policy_self_gravity) == engine_policy_self_gravity)
    engine_make_gravityrecursive_tasks(e);

  /* Count the number of tasks associated with each cell and
     store the density tasks in each cell, and make each sort
     depend on the sorts of its progeny. */
  engine_count_and_link_tasks(e);

  /* Append a ghost task to each cell, and add kick tasks to the
     super cells. */
  for (int k = 0; k < nr_cells; k++)
    engine_make_ghost_tasks(e, &cells[k], NULL);

  /* Run through the tasks and make force tasks for each density task.
     Each force task depends on the cell ghosts and unlocks the kick task
     of its super-cell. */
  engine_make_extra_hydroloop_tasks(e);

  /* Add the communication tasks if MPI is being used. */
  if ((e->policy & engine_policy_mpi) == engine_policy_mpi) {

    /* Loop over the proxies. */
    for (int pid = 0; pid < e->nr_proxies; pid++) {

      /* Get a handle on the proxy. */
      struct proxy *p = &e->proxies[pid];

      /* Loop through the proxy's incoming cells and add the
         recv tasks. */
      for (int k = 0; k < p->nr_cells_in; k++)
        engine_addtasks_recv(e, p->cells_in[k], NULL, NULL);

      /* Loop through the proxy's outgoing cells and add the
         send tasks. */
      for (int k = 0; k < p->nr_cells_out; k++)
        engine_addtasks_send(e, p->cells_out[k], p->cells_in[0]);
    }
  }

  /* Set the unlocks per task. */
  scheduler_set_unlocks(sched);

  /* Rank the tasks. */
  scheduler_ranktasks(sched);

  /* Weight the tasks. */
  scheduler_reweight(sched);

  /* Set the tasks age. */
  e->tasks_age = 0;

  if (e->verbose)
    message("took %.3f %s.", clocks_from_ticks(getticks() - tic),
            clocks_getunit());
}

/**
 * @brief Mark tasks to be skipped and set the sort flags accordingly.
 *
 * @return 1 if the space has to be rebuilt, 0 otherwise.
 */

int engine_marktasks(struct engine *e) {

  struct scheduler *s = &e->sched;
  const int ti_end = e->ti_current;
  const int nr_tasks = s->nr_tasks;
  const int *const ind = s->tasks_ind;
  struct task *tasks = s->tasks;
  const ticks tic = getticks();

  /* Much less to do here if we're on a fixed time-step. */
  if ((e->policy & engine_policy_fixdt) == engine_policy_fixdt) {

    /* Run through the tasks and mark as skip or not. */
    for (int k = 0; k < nr_tasks; k++) {

      /* Get a handle on the kth task. */
      struct task *t = &tasks[ind[k]];

      /* Pair? */
      if (t->type == task_type_pair ||
          (t->type == task_type_sub && t->cj != NULL)) {

        /* Local pointers. */
        const struct cell *ci = t->ci;
        const struct cell *cj = t->cj;

        /* Too much particle movement? */
        if (t->tight &&
            (fmaxf(ci->h_max, cj->h_max) + ci->dx_max + cj->dx_max > cj->dmin ||
             ci->dx_max > space_maxreldx * ci->h_max ||
             cj->dx_max > space_maxreldx * cj->h_max))
          return 1;

      }

      /* Sort? */
      else if (t->type == task_type_sort) {

        /* If all the sorts have been done, make this task implicit. */
        if (!(t->flags & (t->flags ^ t->ci->sorted))) t->implicit = 1;
      }
    }

    /* Multiple-timestep case */
  } else {

    /* Run through the tasks and mark as skip or not. */
    for (int k = 0; k < nr_tasks; k++) {

      /* Get a handle on the kth task. */
      struct task *t = &tasks[ind[k]];

      /* Sort-task? Note that due to the task ranking, the sorts
         will all come before the pairs. */
      if (t->type == task_type_sort) {

        /* Re-set the flags. */
        t->flags = 0;
        t->skip = 1;

      }

      /* Single-cell task? */
      else if (t->type == task_type_self || t->type == task_type_ghost ||
               (t->type == task_type_sub && t->cj == NULL)) {

        /* Set this task's skip. */
        t->skip = (t->ci->ti_end_min > ti_end);
      }

      /* Pair? */
      else if (t->type == task_type_pair ||
               (t->type == task_type_sub && t->cj != NULL)) {

        /* Local pointers. */
        const struct cell *ci = t->ci;
        const struct cell *cj = t->cj;

        /* Set this task's skip. */
        t->skip = (ci->ti_end_min > ti_end && cj->ti_end_min > ti_end);

        /* Too much particle movement? */
        if (t->tight &&
            (fmaxf(ci->h_max, cj->h_max) + ci->dx_max + cj->dx_max > cj->dmin ||
             ci->dx_max > space_maxreldx * ci->h_max ||
             cj->dx_max > space_maxreldx * cj->h_max))
          return 1;

        /* Set the sort flags. */
        if (!t->skip && t->type == task_type_pair) {
          if (!(ci->sorted & (1 << t->flags))) {
            ci->sorts->flags |= (1 << t->flags);
            ci->sorts->skip = 0;
          }
          if (!(cj->sorted & (1 << t->flags))) {
            cj->sorts->flags |= (1 << t->flags);
            cj->sorts->skip = 0;
          }
        }

      }

      /* Kick? */
      else if (t->type == task_type_kick) {
        t->skip = (t->ci->ti_end_min > ti_end);
        t->ci->updated = 0;
      }

      /* Drift? */
      else if (t->type == task_type_drift)
        t->skip = 0;

      /* Init? */
      else if (t->type == task_type_init) {
        /* Set this task's skip. */
        t->skip = (t->ci->ti_end_min > ti_end);
      }

      /* None? */
      else if (t->type == task_type_none)
        t->skip = 1;
    }
  }

  if (e->verbose)
    message("took %.3f %s.", clocks_from_ticks(getticks() - tic),
            clocks_getunit());

  /* All is well... */
  return 0;
}

/**
 * @brief Prints the number of tasks in the engine
 *
 * @param e The #engine.
 */

void engine_print_task_counts(struct engine *e) {

  struct scheduler *sched = &e->sched;

  /* Count and print the number of each task type. */
  int counts[task_type_count + 1];
  for (int k = 0; k <= task_type_count; k++) counts[k] = 0;
  for (int k = 0; k < sched->nr_tasks; k++)
    if (!sched->tasks[k].skip)
      counts[(int)sched->tasks[k].type] += 1;
    else
      counts[task_type_count] += 1;
#ifdef WITH_MPI
  printf("[%04i] %s engine_print_task_counts: task counts are [ %s=%i",
         e->nodeID, clocks_get_timesincestart(), taskID_names[0], counts[0]);
#else
  printf("%s engine_print_task_counts: task counts are [ %s=%i",
         clocks_get_timesincestart(), taskID_names[0], counts[0]);
#endif
  for (int k = 1; k < task_type_count; k++)
    printf(" %s=%i", taskID_names[k], counts[k]);
  printf(" skipped=%i ]\n", counts[task_type_count]);
  fflush(stdout);
  message("nr_parts = %zi.", e->s->nr_parts);
}

/**
 * @brief Rebuild the space and tasks.
 *
 * @param e The #engine.
 */

void engine_rebuild(struct engine *e) {

  const ticks tic = getticks();

  /* Clear the forcerebuild flag, whatever it was. */
  e->forcerebuild = 0;

  /* Re-build the space. */
  space_rebuild(e->s, 0.0, e->verbose);

/* If in parallel, exchange the cell structure. */
#ifdef WITH_MPI
  engine_exchange_cells(e);
#endif

  /* Re-build the tasks. */
  engine_maketasks(e);

  /* Run through the tasks and mark as skip or not. */
  if (engine_marktasks(e))
    error("engine_marktasks failed after space_rebuild.");

  /* Print the status of the system */
  engine_print_task_counts(e);

  if (e->verbose)
    message("took %.3f %s.", clocks_from_ticks(getticks() - tic),
            clocks_getunit());
}

/**
 * @brief Prepare the #engine by re-building the cells and tasks.
 *
 * @param e The #engine to prepare.
 */

void engine_prepare(struct engine *e) {

  TIMER_TIC;

  /* Run through the tasks and mark as skip or not. */
  int rebuild = (e->forcerebuild || engine_marktasks(e));

/* Collect the values of rebuild from all nodes. */
#ifdef WITH_MPI
  int buff = 0;
  if (MPI_Allreduce(&rebuild, &buff, 1, MPI_INT, MPI_MAX, MPI_COMM_WORLD) !=
      MPI_SUCCESS)
    error("Failed to aggregate the rebuild flag across nodes.");
  rebuild = buff;
#endif
  e->tic_step = getticks();

  /* Did this not go through? */
  if (rebuild) {
    engine_rebuild(e);
  }

  /* Re-rank the tasks every now and then. */
  if (e->tasks_age % engine_tasksreweight == 1) {
    scheduler_reweight(&e->sched);
  }
  e->tasks_age += 1;

  TIMER_TOC(timer_prepare);

  if (e->verbose)
    message("took %.3f %s.", clocks_from_ticks(getticks() - tic),
            clocks_getunit());
}

/**
 * @brief Implements a barrier for the #runner threads.
 *
 * @param e The #engine.
 * @param tid The thread ID
 */

void engine_barrier(struct engine *e, int tid) {

  /* First, get the barrier mutex. */
  if (pthread_mutex_lock(&e->barrier_mutex) != 0)
    error("Failed to get barrier mutex.");

  /* This thread is no longer running. */
  e->barrier_running -= 1;

  /* If all threads are in, send a signal... */
  if (e->barrier_running == 0)
    if (pthread_cond_broadcast(&e->barrier_cond) != 0)
      error("Failed to broadcast barrier full condition.");

  /* Wait for the barrier to open. */
  while (e->barrier_launch == 0 || tid >= e->barrier_launchcount)
    if (pthread_cond_wait(&e->barrier_cond, &e->barrier_mutex) != 0)
      error("Error waiting for barrier to close.");

  /* This thread has been launched. */
  e->barrier_running += 1;
  e->barrier_launch -= 1;

  /* If I'm the last one out, signal the condition again. */
  if (e->barrier_launch == 0)
    if (pthread_cond_broadcast(&e->barrier_cond) != 0)
      error("Failed to broadcast empty barrier condition.");

  /* Last but not least, release the mutex. */
  if (pthread_mutex_unlock(&e->barrier_mutex) != 0)
    error("Failed to get unlock the barrier mutex.");
}

/**
 * @brief Mapping function to collect the data from the kick.
 */

void engine_collect_kick(struct cell *c) {

  /* Skip super-cells (Their values are already set) */
  if (c->kick != NULL) return;

  /* Counters for the different quantities. */
  int updated = 0;
  double e_kin = 0.0, e_int = 0.0, e_pot = 0.0;
  float mom[3] = {0.0f, 0.0f, 0.0f}, ang[3] = {0.0f, 0.0f, 0.0f};
  int ti_end_min = max_nr_timesteps, ti_end_max = 0;

  /* Only do something is the cell is non-empty */
  if (c->count != 0) {

    /* If this cell is not split, I'm in trouble. */
    if (!c->split) error("Cell has no super-cell.");

    /* Collect the values from the progeny. */
    for (int k = 0; k < 8; k++) {
      struct cell *cp = c->progeny[k];
      if (cp != NULL) {

        /* Recurse */
        engine_collect_kick(cp);

        /* And update */
        ti_end_min = min(ti_end_min, cp->ti_end_min);
        ti_end_max = max(ti_end_max, cp->ti_end_max);
        updated += cp->updated;
        e_kin += cp->e_kin;
        e_int += cp->e_int;
        e_pot += cp->e_pot;
        mom[0] += cp->mom[0];
        mom[1] += cp->mom[1];
        mom[2] += cp->mom[2];
        ang[0] += cp->ang[0];
        ang[1] += cp->ang[1];
        ang[2] += cp->ang[2];
      }
    }
  }

  /* Store the collected values in the cell. */
  c->ti_end_min = ti_end_min;
  c->ti_end_max = ti_end_max;
  c->updated = updated;
  c->e_kin = e_kin;
  c->e_int = e_int;
  c->e_pot = e_pot;
  c->mom[0] = mom[0];
  c->mom[1] = mom[1];
  c->mom[2] = mom[2];
  c->ang[0] = ang[0];
  c->ang[1] = ang[1];
  c->ang[2] = ang[2];
}

/**
 * @brief Launch the runners.
 *
 * @param e The #engine.
 * @param nr_runners The number of #runner to let loose.
 * @param mask The task mask to launch.
 * @param submask The sub-task mask to launch.
 */

void engine_launch(struct engine *e, int nr_runners, unsigned int mask,
                   unsigned int submask) {

  /* Prepare the scheduler. */
  atomic_inc(&e->sched.waiting);

  /* Cry havoc and let loose the dogs of war. */
  e->barrier_launch = nr_runners;
  e->barrier_launchcount = nr_runners;
  if (pthread_cond_broadcast(&e->barrier_cond) != 0)
    error("Failed to broadcast barrier open condition.");

  /* Load the tasks. */
  pthread_mutex_unlock(&e->barrier_mutex);
  scheduler_start(&e->sched, mask, submask);
  pthread_mutex_lock(&e->barrier_mutex);

  /* Remove the safeguard. */
  pthread_mutex_lock(&e->sched.sleep_mutex);
  atomic_dec(&e->sched.waiting);
  pthread_cond_broadcast(&e->sched.sleep_cond);
  pthread_mutex_unlock(&e->sched.sleep_mutex);

  /* Sit back and wait for the runners to come home. */
  while (e->barrier_launch || e->barrier_running)
    if (pthread_cond_wait(&e->barrier_cond, &e->barrier_mutex) != 0)
      error("Error while waiting for barrier.");
}

/**
 * @brief Initialises the particles and set them in a state ready to move
 *forward in time.
 *
 * @param e The #engine
 */
void engine_init_particles(struct engine *e) {

  struct space *s = e->s;

  if (e->nodeID == 0) message("Initialising particles");

  /* Make sure all particles are ready to go */
  /* i.e. clean-up any stupid state in the ICs */
  space_map_cells_pre(s, 1, cell_init_parts, NULL);

  engine_prepare(e);

  engine_marktasks(e);

  // printParticle(e->s->parts, 1000, e->s->nr_parts);
  // printParticle(e->s->parts, 515050, e->s->nr_parts);

  // message("\n0th DENSITY CALC\n");

  /* Build the masks corresponding to the policy */
  unsigned int mask = 0;
  unsigned int submask = 0;

  /* We always have sort tasks */
  mask |= 1 << task_type_sort;

  /* Add the tasks corresponding to hydro operations to the masks */
  if ((e->policy & engine_policy_hydro) == engine_policy_hydro) {

    mask |= 1 << task_type_init;
    mask |= 1 << task_type_self;
    mask |= 1 << task_type_pair;
    mask |= 1 << task_type_sub;
    mask |= 1 << task_type_ghost;

    submask |= 1 << task_subtype_density;
  }

  /* Add the tasks corresponding to self-gravity to the masks */
  if ((e->policy & engine_policy_self_gravity) == engine_policy_self_gravity) {

    /* Nothing here for now */
  }

  /* Add the tasks corresponding to self-gravity to the masks */
  if ((e->policy & engine_policy_external_gravity) ==
      engine_policy_external_gravity) {

    /* Nothing here for now */
  }

  /* Add MPI tasks if need be */
  if ((e->policy & engine_policy_mpi) == engine_policy_mpi) {

    mask |= 1 << task_type_send;
    mask |= 1 << task_type_recv;
  }

  /* Now, launch the calculation */
  TIMER_TIC;
  engine_launch(e, e->nr_threads, mask, submask);
  TIMER_TOC(timer_runners);

  // message("\n0th ENTROPY CONVERSION\n")

  /* Apply some conversions (e.g. internal energy -> entropy) */
  space_map_cells_pre(s, 1, cell_convert_hydro, NULL);

  // printParticle(e->s->parts, e->s->xparts,1000, e->s->nr_parts);
  // printParticle(e->s->parts, e->s->xparts,515050, e->s->nr_parts);

  /* Ready to go */
  e->step = -1;
}

/**
 * @brief Let the #engine loose to compute the forces.
 *
 * @param e The #engine.
 */
void engine_step(struct engine *e) {

  int updates = 0;
  int ti_end_min = max_nr_timesteps, ti_end_max = 0;
  double e_pot = 0.0, e_int = 0.0, e_kin = 0.0;
  float mom[3] = {0.0, 0.0, 0.0};
  float ang[3] = {0.0, 0.0, 0.0};
  struct space *s = e->s;

  TIMER_TIC2;

  struct clocks_time time1, time2;
  clocks_gettime(&time1);

  /* Collect the cell data. */
  for (int k = 0; k < s->nr_cells; k++)
    if (s->cells[k].nodeID == e->nodeID) {
      struct cell *c = &s->cells[k];

      /* Recurse */
      engine_collect_kick(c);

      /* And aggregate */
      ti_end_min = min(ti_end_min, c->ti_end_min);
      ti_end_max = max(ti_end_max, c->ti_end_max);
      e_kin += c->e_kin;
      e_int += c->e_int;
      e_pot += c->e_pot;
      updates += c->updated;
      mom[0] += c->mom[0];
      mom[1] += c->mom[1];
      mom[2] += c->mom[2];
      ang[0] += c->ang[0];
      ang[1] += c->ang[1];
      ang[2] += c->ang[2];
    }

/* Aggregate the data from the different nodes. */
#ifdef WITH_MPI
  {
    int in_i[1], out_i[1];
    in_i[0] = 0;
    out_i[0] = ti_end_min;
    if (MPI_Allreduce(out_i, in_i, 1, MPI_INT, MPI_MIN, MPI_COMM_WORLD) !=
        MPI_SUCCESS)
      error("Failed to aggregate t_end_min.");
    ti_end_min = in_i[0];
    out_i[0] = ti_end_max;
    if (MPI_Allreduce(out_i, in_i, 1, MPI_INT, MPI_MAX, MPI_COMM_WORLD) !=
        MPI_SUCCESS)
      error("Failed to aggregate t_end_max.");
    ti_end_max = in_i[0];
  }
  {
    double in_d[4], out_d[4];
    out_d[0] = updates;
    out_d[1] = e_kin;
    out_d[2] = e_int;
    out_d[3] = e_pot;
    if (MPI_Allreduce(out_d, in_d, 4, MPI_DOUBLE, MPI_SUM, MPI_COMM_WORLD) !=
        MPI_SUCCESS)
      error("Failed to aggregate energies.");
    updates = in_d[0];
    e_kin = in_d[1];
    e_int = in_d[2];
    e_pot = in_d[3];
  }
#endif

  // message("\nDRIFT\n");

  /* Move forward in time */
  e->ti_old = e->ti_current;
  e->ti_current = ti_end_min;
  e->step += 1;
  e->time = e->ti_current * e->timeBase + e->timeBegin;
  e->timeOld = e->ti_old * e->timeBase + e->timeBegin;
  e->timeStep = (e->ti_current - e->ti_old) * e->timeBase;

  /* Drift everybody */
  engine_launch(e, e->nr_threads, 1 << task_type_drift, 0);

  // printParticle(e->s->parts, e->s->xparts, 1000, e->s->nr_parts);
  // printParticle(e->s->parts, e->s->xparts, 515050, e->s->nr_parts);

  // if(e->step == 2)   exit(0);

  if (e->nodeID == 0) {

    /* Print some information to the screen */
    printf("%d %e %e %d %.3f\n", e->step, e->time, e->timeStep, updates,
           e->wallclock_time);
    fflush(stdout);

    /* Write some energy statistics */
    fprintf(e->file_stats, "%d %f %f %f %f %f %f %f %f %f %f %f\n", e->step,
            e->time, e_kin, e_int, e_pot, e_kin + e_int + e_pot, mom[0], mom[1],
            mom[2], ang[0], ang[1], ang[2]);
    fflush(e->file_stats);
  }

  // message("\nACCELERATION AND KICK\n");

  /* Re-distribute the particles amongst the nodes? */
  if (e->forcerepart != REPART_NONE) engine_repartition(e);

  /* Prepare the space. */
  engine_prepare(e);

  /* Build the masks corresponding to the policy */
  unsigned int mask = 0, submask = 0;

  /* We always have sort tasks and kick tasks */
  mask |= 1 << task_type_sort;
  mask |= 1 << task_type_kick;

  /* Add the tasks corresponding to hydro operations to the masks */
  if ((e->policy & engine_policy_hydro) == engine_policy_hydro) {

    mask |= 1 << task_type_init;
    mask |= 1 << task_type_self;
    mask |= 1 << task_type_pair;
    mask |= 1 << task_type_sub;
    mask |= 1 << task_type_ghost;

    submask |= 1 << task_subtype_density;
    submask |= 1 << task_subtype_force;
  }

  /* Add the tasks corresponding to self-gravity to the masks */
  if ((e->policy & engine_policy_self_gravity) == engine_policy_self_gravity) {

    /* Nothing here for now */
  }

  /* Add the tasks corresponding to self-gravity to the masks */
  if ((e->policy & engine_policy_external_gravity) ==
      engine_policy_external_gravity) {

    /* Nothing here for now */
  }

  /* Add MPI tasks if need be */
  if ((e->policy & engine_policy_mpi) == engine_policy_mpi) {

    mask |= 1 << task_type_send;
    mask |= 1 << task_type_recv;
  }

  /* Send off the runners. */
  TIMER_TIC;
  engine_launch(e, e->nr_threads, mask, submask);
  TIMER_TOC(timer_runners);

  TIMER_TOC2(timer_step);

  clocks_gettime(&time2);

  e->wallclock_time = (float)clocks_diff(&time1, &time2);
  // printParticle(e->s->parts, e->s->xparts,1000, e->s->nr_parts);
  // printParticle(e->s->parts, e->s->xparts,515050, e->s->nr_parts);
}

/**
 * @brief Returns 1 if the simulation has reached its end point, 0 otherwise
 */
int engine_is_done(struct engine *e) {
  return !(e->ti_current < max_nr_timesteps);
}

/**
 * @brief Create and fill the proxies.
 *
 * @param e The #engine.
 */

void engine_makeproxies(struct engine *e) {

#ifdef WITH_MPI
  const int *cdim = e->s->cdim;
  const struct space *s = e->s;
  struct cell *cells = s->cells;
  struct proxy *proxies = e->proxies;
  ticks tic = getticks();

  /* Prepare the proxies and the proxy index. */
  if (e->proxy_ind == NULL)
    if ((e->proxy_ind = (int *)malloc(sizeof(int) * e->nr_nodes)) == NULL)
      error("Failed to allocate proxy index.");
  for (int k = 0; k < e->nr_nodes; k++) e->proxy_ind[k] = -1;
  e->nr_proxies = 0;

  /* The following loop is super-clunky, but it's necessary
     to ensure that the order of the send and recv cells in
     the proxies is identical for all nodes! */

  /* Loop over each cell in the space. */
  int ind[3];
  for (ind[0] = 0; ind[0] < cdim[0]; ind[0]++)
    for (ind[1] = 0; ind[1] < cdim[1]; ind[1]++)
      for (ind[2] = 0; ind[2] < cdim[2]; ind[2]++) {

        /* Get the cell ID. */
        const int cid = cell_getid(cdim, ind[0], ind[1], ind[2]);

        /* Loop over all its neighbours (periodic). */
        for (int i = -1; i <= 1; i++) {
          int ii = ind[0] + i;
          if (ii >= cdim[0])
            ii -= cdim[0];
          else if (ii < 0)
            ii += cdim[0];
          for (int j = -1; j <= 1; j++) {
            int jj = ind[1] + j;
            if (jj >= cdim[1])
              jj -= cdim[1];
            else if (jj < 0)
              jj += cdim[1];
            for (int k = -1; k <= 1; k++) {
              int kk = ind[2] + k;
              if (kk >= cdim[2])
                kk -= cdim[2];
              else if (kk < 0)
                kk += cdim[2];

              /* Get the cell ID. */
              const int cjd = cell_getid(cdim, ii, jj, kk);

              /* Add to proxies? */
              if (cells[cid].nodeID == e->nodeID &&
                  cells[cjd].nodeID != e->nodeID) {
                int pid = e->proxy_ind[cells[cjd].nodeID];
                if (pid < 0) {
                  if (e->nr_proxies == engine_maxproxies)
                    error("Maximum number of proxies exceeded.");
                  proxy_init(&proxies[e->nr_proxies], e->nodeID,
                             cells[cjd].nodeID);
                  e->proxy_ind[cells[cjd].nodeID] = e->nr_proxies;
                  pid = e->nr_proxies;
                  e->nr_proxies += 1;
                }
                proxy_addcell_in(&proxies[pid], &cells[cjd]);
                proxy_addcell_out(&proxies[pid], &cells[cid]);
                cells[cid].sendto |= (1ULL << pid);
              }

              if (cells[cjd].nodeID == e->nodeID &&
                  cells[cid].nodeID != e->nodeID) {
                int pid = e->proxy_ind[cells[cid].nodeID];
                if (pid < 0) {
                  if (e->nr_proxies == engine_maxproxies)
                    error("Maximum number of proxies exceeded.");
                  proxy_init(&proxies[e->nr_proxies], e->nodeID,
                             cells[cid].nodeID);
                  e->proxy_ind[cells[cid].nodeID] = e->nr_proxies;
                  pid = e->nr_proxies;
                  e->nr_proxies += 1;
                }
                proxy_addcell_in(&proxies[pid], &cells[cid]);
                proxy_addcell_out(&proxies[pid], &cells[cjd]);
                cells[cjd].sendto |= (1ULL << pid);
              }
            }
          }
        }
      }

  if (e->verbose)
    message("took %.3f %s.", clocks_from_ticks(getticks() - tic),
            clocks_getunit());
#else
  error("SWIFT was not compiled with MPI support.");
#endif
}

/**
 * @brief Split the underlying space into regions and assign to separate nodes.
 *
 * @param e The #engine.
 * @param initial_partition structure defining the cell partition technique
 */

void engine_split(struct engine *e, struct partition *initial_partition) {

#ifdef WITH_MPI
  struct space *s = e->s;

  /* Do the initial partition of the cells. */
  partition_initial_partition(initial_partition, e->nodeID, e->nr_nodes, s);

  /* Make the proxies. */
  engine_makeproxies(e);

  /* Re-allocate the local parts. */
  if (e->nodeID == 0)
    message("Re-allocating parts array from %zi to %zi.", s->size_parts,
            (size_t)(s->nr_parts * 1.2));
  s->size_parts = s->nr_parts * 1.2;
  struct part *parts_new = NULL;
  struct xpart *xparts_new = NULL;
  if (posix_memalign((void **)&parts_new, part_align,
                     sizeof(struct part) * s->size_parts) != 0 ||
      posix_memalign((void **)&xparts_new, part_align,
                     sizeof(struct xpart) * s->size_parts) != 0)
    error("Failed to allocate new part data.");
  memcpy(parts_new, s->parts, sizeof(struct part) * s->nr_parts);
  memcpy(xparts_new, s->xparts, sizeof(struct xpart) * s->nr_parts);
  free(s->parts);
  free(s->xparts);
  s->parts = parts_new;
  s->xparts = xparts_new;
#else
  error("SWIFT was not compiled with MPI support.");
#endif
}

#if defined(HAVE_LIBNUMA) && defined(_GNU_SOURCE)
static bool hyperthreads_present(void) {
#ifdef __linux__
  FILE *f =
      fopen("/sys/devices/system/cpu/cpu0/topology/thread_siblings_list", "r");

  int c;
  while ((c = fgetc(f)) != EOF && c != ',')
    ;
  fclose(f);

  return c == ',';
#else
  return true;  // just guess
#endif
}
#endif

/**
 * @brief init an engine with the given number of threads, queues, and
 *      the given policy.
 *
 * @param e The #engine.
 * @param s The #space in which this #runner will run.
 * @param dt The initial time step to use.
 * @param nr_threads The number of threads to spawn.
 * @param nr_queues The number of task queues to create.
 * @param nr_nodes The number of MPI ranks.
 * @param nodeID The MPI rank of this node.
 * @param policy The queuing policy to use.
 * @param timeBegin Time at the begininning of the simulation.
 * @param timeEnd Time at the end of the simulation.
 * @param dt_min Minimal allowed timestep (unsed with fixdt policy)
 * @param dt_max Maximal allowed timestep
 * @param verbose Is this #engine talkative ?
 */

void engine_init(struct engine *e, struct space *s, float dt, int nr_threads,
                 int nr_queues, int nr_nodes, int nodeID, int policy,
                 float timeBegin, float timeEnd, float dt_min, float dt_max,
                 int verbose) {

  /* Store the values. */
  e->s = s;
  e->nr_threads = nr_threads;
  e->policy = policy;
  e->step = 0;
  e->nullstep = 0;
  e->nr_nodes = nr_nodes;
  e->nodeID = nodeID;
  e->proxy_ind = NULL;
  e->nr_proxies = 0;
  e->forcerebuild = 1;
  e->forcerepart = REPART_NONE;
  e->links = NULL;
  e->nr_links = 0;
  e->timeBegin = timeBegin;
  e->timeEnd = timeEnd;
  e->timeOld = timeBegin;
  e->time = timeBegin;
  e->ti_old = 0;
  e->ti_current = 0;
  e->timeStep = 0.;
  e->dt_min = dt_min;
  e->dt_max = dt_max;
  e->file_stats = NULL;
  e->verbose = verbose;
  e->count_step = 0;
  e->wallclock_time = 0.f;
  engine_rank = nodeID;

  /* Make the space link back to the engine. */
  s->e = e;

#if defined(HAVE_SETAFFINITY)
  const int nr_cores = sysconf(_SC_NPROCESSORS_ONLN);
  int cpuid[nr_cores];
  cpu_set_t cpuset;
  if ((policy & engine_policy_cputight) == engine_policy_cputight) {
    for (int k = 0; k < nr_cores; k++) cpuid[k] = k;
  } else {
    /*  Get next highest power of 2. */
    int maxint = 1;
    while (maxint < nr_cores) maxint *= 2;

    cpuid[0] = 0;
    int k = 1;
    for (int i = 1; i < maxint; i *= 2)
      for (int j = maxint / i / 2; j < maxint; j += maxint / i)
        if (j < nr_cores && j != 0) cpuid[k++] = j;

#if defined(HAVE_LIBNUMA) && defined(_GNU_SOURCE)
    /* Ascending NUMA distance. Bubblesort(!) for stable equidistant CPUs. */
    if (numa_available() >= 0) {
      if (nodeID == 0) message("prefer NUMA-local CPUs");

      const int home = numa_node_of_cpu(sched_getcpu());
      const int half = nr_cores / 2;
      const bool swap_hyperthreads = hyperthreads_present();
      bool done = false;
      if (swap_hyperthreads && nodeID == 0)
        message("prefer physical cores to hyperthreads");

      while (!done) {
        done = true;
        for (int i = 1; i < nr_cores; i++) {
          const int node_a = numa_node_of_cpu(cpuid[i - 1]);
          const int node_b = numa_node_of_cpu(cpuid[i]);

          /* Avoid using local hyperthreads over unused remote physical cores.
           * Assume two hyperthreads, and that cpuid >= half partitions them.
           */
          const int thread_a = swap_hyperthreads && cpuid[i - 1] >= half;
          const int thread_b = swap_hyperthreads && cpuid[i] >= half;

          bool swap = thread_a > thread_b;
          if (thread_a == thread_b)
            swap = numa_distance(home, node_a) > numa_distance(home, node_b);

          if (swap) {
            const int t = cpuid[i - 1];
            cpuid[i - 1] = cpuid[i];
            cpuid[i] = t;
            done = false;
          }
        }
      }
    }
#endif

    if (nodeID == 0) {
#ifdef WITH_MPI
      printf("[%04i] %s engine_init: cpu map is [ ", nodeID,
             clocks_get_timesincestart());
#else
      printf("%s engine_init: cpu map is [ ", clocks_get_timesincestart());
#endif
      for (int i = 0; i < nr_cores; i++) printf("%i ", cpuid[i]);
      printf("].\n");
    }
  }
#endif

  /* Are we doing stuff in parallel? */
  if (nr_nodes > 1) {
#ifndef WITH_MPI
    error("SWIFT was not compiled with MPI support.");
#else
    e->policy |= engine_policy_mpi;
    if ((e->proxies = (struct proxy *)malloc(sizeof(struct proxy) *
                                             engine_maxproxies)) == NULL)
      error("Failed to allocate memory for proxies.");
    bzero(e->proxies, sizeof(struct proxy) * engine_maxproxies);
    e->nr_proxies = 0;
#endif
  }

  /* Open some files */
  if (e->nodeID == 0) {
    e->file_stats = fopen("energy.txt", "w");
    fprintf(e->file_stats,
            "# Step Time E_kin E_int E_pot E_tot "
            "p_x p_y p_z ang_x ang_y ang_z\n");
  }

  /* Print policy */
  engine_print_policy(e);

  /* Print information about the hydro scheme */
  if (e->nodeID == 0) message("Hydrodynamic scheme: %s", SPH_IMPLEMENTATION);

  /* Check we have sensible time bounds */
  if (timeBegin >= timeEnd)
    error(
        "Final simulation time (t_end = %e) must be larger than the start time "
        "(t_beg = %e)",
        timeEnd, timeBegin);

  /* Check we have sensible time step bounds */
  if (e->dt_min > e->dt_max)
    error(
        "Minimal time step size must be smaller than maximal time step size ");

  /* Deal with timestep */
  e->timeBase = (timeEnd - timeBegin) / max_nr_timesteps;
  e->ti_current = 0;

  /* Fixed time-step case */
  if ((e->policy & engine_policy_fixdt) == engine_policy_fixdt) {
    e->dt_min = e->dt_max;

    /* Find timestep on the timeline */
    int dti_timeline = max_nr_timesteps;
    while (e->dt_min < dti_timeline * e->timeBase) dti_timeline /= 2;

    e->dt_min = e->dt_max = dti_timeline * e->timeBase;

    if (e->nodeID == 0) message("Timestep set to %e", e->dt_max);
  } else {

    if (e->nodeID == 0) {
      message("Absolute minimal timestep size: %e", e->timeBase);

      float dt_min = timeEnd - timeBegin;
      while (dt_min > e->dt_min) dt_min /= 2.f;

      message("Minimal timestep size (on time-line): %e", dt_min);

      float dt_max = timeEnd - timeBegin;
      while (dt_max > e->dt_max) dt_max /= 2.f;

      message("Maximal timestep size (on time-line): %e", dt_max);
    }
  }

  if (e->dt_min < e->timeBase && e->nodeID == 0)
    error(
        "Minimal time-step size smaller than the absolute possible minimum "
        "dt=%e",
        e->timeBase);

  if (e->dt_max > (e->timeEnd - e->timeBegin) && e->nodeID == 0)
    error("Maximal time-step size larger than the simulation run time t=%e",
          e->timeEnd - e->timeBegin);

/* Construct types for MPI communications */
#ifdef WITH_MPI
  part_create_mpi_type(&e->part_mpi_type);
  xpart_create_mpi_type(&e->xpart_mpi_type);
#endif

  /* First of all, init the barrier and lock it. */
  if (pthread_mutex_init(&e->barrier_mutex, NULL) != 0)
    error("Failed to initialize barrier mutex.");
  if (pthread_cond_init(&e->barrier_cond, NULL) != 0)
    error("Failed to initialize barrier condition variable.");
  if (pthread_mutex_lock(&e->barrier_mutex) != 0)
    error("Failed to lock barrier mutex.");
  e->barrier_running = 0;
  e->barrier_launch = 0;
  e->barrier_launchcount = 0;

  /* Init the scheduler with enough tasks for the initial sorting tasks. */
  int nr_tasks = 2 * s->tot_cells + e->nr_threads;
  scheduler_init(&e->sched, e->s, nr_tasks, nr_queues, scheduler_flag_steal,
                 e->nodeID);
  s->nr_queues = nr_queues;

  /* Create the sorting tasks. */
  for (int i = 0; i < e->nr_threads; i++) {
    scheduler_addtask(&e->sched, task_type_part_sort, task_subtype_none, i, 0,
                      NULL, NULL, 0);

    scheduler_addtask(&e->sched, task_type_gpart_sort, task_subtype_none, i, 0,
                      NULL, NULL, 0);
  }

  scheduler_ranktasks(&e->sched);

  /* Allocate and init the threads. */
  if ((e->runners =
           (struct runner *)malloc(sizeof(struct runner) * nr_threads)) == NULL)
    error("Failed to allocate threads array.");
  for (int k = 0; k < nr_threads; k++) {
    e->runners[k].id = k;
    e->runners[k].e = e;
    e->barrier_running += 1;
    if (pthread_create(&e->runners[k].thread, NULL, &runner_main,
                       &e->runners[k]) != 0)
      error("Failed to create runner thread.");
    if ((e->policy & engine_policy_setaffinity) == engine_policy_setaffinity) {
#if defined(HAVE_SETAFFINITY)

      /* Set a reasonable queue ID. */
      e->runners[k].cpuid = cpuid[k % nr_cores];
      if (nr_queues < nr_threads)
        e->runners[k].qid = cpuid[k % nr_cores] * nr_queues / nr_cores;
      else
        e->runners[k].qid = k;

      /* Set the cpu mask to zero | e->id. */
      CPU_ZERO(&cpuset);
      CPU_SET(cpuid[k % nr_cores], &cpuset);

      /* Apply this mask to the runner's pthread. */
      if (pthread_setaffinity_np(e->runners[k].thread, sizeof(cpu_set_t),
                                 &cpuset) != 0)
        error("Failed to set thread affinity.");

#else
      error("SWIFT was not compiled with affinity enabled.");
#endif
    } else {
      e->runners[k].cpuid = k;
      e->runners[k].qid = k * nr_queues / nr_threads;
    }
    // message( "runner %i on cpuid=%i with qid=%i." , e->runners[k].id ,
    // e->runners[k].cpuid , e->runners[k].qid );
  }

  /* Wait for the runner threads to be in place. */
  while (e->barrier_running || e->barrier_launch)
    if (pthread_cond_wait(&e->barrier_cond, &e->barrier_mutex) != 0)
      error("Error while waiting for runner threads to get in place.");
}

/**
 * @brief Prints the current policy of an engine
 *
 * @param e The engine to print information about
 */
void engine_print_policy(struct engine *e) {

#ifdef WITH_MPI
  if (e->nodeID == 0) {
    printf("[0000] %s engine_policy: engine policies are [ ",
           clocks_get_timesincestart());
    for (int k = 1; k < 32; k++)
      if (e->policy & (1 << k)) printf(" %s ", engine_policy_names[k + 1]);
    printf(" ]\n");
    fflush(stdout);
  }
#else
  printf("%s engine_policy: engine policies are [ ",
         clocks_get_timesincestart());
  for (int k = 1; k < 32; k++)
    if (e->policy & (1 << k)) printf(" %s ", engine_policy_names[k + 1]);
  printf(" ]\n");
  fflush(stdout);
#endif
}<|MERGE_RESOLUTION|>--- conflicted
+++ resolved
@@ -753,22 +753,7 @@
   struct scheduler *sched = &e->sched;
   const int nodeID = e->nodeID;
   const int *cdim = s->cdim;
-<<<<<<< HEAD
-  const ticks tic = getticks();
-
-  /* Re-set the scheduler. */
-  scheduler_reset(sched, s->tot_cells * engine_maxtaskspercell);
-
-  /* Add the space sorting tasks. */
-  for (int i = 0; i < e->nr_threads; i++) {
-    scheduler_addtask(sched, task_type_part_sort, task_subtype_none, i, 0, NULL,
-                      NULL, 0);
-    scheduler_addtask(sched, task_type_gpart_sort, task_subtype_none, i, 0,
-                      NULL, NULL, 0);
-  }
-=======
   struct cell *cells = s->cells;
->>>>>>> 137cd5fc
 
   /* Run through the highest level of cells and add pairs. */
   for (int i = 0; i < cdim[0]; i++) {
