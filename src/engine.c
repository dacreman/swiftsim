/*******************************************************************************
 * This file is part of SWIFT.
 * Copyright (c) 2012 Pedro Gonnet (pedro.gonnet@durham.ac.uk)
 *                    Matthieu Schaller (matthieu.schaller@durham.ac.uk)
 *               2015 Peter W. Draper (p.w.draper@durham.ac.uk)
 *                    Angus Lepper (angus.lepper@ed.ac.uk)
 *               2016 John A. Regan (john.a.regan@durham.ac.uk)
 *                    Tom Theuns (tom.theuns@durham.ac.uk)
 *
 * This program is free software: you can redistribute it and/or modify
 * it under the terms of the GNU Lesser General Public License as published
 * by the Free Software Foundation, either version 3 of the License, or
 * (at your option) any later version.
 *
 * This program is distributed in the hope that it will be useful,
 * but WITHOUT ANY WARRANTY; without even the implied warranty of
 * MERCHANTABILITY or FITNESS FOR A PARTICULAR PURPOSE.  See the
 * GNU General Public License for more details.
 *
 * You should have received a copy of the GNU Lesser General Public License
 * along with this program.  If not, see <http://www.gnu.org/licenses/>.
 *
 ******************************************************************************/

/* Config parameters. */
#include "../config.h"

/* Some standard headers. */
#include <float.h>
#include <limits.h>
#include <sched.h>
#include <stdbool.h>
#include <stdio.h>
#include <stdlib.h>
#include <string.h>
#include <unistd.h>

/* MPI headers. */
#ifdef WITH_MPI
#include <mpi.h>
#endif

#ifdef HAVE_LIBNUMA
#include <numa.h>
#endif

/* Load the profiler header, if needed. */
#ifdef WITH_PROFILER
#include <gperftools/profiler.h>
#endif

/* This object's header. */
#include "engine.h"

/* Local headers. */
#include "active.h"
#include "atomic.h"
#include "cell.h"
#include "chemistry.h"
#include "clocks.h"
#include "cooling.h"
#include "cosmology.h"
#include "cycle.h"
#include "debug.h"
#include "equation_of_state.h"
#include "error.h"
#include "gravity.h"
#include "gravity_cache.h"
#include "hydro.h"
#include "map.h"
#include "memswap.h"
#include "minmax.h"
#include "outputlist.h"
#include "parallel_io.h"
#include "part.h"
#include "partition.h"
#include "profiler.h"
#include "proxy.h"
#include "restart.h"
#include "runner.h"
#include "serial_io.h"
#include "single_io.h"
#include "sort_part.h"
#include "sourceterms.h"
#include "stars_io.h"
#include "statistics.h"
#include "timers.h"
#include "tools.h"
#include "units.h"
#include "velociraptor_interface.h"
#include "version.h"

/* Particle cache size. */
#define CACHE_SIZE 512

const char *engine_policy_names[] = {"none",
                                     "rand",
                                     "steal",
                                     "keep",
                                     "block",
                                     "cpu tight",
                                     "mpi",
                                     "numa affinity",
                                     "hydro",
                                     "self gravity",
                                     "external gravity",
                                     "cosmological integration",
                                     "drift everything",
                                     "reconstruct multi-poles",
                                     "cooling",
                                     "sourceterms",
                                     "stars",
<<<<<<< HEAD
                                     "fof search",
                                     "structure finding"};
=======
                                     "structure finding",
                                     "feedback"};
>>>>>>> cee4c633

/** The rank of the engine as a global variable (for messages). */
int engine_rank;

/**
 * @brief Data collected from the cells at the end of a time-step
 */
struct end_of_step_data {

  size_t updates, g_updates, s_updates;
  integertime_t ti_hydro_end_min, ti_hydro_end_max, ti_hydro_beg_max;
  integertime_t ti_gravity_end_min, ti_gravity_end_max, ti_gravity_beg_max;
  struct engine *e;
};

/**
 * @brief Link a density/force task to a cell.
 *
 * @param e The #engine.
 * @param l A pointer to the #link, will be modified atomically.
 * @param t The #task.
 *
 * @return The new #link pointer.
 */
void engine_addlink(struct engine *e, struct link **l, struct task *t) {

  /* Get the next free link. */
  const size_t ind = atomic_inc(&e->nr_links);
  if (ind >= e->size_links) {
    error("Link table overflow.");
  }
  struct link *res = &e->links[ind];

  /* Set it atomically. */
  res->t = t;
  res->next = atomic_swap(l, res);
}

/**
 * @brief Recursively add non-implicit star ghost tasks to a cell hierarchy.
 */
void engine_add_stars_ghosts(struct engine *e, struct cell *c,
                             struct task *stars_ghost_in,
                             struct task *stars_ghost_out) {

  /* If we have reached the leaf OR have to few particles to play with*/
  if (!c->split || c->scount < engine_max_sparts_per_ghost) {

    /* Add the ghost task and its dependencies */
    struct scheduler *s = &e->sched;
    c->stars_ghost = scheduler_addtask(s, task_type_stars_ghost,
                                       task_subtype_none, 0, 0, c, NULL);
    scheduler_addunlock(s, stars_ghost_in, c->stars_ghost);
    scheduler_addunlock(s, c->stars_ghost, stars_ghost_out);
  } else {
    /* Keep recursing */
    for (int k = 0; k < 8; k++)
      if (c->progeny[k] != NULL)
        engine_add_stars_ghosts(e, c->progeny[k], stars_ghost_in,
                                stars_ghost_out);
  }
}

/**
 * @brief Recursively add non-implicit ghost tasks to a cell hierarchy.
 */
void engine_add_ghosts(struct engine *e, struct cell *c, struct task *ghost_in,
                       struct task *ghost_out) {

  /* If we have reached the leaf OR have to few particles to play with*/
  if (!c->split || c->count < engine_max_parts_per_ghost) {

    /* Add the ghost task and its dependencies */
    struct scheduler *s = &e->sched;
    c->ghost =
        scheduler_addtask(s, task_type_ghost, task_subtype_none, 0, 0, c, NULL);
    scheduler_addunlock(s, ghost_in, c->ghost);
    scheduler_addunlock(s, c->ghost, ghost_out);
  } else {
    /* Keep recursing */
    for (int k = 0; k < 8; k++)
      if (c->progeny[k] != NULL)
        engine_add_ghosts(e, c->progeny[k], ghost_in, ghost_out);
  }
}

/**
 * @brief Generate the hydro hierarchical tasks for a hierarchy of cells -
 * i.e. all the O(Npart) tasks -- timestep version
 *
 * Tasks are only created here. The dependencies will be added later on.
 *
 * Note that there is no need to recurse below the super-cell. Note also
 * that we only add tasks if the relevant particles are present in the cell.
 *
 * @param e The #engine.
 * @param c The #cell.
 */
void engine_make_hierarchical_tasks_common(struct engine *e, struct cell *c) {

  struct scheduler *s = &e->sched;
  const int is_with_cooling = (e->policy & engine_policy_cooling);

  /* Are we in a super-cell ? */
  if (c->super == c) {

    /* Local tasks only... */
    if (c->nodeID == e->nodeID) {

      /* Add the two half kicks */
      c->kick1 = scheduler_addtask(s, task_type_kick1, task_subtype_none, 0, 0,
                                   c, NULL);

      c->kick2 = scheduler_addtask(s, task_type_kick2, task_subtype_none, 0, 0,
                                   c, NULL);

      /* Add the time-step calculation task and its dependency */
      c->timestep = scheduler_addtask(s, task_type_timestep, task_subtype_none,
                                      0, 0, c, NULL);

      /* Add the task finishing the force calculation */
      c->end_force = scheduler_addtask(s, task_type_end_force,
                                       task_subtype_none, 0, 0, c, NULL);

      if (is_with_cooling) {

        c->cooling = scheduler_addtask(s, task_type_cooling, task_subtype_none,
                                       0, 0, c, NULL);

        scheduler_addunlock(s, c->end_force, c->cooling);
        scheduler_addunlock(s, c->cooling, c->kick2);

      } else {
        scheduler_addunlock(s, c->end_force, c->kick2);
      }
      scheduler_addunlock(s, c->kick2, c->timestep);
      scheduler_addunlock(s, c->timestep, c->kick1);
    }

  } else { /* We are above the super-cell so need to go deeper */

    /* Recurse. */
    if (c->split)
      for (int k = 0; k < 8; k++)
        if (c->progeny[k] != NULL)
          engine_make_hierarchical_tasks_common(e, c->progeny[k]);
  }
}

/**
 * @brief Generate the hydro hierarchical tasks for a hierarchy of cells -
 * i.e. all the O(Npart) tasks -- hydro version
 *
 * Tasks are only created here. The dependencies will be added later on.
 *
 * Note that there is no need to recurse below the super-cell. Note also
 * that we only add tasks if the relevant particles are present in the cell.
 *
 * @param e The #engine.
 * @param c The #cell.
 */
void engine_make_hierarchical_tasks_hydro(struct engine *e, struct cell *c) {

  struct scheduler *s = &e->sched;
  const int is_with_sourceterms = (e->policy & engine_policy_sourceterms);

  /* Are we in a super-cell ? */
  if (c->super_hydro == c) {

    /* Add the sort task. */
    c->sorts =
        scheduler_addtask(s, task_type_sort, task_subtype_none, 0, 0, c, NULL);

    /* Local tasks only... */
    if (c->nodeID == e->nodeID) {

      /* Add the drift task. */
      c->drift_part = scheduler_addtask(s, task_type_drift_part,
                                        task_subtype_none, 0, 0, c, NULL);

      /* Generate the ghost tasks. */
      c->ghost_in =
          scheduler_addtask(s, task_type_ghost_in, task_subtype_none, 0,
                            /* implicit = */ 1, c, NULL);
      c->ghost_out =
          scheduler_addtask(s, task_type_ghost_out, task_subtype_none, 0,
                            /* implicit = */ 1, c, NULL);
      engine_add_ghosts(e, c, c->ghost_in, c->ghost_out);

#ifdef EXTRA_HYDRO_LOOP
      /* Generate the extra ghost task. */
      c->extra_ghost = scheduler_addtask(s, task_type_extra_ghost,
                                         task_subtype_none, 0, 0, c, NULL);
#endif

      /* add source terms */
      if (is_with_sourceterms) {
        c->sourceterms = scheduler_addtask(s, task_type_sourceterms,
                                           task_subtype_none, 0, 0, c, NULL);
      }
    }

  } else { /* We are above the super-cell so need to go deeper */

    /* Recurse. */
    if (c->split)
      for (int k = 0; k < 8; k++)
        if (c->progeny[k] != NULL)
          engine_make_hierarchical_tasks_hydro(e, c->progeny[k]);
  }
}

/**
 * @brief Generate the hydro hierarchical tasks for a hierarchy of cells -
 * i.e. all the O(Npart) tasks -- gravity version
 *
 * Tasks are only created here. The dependencies will be added later on.
 *
 * Note that there is no need to recurse below the super-cell. Note also
 * that we only add tasks if the relevant particles are present in the cell.
 *
 * @param e The #engine.
 * @param c The #cell.
 */
void engine_make_hierarchical_tasks_gravity(struct engine *e, struct cell *c) {

  struct scheduler *s = &e->sched;
  const int periodic = e->s->periodic;
  const int is_self_gravity = (e->policy & engine_policy_self_gravity);

  /* Are we in a super-cell ? */
  if (c->super_gravity == c) {

    /* Local tasks only... */
    if (c->nodeID == e->nodeID) {

      c->drift_gpart = scheduler_addtask(s, task_type_drift_gpart,
                                         task_subtype_none, 0, 0, c, NULL);

      if (is_self_gravity) {

        /* Initialisation of the multipoles */
        c->init_grav = scheduler_addtask(s, task_type_init_grav,
                                         task_subtype_none, 0, 0, c, NULL);

        /* Gravity non-neighbouring pm calculations */
        c->grav_long_range = scheduler_addtask(
            s, task_type_grav_long_range, task_subtype_none, 0, 0, c, NULL);

        /* Gravity recursive down-pass */
        c->grav_down = scheduler_addtask(s, task_type_grav_down,
                                         task_subtype_none, 0, 0, c, NULL);

        /* Implicit tasks for the up and down passes */
        c->init_grav_out = scheduler_addtask(s, task_type_init_grav_out,
                                             task_subtype_none, 0, 1, c, NULL);
        c->grav_down_in = scheduler_addtask(s, task_type_grav_down_in,
                                            task_subtype_none, 0, 1, c, NULL);

        /* Gravity mesh force propagation */
        if (periodic)
          c->grav_mesh = scheduler_addtask(s, task_type_grav_mesh,
                                           task_subtype_none, 0, 0, c, NULL);

        if (periodic) scheduler_addunlock(s, c->drift_gpart, c->grav_mesh);
        if (periodic) scheduler_addunlock(s, c->grav_mesh, c->grav_down);
        scheduler_addunlock(s, c->init_grav, c->grav_long_range);
        scheduler_addunlock(s, c->grav_long_range, c->grav_down);
        scheduler_addunlock(s, c->grav_down, c->super->end_force);

        /* Link in the implicit tasks */
        scheduler_addunlock(s, c->init_grav, c->init_grav_out);
        scheduler_addunlock(s, c->grav_down_in, c->grav_down);
      }
    }
  }

  /* We are below the super-cell but not below the maximal splitting depth */
  else if (c->super_gravity != NULL && c->depth < space_subdepth_grav) {

    /* Local tasks only... */
    if (c->nodeID == e->nodeID) {

      if (is_self_gravity) {

        c->init_grav_out = scheduler_addtask(s, task_type_init_grav_out,
                                             task_subtype_none, 0, 1, c, NULL);

        c->grav_down_in = scheduler_addtask(s, task_type_grav_down_in,
                                            task_subtype_none, 0, 1, c, NULL);

        scheduler_addunlock(s, c->parent->init_grav_out, c->init_grav_out);
        scheduler_addunlock(s, c->grav_down_in, c->parent->grav_down_in);
      }
    }
  }

  /* Recurse but not below the maximal splitting depth */
  if (c->split && c->depth <= space_subdepth_grav)
    for (int k = 0; k < 8; k++)
      if (c->progeny[k] != NULL)
        engine_make_hierarchical_tasks_gravity(e, c->progeny[k]);
}

/**
 * @brief Generate the stars hierarchical tasks for a hierarchy of cells -
 * i.e. all the O(Npart) tasks -- star version
 *
 * Tasks are only created here. The dependencies will be added later on.
 *
 * Note that there is no need to recurse below the super-cell. Note also
 * that we only add tasks if the relevant particles are present in the cell.
 *
 * @param e The #engine.
 * @param c The #cell.
 */
void engine_make_hierarchical_tasks_stars(struct engine *e, struct cell *c) {

  struct scheduler *s = &e->sched;

  /* Are we in a super-cell ? */
  if (c->super == c) {

    /* Local tasks only... */
    if (c->nodeID == e->nodeID) {

      /* Generate the ghost tasks. */
      c->stars_ghost_in =
          scheduler_addtask(s, task_type_stars_ghost_in, task_subtype_none, 0,
                            /* implicit = */ 1, c, NULL);
      c->stars_ghost_out =
          scheduler_addtask(s, task_type_stars_ghost_out, task_subtype_none, 0,
                            /* implicit = */ 1, c, NULL);
      engine_add_stars_ghosts(e, c, c->stars_ghost_in, c->stars_ghost_out);
    }
  } else { /* We are above the super-cell so need to go deeper */

    /* Recurse. */
    if (c->split)
      for (int k = 0; k < 8; k++)
        if (c->progeny[k] != NULL)
          engine_make_hierarchical_tasks_stars(e, c->progeny[k]);
  }
}

void engine_make_hierarchical_tasks_mapper(void *map_data, int num_elements,
                                           void *extra_data) {
  struct engine *e = (struct engine *)extra_data;
  const int is_with_hydro = (e->policy & engine_policy_hydro);
  const int is_with_self_gravity = (e->policy & engine_policy_self_gravity);
  const int is_with_external_gravity =
      (e->policy & engine_policy_external_gravity);
  const int is_with_feedback = (e->policy & engine_policy_feedback);

  for (int ind = 0; ind < num_elements; ind++) {
    struct cell *c = &((struct cell *)map_data)[ind];
    /* Make the common tasks (time integration) */
    engine_make_hierarchical_tasks_common(e, c);
    /* Add the hydro stuff */
    if (is_with_hydro) engine_make_hierarchical_tasks_hydro(e, c);
    /* And the gravity stuff */
    if (is_with_self_gravity || is_with_external_gravity)
      engine_make_hierarchical_tasks_gravity(e, c);
    if (is_with_feedback) engine_make_hierarchical_tasks_stars(e, c);
  }
}

#ifdef WITH_MPI
/**
 * Do the exchange of one type of particles with all the other nodes.
 *
 * @param counts 2D array with the counts of particles to exchange with
 *               each other node.
 * @param parts the particle data to exchange
 * @param new_nr_parts the number of particles this node will have after all
 *                     exchanges have completed.
 * @param sizeofparts sizeof the particle struct.
 * @param alignsize the memory alignment required for this particle type.
 * @param mpi_type the MPI_Datatype for these particles.
 * @param nr_nodes the number of nodes to exchange with.
 * @param nodeID the id of this node.
 *
 * @result new particle data constructed from all the exchanges with the
 *         given alignment.
 */
static void *engine_do_redistribute(int *counts, char *parts,
                                    size_t new_nr_parts, size_t sizeofparts,
                                    size_t alignsize, MPI_Datatype mpi_type,
                                    int nr_nodes, int nodeID) {

  /* Allocate a new particle array with some extra margin */
  char *parts_new = NULL;
  if (posix_memalign(
          (void **)&parts_new, alignsize,
          sizeofparts * new_nr_parts * engine_redistribute_alloc_margin) != 0)
    error("Failed to allocate new particle data.");

  /* Prepare MPI requests for the asynchronous communications */
  MPI_Request *reqs;
  if ((reqs = (MPI_Request *)malloc(sizeof(MPI_Request) * 2 * nr_nodes)) ==
      NULL)
    error("Failed to allocate MPI request list.");

  /* Only send and receive only "chunk" particles per request. So we need to
   * loop as many times as necessary here. Make 2Gb/sizeofparts so we only
   * send 2Gb packets. */
  const int chunk = INT_MAX / sizeofparts;
  int sent = 0;
  int recvd = 0;

  int activenodes = 1;
  while (activenodes) {

    for (int k = 0; k < 2 * nr_nodes; k++) reqs[k] = MPI_REQUEST_NULL;

    /* Emit the sends and recvs for the data. */
    size_t offset_send = sent;
    size_t offset_recv = recvd;
    activenodes = 0;

    for (int k = 0; k < nr_nodes; k++) {

      /* Indices in the count arrays of the node of interest */
      const int ind_send = nodeID * nr_nodes + k;
      const int ind_recv = k * nr_nodes + nodeID;

      /* Are we sending any data this loop? */
      int sending = counts[ind_send] - sent;
      if (sending > 0) {
        activenodes++;
        if (sending > chunk) sending = chunk;

        /* If the send and receive is local then just copy. */
        if (k == nodeID) {
          int receiving = counts[ind_recv] - recvd;
          if (receiving > chunk) receiving = chunk;
          memcpy(&parts_new[offset_recv * sizeofparts],
                 &parts[offset_send * sizeofparts], sizeofparts * receiving);
        } else {
          /* Otherwise send it. */
          int res =
              MPI_Isend(&parts[offset_send * sizeofparts], sending, mpi_type, k,
                        ind_send, MPI_COMM_WORLD, &reqs[2 * k + 0]);
          if (res != MPI_SUCCESS)
            mpi_error(res, "Failed to isend parts to node %i.", k);
        }
      }

      /* If we're sending to this node, then move past it to next. */
      if (counts[ind_send] > 0) offset_send += counts[ind_send];

      /* Are we receiving any data from this node? Note already done if coming
       * from this node. */
      if (k != nodeID) {
        int receiving = counts[ind_recv] - recvd;
        if (receiving > 0) {
          activenodes++;
          if (receiving > chunk) receiving = chunk;
          int res = MPI_Irecv(&parts_new[offset_recv * sizeofparts], receiving,
                              mpi_type, k, ind_recv, MPI_COMM_WORLD,
                              &reqs[2 * k + 1]);
          if (res != MPI_SUCCESS)
            mpi_error(res, "Failed to emit irecv of parts from node %i.", k);
        }
      }

      /* If we're receiving from this node, then move past it to next. */
      if (counts[ind_recv] > 0) offset_recv += counts[ind_recv];
    }

    /* Wait for all the sends and recvs to tumble in. */
    MPI_Status stats[2 * nr_nodes];
    int res;
    if ((res = MPI_Waitall(2 * nr_nodes, reqs, stats)) != MPI_SUCCESS) {
      for (int k = 0; k < 2 * nr_nodes; k++) {
        char buff[MPI_MAX_ERROR_STRING];
        MPI_Error_string(stats[k].MPI_ERROR, buff, &res);
        message("request from source %i, tag %i has error '%s'.",
                stats[k].MPI_SOURCE, stats[k].MPI_TAG, buff);
      }
      error("Failed during waitall for part data.");
    }

    /* Move to next chunks. */
    sent += chunk;
    recvd += chunk;
  }

  /* Free temps. */
  free(reqs);

  /* And return new memory. */
  return parts_new;
}
#endif

#ifdef WITH_MPI /* redist_mapper */

/* Support for engine_redistribute threadpool dest mappers. */
struct redist_mapper_data {
  int *counts;
  int *dest;
  int nodeID;
  int nr_nodes;
  struct cell *cells;
  struct space *s;
  void *base;
};

/* Generic function for accumulating counts for TYPE parts. Note
 * we use a local counts array to avoid the atomic_add in the parts
 * loop. */
#define ENGINE_REDISTRIBUTE_DEST_MAPPER(TYPE)                              \
  engine_redistribute_dest_mapper_##TYPE(void *map_data, int num_elements, \
                                         void *extra_data) {               \
    struct TYPE *parts = (struct TYPE *)map_data;                          \
    struct redist_mapper_data *mydata =                                    \
        (struct redist_mapper_data *)extra_data;                           \
    struct space *s = mydata->s;                                           \
    int *dest =                                                            \
        mydata->dest + (ptrdiff_t)(parts - (struct TYPE *)mydata->base);   \
    int *lcounts = NULL;                                                   \
    if ((lcounts = (int *)calloc(                                          \
             sizeof(int), mydata->nr_nodes * mydata->nr_nodes)) == NULL)   \
      error("Failed to allocate counts thread-specific buffer");           \
    for (int k = 0; k < num_elements; k++) {                               \
      for (int j = 0; j < 3; j++) {                                        \
        if (parts[k].x[j] < 0.0)                                           \
          parts[k].x[j] += s->dim[j];                                      \
        else if (parts[k].x[j] >= s->dim[j])                               \
          parts[k].x[j] -= s->dim[j];                                      \
      }                                                                    \
      const int cid = cell_getid(s->cdim, parts[k].x[0] * s->iwidth[0],    \
                                 parts[k].x[1] * s->iwidth[1],             \
                                 parts[k].x[2] * s->iwidth[2]);            \
      dest[k] = s->cells_top[cid].nodeID;                                  \
      size_t ind = mydata->nodeID * mydata->nr_nodes + dest[k];            \
      lcounts[ind] += 1;                                                   \
    }                                                                      \
    for (int k = 0; k < (mydata->nr_nodes * mydata->nr_nodes); k++)        \
      atomic_add(&mydata->counts[k], lcounts[k]);                          \
    free(lcounts);                                                         \
  }

/**
 * @brief Accumulate the counts of particles per cell.
 * Threadpool helper for accumulating the counts of particles per cell.
 *
 * part version.
 */
static void ENGINE_REDISTRIBUTE_DEST_MAPPER(part);

/**
 * @brief Accumulate the counts of star particles per cell.
 * Threadpool helper for accumulating the counts of particles per cell.
 *
 * spart version.
 */
static void ENGINE_REDISTRIBUTE_DEST_MAPPER(spart);

/**
 * @brief Accumulate the counts of gravity particles per cell.
 * Threadpool helper for accumulating the counts of particles per cell.
 *
 * gpart version.
 */
static void ENGINE_REDISTRIBUTE_DEST_MAPPER(gpart);

#endif /* redist_mapper_data */

#ifdef WITH_MPI /* savelink_mapper_data */

/* Support for saving the linkage between gparts and parts/sparts. */
struct savelink_mapper_data {
  int nr_nodes;
  int *counts;
  void *parts;
  int nodeID;
};

/**
 * @brief Save the offset of each gravity partner of a part or spart.
 *
 * The offset is from the start of the sorted particles to be sent to a node.
 * This is possible as parts without gravity partners have a positive id.
 * These offsets are used to restore the pointers on the receiving node.
 *
 * CHECKS should be eliminated as dead code when optimizing.
 */
#define ENGINE_REDISTRIBUTE_SAVELINK_MAPPER(TYPE, CHECKS)                      \
  engine_redistribute_savelink_mapper_##TYPE(void *map_data, int num_elements, \
                                             void *extra_data) {               \
    int *nodes = (int *)map_data;                                              \
    struct savelink_mapper_data *mydata =                                      \
        (struct savelink_mapper_data *)extra_data;                             \
    int nodeID = mydata->nodeID;                                               \
    int nr_nodes = mydata->nr_nodes;                                           \
    int *counts = mydata->counts;                                              \
    struct TYPE *parts = (struct TYPE *)mydata->parts;                         \
                                                                               \
    for (int j = 0; j < num_elements; j++) {                                   \
      int node = nodes[j];                                                     \
      int count = 0;                                                           \
      size_t offset = 0;                                                       \
      for (int i = 0; i < node; i++) offset += counts[nodeID * nr_nodes + i];  \
                                                                               \
      for (int k = 0; k < counts[nodeID * nr_nodes + node]; k++) {             \
        if (parts[k + offset].gpart != NULL) {                                 \
          if (CHECKS)                                                          \
            if (parts[k].gpart->id_or_neg_offset > 0)                          \
              error("Trying to link a partnerless " #TYPE "!");                \
          parts[k + offset].gpart->id_or_neg_offset = -count;                  \
          count++;                                                             \
        }                                                                      \
      }                                                                        \
    }                                                                          \
  }

/**
 * @brief Save position of part-gpart links.
 * Threadpool helper for accumulating the counts of particles per cell.
 */
#ifdef SWIFT_DEBUG_CHECKS
static void ENGINE_REDISTRIBUTE_SAVELINK_MAPPER(part, 1);
#else
static void ENGINE_REDISTRIBUTE_SAVELINK_MAPPER(part, 0);
#endif

/**
 * @brief Save position of spart-gpart links.
 * Threadpool helper for accumulating the counts of particles per cell.
 */
#ifdef SWIFT_DEBUG_CHECKS
static void ENGINE_REDISTRIBUTE_SAVELINK_MAPPER(spart, 1);
#else
static void ENGINE_REDISTRIBUTE_SAVELINK_MAPPER(spart, 0);
#endif

#endif /* savelink_mapper_data */

#ifdef WITH_MPI /* relink_mapper_data */

/* Support for relinking parts, gparts and sparts after moving between nodes. */
struct relink_mapper_data {
  int nodeID;
  int nr_nodes;
  int *counts;
  int *s_counts;
  int *g_counts;
  struct space *s;
};

/**
 * @brief Restore the part/gpart and spart/gpart links for a list of nodes.
 *
 * @param map_data address of nodes to process.
 * @param num_elements the number nodes to process.
 * @param extra_data additional data defining the context (a
 * relink_mapper_data).
 */
static void engine_redistribute_relink_mapper(void *map_data, int num_elements,
                                              void *extra_data) {

  int *nodes = (int *)map_data;
  struct relink_mapper_data *mydata = (struct relink_mapper_data *)extra_data;

  int nodeID = mydata->nodeID;
  int nr_nodes = mydata->nr_nodes;
  int *counts = mydata->counts;
  int *g_counts = mydata->g_counts;
  int *s_counts = mydata->s_counts;
  struct space *s = mydata->s;

  for (int i = 0; i < num_elements; i++) {

    int node = nodes[i];

    /* Get offsets to correct parts of the counts arrays for this node. */
    size_t offset_parts = 0;
    size_t offset_gparts = 0;
    size_t offset_sparts = 0;
    for (int n = 0; n < node; n++) {
      int ind_recv = n * nr_nodes + nodeID;
      offset_parts += counts[ind_recv];
      offset_gparts += g_counts[ind_recv];
      offset_sparts += s_counts[ind_recv];
    }

    /* Number of gparts sent from this node. */
    int ind_recv = node * nr_nodes + nodeID;
    const size_t count_gparts = g_counts[ind_recv];

    /* Loop over the gparts received from this node */
    for (size_t k = offset_gparts; k < offset_gparts + count_gparts; k++) {

      /* Does this gpart have a gas partner ? */
      if (s->gparts[k].type == swift_type_gas) {

        const ptrdiff_t partner_index =
            offset_parts - s->gparts[k].id_or_neg_offset;

        /* Re-link */
        s->gparts[k].id_or_neg_offset = -partner_index;
        s->parts[partner_index].gpart = &s->gparts[k];
      }

      /* Does this gpart have a star partner ? */
      else if (s->gparts[k].type == swift_type_stars) {

        const ptrdiff_t partner_index =
            offset_sparts - s->gparts[k].id_or_neg_offset;

        /* Re-link */
        s->gparts[k].id_or_neg_offset = -partner_index;
        s->sparts[partner_index].gpart = &s->gparts[k];
      }
    }
  }
}

#endif /* relink_mapper_data */

/**
 * @brief Redistribute the particles amongst the nodes according
 *      to their cell's node IDs.
 *
 * The strategy here is as follows:
 * 1) Each node counts the number of particles it has to send to each other
 * node.
 * 2) The number of particles of each type is then exchanged.
 * 3) The particles to send are placed in a temporary buffer in which the
 * part-gpart links are preserved.
 * 4) Each node allocates enough space for the new particles.
 * 5) (Asynchronous) communications are issued to transfer the data.
 *
 *
 * @param e The #engine.
 */
void engine_redistribute(struct engine *e) {

#ifdef WITH_MPI

  const int nr_nodes = e->nr_nodes;
  const int nodeID = e->nodeID;
  struct space *s = e->s;
  struct cell *cells = s->cells_top;
  const int nr_cells = s->nr_cells;
  struct part *parts = s->parts;
  struct gpart *gparts = s->gparts;
  struct spart *sparts = s->sparts;
  ticks tic = getticks();

  /* Allocate temporary arrays to store the counts of particles to be sent
   * and the destination of each particle */
  int *counts;
  if ((counts = (int *)calloc(sizeof(int), nr_nodes * nr_nodes)) == NULL)
    error("Failed to allocate counts temporary buffer.");

  int *dest;
  if ((dest = (int *)malloc(sizeof(int) * s->nr_parts)) == NULL)
    error("Failed to allocate dest temporary buffer.");

  /* Simple index of node IDs, used for mappers over nodes. */
  int *nodes = NULL;
  if ((nodes = (int *)malloc(sizeof(int) * nr_nodes)) == NULL)
    error("Failed to allocate nodes temporary buffer.");
  for (int k = 0; k < nr_nodes; k++) nodes[k] = k;

  /* Get destination of each particle */
  struct redist_mapper_data redist_data;
  redist_data.s = s;
  redist_data.nodeID = nodeID;
  redist_data.nr_nodes = nr_nodes;

  redist_data.counts = counts;
  redist_data.dest = dest;
  redist_data.base = (void *)parts;

  threadpool_map(&e->threadpool, engine_redistribute_dest_mapper_part, parts,
                 s->nr_parts, sizeof(struct part), 0, &redist_data);

  /* Sort the particles according to their cell index. */
  if (s->nr_parts > 0)
    space_parts_sort(s->parts, s->xparts, dest, &counts[nodeID * nr_nodes],
                     nr_nodes, 0);

#ifdef SWIFT_DEBUG_CHECKS
  /* Verify that the part have been sorted correctly. */
  for (size_t k = 0; k < s->nr_parts; k++) {
    const struct part *p = &s->parts[k];

    /* New cell index */
    const int new_cid =
        cell_getid(s->cdim, p->x[0] * s->iwidth[0], p->x[1] * s->iwidth[1],
                   p->x[2] * s->iwidth[2]);

    /* New cell of this part */
    const struct cell *c = &s->cells_top[new_cid];
    const int new_node = c->nodeID;

    if (dest[k] != new_node)
      error("part's new node index not matching sorted index.");

    if (p->x[0] < c->loc[0] || p->x[0] > c->loc[0] + c->width[0] ||
        p->x[1] < c->loc[1] || p->x[1] > c->loc[1] + c->width[1] ||
        p->x[2] < c->loc[2] || p->x[2] > c->loc[2] + c->width[2])
      error("part not sorted into the right top-level cell!");
  }
#endif

  /* We will need to re-link the gpart partners of parts, so save their
   * relative positions in the sent lists. */
  if (s->nr_parts > 0 && s->nr_gparts > 0) {

    struct savelink_mapper_data savelink_data;
    savelink_data.nr_nodes = nr_nodes;
    savelink_data.counts = counts;
    savelink_data.parts = (void *)parts;
    savelink_data.nodeID = nodeID;
    threadpool_map(&e->threadpool, engine_redistribute_savelink_mapper_part,
                   nodes, nr_nodes, sizeof(int), 0, &savelink_data);
  }
  free(dest);

  /* Get destination of each s-particle */
  int *s_counts;
  if ((s_counts = (int *)calloc(sizeof(int), nr_nodes * nr_nodes)) == NULL)
    error("Failed to allocate s_counts temporary buffer.");

  int *s_dest;
  if ((s_dest = (int *)malloc(sizeof(int) * s->nr_sparts)) == NULL)
    error("Failed to allocate s_dest temporary buffer.");

  redist_data.counts = s_counts;
  redist_data.dest = s_dest;
  redist_data.base = (void *)sparts;

  threadpool_map(&e->threadpool, engine_redistribute_dest_mapper_spart, sparts,
                 s->nr_sparts, sizeof(struct spart), 0, &redist_data);

  /* Sort the particles according to their cell index. */
  if (s->nr_sparts > 0)
    space_sparts_sort(s->sparts, s_dest, &s_counts[nodeID * nr_nodes], nr_nodes,
                      0);

#ifdef SWIFT_DEBUG_CHECKS
  /* Verify that the spart have been sorted correctly. */
  for (size_t k = 0; k < s->nr_sparts; k++) {
    const struct spart *sp = &s->sparts[k];

    /* New cell index */
    const int new_cid =
        cell_getid(s->cdim, sp->x[0] * s->iwidth[0], sp->x[1] * s->iwidth[1],
                   sp->x[2] * s->iwidth[2]);

    /* New cell of this spart */
    const struct cell *c = &s->cells_top[new_cid];
    const int new_node = c->nodeID;

    if (s_dest[k] != new_node)
      error("spart's new node index not matching sorted index.");

    if (sp->x[0] < c->loc[0] || sp->x[0] > c->loc[0] + c->width[0] ||
        sp->x[1] < c->loc[1] || sp->x[1] > c->loc[1] + c->width[1] ||
        sp->x[2] < c->loc[2] || sp->x[2] > c->loc[2] + c->width[2])
      error("spart not sorted into the right top-level cell!");
  }
#endif

  /* We need to re-link the gpart partners of sparts. */
  if (s->nr_sparts > 0) {

    struct savelink_mapper_data savelink_data;
    savelink_data.nr_nodes = nr_nodes;
    savelink_data.counts = s_counts;
    savelink_data.parts = (void *)sparts;
    savelink_data.nodeID = nodeID;
    threadpool_map(&e->threadpool, engine_redistribute_savelink_mapper_spart,
                   nodes, nr_nodes, sizeof(int), 0, &savelink_data);
  }
  free(s_dest);

  /* Get destination of each g-particle */
  int *g_counts;
  if ((g_counts = (int *)calloc(sizeof(int), nr_nodes * nr_nodes)) == NULL)
    error("Failed to allocate g_gcount temporary buffer.");

  int *g_dest;
  if ((g_dest = (int *)malloc(sizeof(int) * s->nr_gparts)) == NULL)
    error("Failed to allocate g_dest temporary buffer.");

  redist_data.counts = g_counts;
  redist_data.dest = g_dest;
  redist_data.base = (void *)gparts;

  threadpool_map(&e->threadpool, engine_redistribute_dest_mapper_gpart, gparts,
                 s->nr_gparts, sizeof(struct gpart), 0, &redist_data);

  /* Sort the gparticles according to their cell index. */
  if (s->nr_gparts > 0)
    space_gparts_sort(s->gparts, s->parts, s->sparts, g_dest,
                      &g_counts[nodeID * nr_nodes], nr_nodes);

#ifdef SWIFT_DEBUG_CHECKS
  /* Verify that the gpart have been sorted correctly. */
  for (size_t k = 0; k < s->nr_gparts; k++) {
    const struct gpart *gp = &s->gparts[k];

    /* New cell index */
    const int new_cid =
        cell_getid(s->cdim, gp->x[0] * s->iwidth[0], gp->x[1] * s->iwidth[1],
                   gp->x[2] * s->iwidth[2]);

    /* New cell of this gpart */
    const struct cell *c = &s->cells_top[new_cid];
    const int new_node = c->nodeID;

    if (g_dest[k] != new_node)
      error("gpart's new node index not matching sorted index (%d != %d).",
            g_dest[k], new_node);

    if (gp->x[0] < c->loc[0] || gp->x[0] > c->loc[0] + c->width[0] ||
        gp->x[1] < c->loc[1] || gp->x[1] > c->loc[1] + c->width[1] ||
        gp->x[2] < c->loc[2] || gp->x[2] > c->loc[2] + c->width[2])
      error("gpart not sorted into the right top-level cell!");
  }
#endif

  free(g_dest);

  /* Get all the counts from all the nodes. */
  if (MPI_Allreduce(MPI_IN_PLACE, counts, nr_nodes * nr_nodes, MPI_INT, MPI_SUM,
                    MPI_COMM_WORLD) != MPI_SUCCESS)
    error("Failed to allreduce particle transfer counts.");

  /* Get all the s_counts from all the nodes. */
  if (MPI_Allreduce(MPI_IN_PLACE, g_counts, nr_nodes * nr_nodes, MPI_INT,
                    MPI_SUM, MPI_COMM_WORLD) != MPI_SUCCESS)
    error("Failed to allreduce gparticle transfer counts.");

  /* Get all the g_counts from all the nodes. */
  if (MPI_Allreduce(MPI_IN_PLACE, s_counts, nr_nodes * nr_nodes, MPI_INT,
                    MPI_SUM, MPI_COMM_WORLD) != MPI_SUCCESS)
    error("Failed to allreduce sparticle transfer counts.");

  /* Report how many particles will be moved. */
  if (e->verbose) {
    if (e->nodeID == 0) {
      size_t total = 0, g_total = 0, s_total = 0;
      size_t unmoved = 0, g_unmoved = 0, s_unmoved = 0;
      for (int p = 0, r = 0; p < nr_nodes; p++) {
        for (int n = 0; n < nr_nodes; n++) {
          total += counts[r];
          g_total += g_counts[r];
          s_total += s_counts[r];
          if (p == n) {
            unmoved += counts[r];
            g_unmoved += g_counts[r];
            s_unmoved += s_counts[r];
          }
          r++;
        }
      }
      if (total > 0)
        message("%ld of %ld (%.2f%%) of particles moved", total - unmoved,
                total, 100.0 * (double)(total - unmoved) / (double)total);
      if (g_total > 0)
        message("%ld of %ld (%.2f%%) of g-particles moved", g_total - g_unmoved,
                g_total,
                100.0 * (double)(g_total - g_unmoved) / (double)g_total);
      if (s_total > 0)
        message("%ld of %ld (%.2f%%) of s-particles moved", s_total - s_unmoved,
                s_total,
                100.0 * (double)(s_total - s_unmoved) / (double)s_total);
    }
  }

  /* Now each node knows how many parts, sparts and gparts will be transferred
   * to every other node.
   * Get the new numbers of particles for this node. */
  size_t nr_parts = 0, nr_gparts = 0, nr_sparts = 0;
  for (int k = 0; k < nr_nodes; k++) nr_parts += counts[k * nr_nodes + nodeID];
  for (int k = 0; k < nr_nodes; k++)
    nr_gparts += g_counts[k * nr_nodes + nodeID];
  for (int k = 0; k < nr_nodes; k++)
    nr_sparts += s_counts[k * nr_nodes + nodeID];

  /* Now exchange the particles, type by type to keep the memory required
   * under control. */

  /* SPH particles. */
  void *new_parts = engine_do_redistribute(counts, (char *)s->parts, nr_parts,
                                           sizeof(struct part), part_align,
                                           part_mpi_type, nr_nodes, nodeID);
  free(s->parts);
  s->parts = (struct part *)new_parts;
  s->nr_parts = nr_parts;
  s->size_parts = engine_redistribute_alloc_margin * nr_parts;

  /* Extra SPH particle properties. */
  new_parts = engine_do_redistribute(counts, (char *)s->xparts, nr_parts,
                                     sizeof(struct xpart), xpart_align,
                                     xpart_mpi_type, nr_nodes, nodeID);
  free(s->xparts);
  s->xparts = (struct xpart *)new_parts;

  /* Gravity particles. */
  new_parts = engine_do_redistribute(g_counts, (char *)s->gparts, nr_gparts,
                                     sizeof(struct gpart), gpart_align,
                                     gpart_mpi_type, nr_nodes, nodeID);
  free(s->gparts);
  s->gparts = (struct gpart *)new_parts;
  s->nr_gparts = nr_gparts;
  s->size_gparts = engine_redistribute_alloc_margin * nr_gparts;

  /* Star particles. */
  new_parts = engine_do_redistribute(s_counts, (char *)s->sparts, nr_sparts,
                                     sizeof(struct spart), spart_align,
                                     spart_mpi_type, nr_nodes, nodeID);
  free(s->sparts);
  s->sparts = (struct spart *)new_parts;
  s->nr_sparts = nr_sparts;
  s->size_sparts = engine_redistribute_alloc_margin * nr_sparts;

  /* All particles have now arrived. Time for some final operations on the
     stuff we just received */

  /* Restore the part<->gpart and spart<->gpart links.
   * Generate indices and counts for threadpool tasks. Note we process a node
   * at a time. */
  struct relink_mapper_data relink_data;
  relink_data.s = s;
  relink_data.counts = counts;
  relink_data.g_counts = g_counts;
  relink_data.s_counts = s_counts;
  relink_data.nodeID = nodeID;
  relink_data.nr_nodes = nr_nodes;

  threadpool_map(&e->threadpool, engine_redistribute_relink_mapper, nodes,
                 nr_nodes, sizeof(int), 1, &relink_data);
  free(nodes);

  /* Clean up the counts now we are done. */
  free(counts);
  free(g_counts);
  free(s_counts);

#ifdef SWIFT_DEBUG_CHECKS
  /* Verify that all parts are in the right place. */
  for (size_t k = 0; k < nr_parts; k++) {
    const int cid = cell_getid(s->cdim, s->parts[k].x[0] * s->iwidth[0],
                               s->parts[k].x[1] * s->iwidth[1],
                               s->parts[k].x[2] * s->iwidth[2]);
    if (cells[cid].nodeID != nodeID)
      error("Received particle (%zu) that does not belong here (nodeID=%i).", k,
            cells[cid].nodeID);
  }
  for (size_t k = 0; k < nr_gparts; k++) {
    const int cid = cell_getid(s->cdim, s->gparts[k].x[0] * s->iwidth[0],
                               s->gparts[k].x[1] * s->iwidth[1],
                               s->gparts[k].x[2] * s->iwidth[2]);
    if (cells[cid].nodeID != nodeID)
      error("Received g-particle (%zu) that does not belong here (nodeID=%i).",
            k, cells[cid].nodeID);
  }
  for (size_t k = 0; k < nr_sparts; k++) {
    const int cid = cell_getid(s->cdim, s->sparts[k].x[0] * s->iwidth[0],
                               s->sparts[k].x[1] * s->iwidth[1],
                               s->sparts[k].x[2] * s->iwidth[2]);
    if (cells[cid].nodeID != nodeID)
      error("Received s-particle (%zu) that does not belong here (nodeID=%i).",
            k, cells[cid].nodeID);
  }

  /* Verify that the links are correct */
  part_verify_links(s->parts, s->gparts, s->sparts, nr_parts, nr_gparts,
                    nr_sparts, e->verbose);
#endif

  /* Be verbose about what just happened. */
  if (e->verbose) {
    int my_cells = 0;
    for (int k = 0; k < nr_cells; k++)
      if (cells[k].nodeID == nodeID) my_cells += 1;
    message("node %i now has %zu parts, %zu sparts and %zu gparts in %i cells.",
            nodeID, nr_parts, nr_sparts, nr_gparts, my_cells);
  }

  /* Flag that a redistribute has taken place */
  e->step_props |= engine_step_prop_redistribute;

  if (e->verbose)
    message("took %.3f %s.", clocks_from_ticks(getticks() - tic),
            clocks_getunit());
#else
  error("SWIFT was not compiled with MPI support.");
#endif
}

/**
 * @brief Repartition the cells amongst the nodes.
 *
 * @param e The #engine.
 */
void engine_repartition(struct engine *e) {

#if defined(WITH_MPI) && (defined(HAVE_PARMETIS) || defined(HAVE_METIS))

  ticks tic = getticks();

#ifdef SWIFT_DEBUG_CHECKS
  /* Be verbose about this. */
  if (e->nodeID == 0 || e->verbose) message("repartitioning space");
  fflush(stdout);

  /* Check that all cells have been drifted to the current time */
  space_check_drift_point(e->s, e->ti_current,
                          e->policy & engine_policy_self_gravity);
#endif

  /* Clear the repartition flag. */
  e->forcerepart = 0;

  /* Nothing to do if only using a single node. Also avoids METIS
   * bug that doesn't handle this case well. */
  if (e->nr_nodes == 1) return;

  /* Do the repartitioning. */
  partition_repartition(e->reparttype, e->nodeID, e->nr_nodes, e->s,
                        e->sched.tasks, e->sched.nr_tasks);

  /* Partitioning requires copies of the particles, so we need to reduce the
   * memory in use to the minimum, we can free the sorting indices and the
   * tasks as these will be regenerated at the next rebuild. */

  /* Sorting indices. */
  if (e->s->cells_top != NULL) space_free_cells(e->s);

  /* Task arrays. */
  scheduler_free_tasks(&e->sched);

  /* Now comes the tricky part: Exchange particles between all nodes.
     This is done in two steps, first allreducing a matrix of
     how many particles go from where to where, then re-allocating
     the parts array, and emitting the sends and receives.
     Finally, the space, tasks, and proxies need to be rebuilt. */

  /* Redistribute the particles between the nodes. */
  engine_redistribute(e);

  /* Make the proxies. */
  engine_makeproxies(e);

  /* Tell the engine it should re-build whenever possible */
  e->forcerebuild = 1;

  /* Flag that a repartition has taken place */
  e->step_props |= engine_step_prop_repartition;

  if (e->verbose)
    message("took %.3f %s.", clocks_from_ticks(getticks() - tic),
            clocks_getunit());
#else
  if (e->reparttype->type != REPART_NONE)
    error("SWIFT was not compiled with MPI and METIS or ParMETIS support.");

  /* Clear the repartition flag. */
  e->forcerepart = 0;
#endif
}

/**
 * @brief Decide whether trigger a repartition the cells amongst the nodes.
 *
 * @param e The #engine.
 */
void engine_repartition_trigger(struct engine *e) {

#ifdef WITH_MPI

  /* Do nothing if there have not been enough steps since the last
   * repartition, don't want to repeat this too often or immediately after
   * a repartition step. Also nothing to do when requested. */
  if (e->step - e->last_repartition >= 2 &&
      e->reparttype->type != REPART_NONE) {

    /* Old style if trigger is >1 or this is the second step (want an early
     * repartition following the initial repartition). */
    if (e->reparttype->trigger > 1 || e->step == 2) {
      if (e->reparttype->trigger > 1) {
        if ((e->step % (int)e->reparttype->trigger) == 0) e->forcerepart = 1;
      } else {
        e->forcerepart = 1;
      }

    } else {

      /* Use cputimes from ranks to estimate the imbalance. */
      /* First check if we are going to skip this stage anyway, if so do that
       * now. If is only worth checking the CPU loads when we have processed a
       * significant number of all particles. */
      if ((e->updates > 1 &&
           e->updates >= e->total_nr_parts * e->reparttype->minfrac) ||
          (e->g_updates > 1 &&
           e->g_updates >= e->total_nr_gparts * e->reparttype->minfrac)) {

        /* Get CPU time used since the last call to this function. */
        double elapsed_cputime =
            clocks_get_cputime_used() - e->cputime_last_step;

        /* Gather the elapsed CPU times from all ranks for the last step. */
        double elapsed_cputimes[e->nr_nodes];
        MPI_Gather(&elapsed_cputime, 1, MPI_DOUBLE, elapsed_cputimes, 1,
                   MPI_DOUBLE, 0, MPI_COMM_WORLD);
        if (e->nodeID == 0) {

          /* Get the range and mean of cputimes. */
          double mintime = elapsed_cputimes[0];
          double maxtime = elapsed_cputimes[0];
          double sum = elapsed_cputimes[0];
          for (int k = 1; k < e->nr_nodes; k++) {
            if (elapsed_cputimes[k] > maxtime) maxtime = elapsed_cputimes[k];
            if (elapsed_cputimes[k] < mintime) mintime = elapsed_cputimes[k];
            sum += elapsed_cputimes[k];
          }
          double mean = sum / (double)e->nr_nodes;

          /* Are we out of balance? */
          if (((maxtime - mintime) / mean) > e->reparttype->trigger) {
            if (e->verbose)
              message("trigger fraction %.3f exceeds %.3f will repartition",
                      (maxtime - mintime) / mintime, e->reparttype->trigger);
            e->forcerepart = 1;
          }
        }

        /* All nodes do this together. */
        MPI_Bcast(&e->forcerepart, 1, MPI_INT, 0, MPI_COMM_WORLD);
      }
    }

    /* Remember we did this. */
    if (e->forcerepart) e->last_repartition = e->step;
  }

  /* We always reset CPU time for next check, unless it will not be used. */
  if (e->reparttype->type != REPART_NONE)
    e->cputime_last_step = clocks_get_cputime_used();
#endif
}

/**
 * @brief Add send tasks for the hydro pairs to a hierarchy of cells.
 *
 * @param e The #engine.
 * @param ci The sending #cell.
 * @param cj Dummy cell containing the nodeID of the receiving node.
 * @param t_xv The send_xv #task, if it has already been created.
 * @param t_rho The send_rho #task, if it has already been created.
 * @param t_gradient The send_gradient #task, if already created.
 */
void engine_addtasks_send_hydro(struct engine *e, struct cell *ci,
                                struct cell *cj, struct task *t_xv,
                                struct task *t_rho, struct task *t_gradient) {

#ifdef WITH_MPI
  struct link *l = NULL;
  struct scheduler *s = &e->sched;
  const int nodeID = cj->nodeID;

  /* Check if any of the density tasks are for the target node. */
  for (l = ci->density; l != NULL; l = l->next)
    if (l->t->ci->nodeID == nodeID ||
        (l->t->cj != NULL && l->t->cj->nodeID == nodeID))
      break;

  /* If so, attach send tasks. */
  if (l != NULL) {

    /* Create the tasks and their dependencies? */
    if (t_xv == NULL) {

      /* Create a tag for this cell. */
      if (ci->tag < 0) cell_tag(ci);

      t_xv = scheduler_addtask(s, task_type_send, task_subtype_xv, ci->tag, 0,
                               ci, cj);
      t_rho = scheduler_addtask(s, task_type_send, task_subtype_rho, ci->tag, 0,
                                ci, cj);
#ifdef EXTRA_HYDRO_LOOP
      t_gradient = scheduler_addtask(s, task_type_send, task_subtype_gradient,
                                     ci->tag, 0, ci, cj);
#endif

#ifdef EXTRA_HYDRO_LOOP

      scheduler_addunlock(s, t_gradient, ci->super->kick2);

      scheduler_addunlock(s, ci->super_hydro->extra_ghost, t_gradient);

      /* The send_rho task should unlock the super_hydro-cell's extra_ghost
       * task. */
      scheduler_addunlock(s, t_rho, ci->super_hydro->extra_ghost);

      /* The send_rho task depends on the cell's ghost task. */
      scheduler_addunlock(s, ci->super_hydro->ghost_out, t_rho);

      /* The send_xv task should unlock the super_hydro-cell's ghost task. */
      scheduler_addunlock(s, t_xv, ci->super_hydro->ghost_in);

#else
      /* The send_rho task should unlock the super_hydro-cell's kick task. */
      scheduler_addunlock(s, t_rho, ci->super->end_force);

      /* The send_rho task depends on the cell's ghost task. */
      scheduler_addunlock(s, ci->super_hydro->ghost_out, t_rho);

      /* The send_xv task should unlock the super_hydro-cell's ghost task. */
      scheduler_addunlock(s, t_xv, ci->super_hydro->ghost_in);

#endif

      /* Drift before you send */
      scheduler_addunlock(s, ci->super_hydro->drift_part, t_xv);
    }

    /* Add them to the local cell. */
    engine_addlink(e, &ci->send_xv, t_xv);
    engine_addlink(e, &ci->send_rho, t_rho);
#ifdef EXTRA_HYDRO_LOOP
    engine_addlink(e, &ci->send_gradient, t_gradient);
#endif
  }

  /* Recurse? */
  if (ci->split)
    for (int k = 0; k < 8; k++)
      if (ci->progeny[k] != NULL)
        engine_addtasks_send_hydro(e, ci->progeny[k], cj, t_xv, t_rho,
                                   t_gradient);

#else
  error("SWIFT was not compiled with MPI support.");
#endif
}

/**
 * @brief Add send tasks for the gravity pairs to a hierarchy of cells.
 *
 * @param e The #engine.
 * @param ci The sending #cell.
 * @param cj Dummy cell containing the nodeID of the receiving node.
 * @param t_grav The send_grav #task, if it has already been created.
 */
void engine_addtasks_send_gravity(struct engine *e, struct cell *ci,
                                  struct cell *cj, struct task *t_grav) {

#ifdef WITH_MPI
  struct link *l = NULL;
  struct scheduler *s = &e->sched;
  const int nodeID = cj->nodeID;

  /* Check if any of the gravity tasks are for the target node. */
  for (l = ci->grav; l != NULL; l = l->next)
    if (l->t->ci->nodeID == nodeID ||
        (l->t->cj != NULL && l->t->cj->nodeID == nodeID))
      break;

  /* If so, attach send tasks. */
  if (l != NULL) {

    /* Create the tasks and their dependencies? */
    if (t_grav == NULL) {

      /* Create a tag for this cell. */
      if (ci->tag < 0) cell_tag(ci);

      t_grav = scheduler_addtask(s, task_type_send, task_subtype_gpart, ci->tag,
                                 0, ci, cj);

      /* The sends should unlock the down pass. */
      scheduler_addunlock(s, t_grav, ci->super_gravity->grav_down);

      /* Drift before you send */
      scheduler_addunlock(s, ci->super_gravity->drift_gpart, t_grav);
    }

    /* Add them to the local cell. */
    engine_addlink(e, &ci->send_grav, t_grav);
  }

  /* Recurse? */
  if (ci->split)
    for (int k = 0; k < 8; k++)
      if (ci->progeny[k] != NULL)
        engine_addtasks_send_gravity(e, ci->progeny[k], cj, t_grav);

#else
  error("SWIFT was not compiled with MPI support.");
#endif
}

/**
 * @brief Add send tasks for the time-step to a hierarchy of cells.
 *
 * @param e The #engine.
 * @param ci The sending #cell.
 * @param cj Dummy cell containing the nodeID of the receiving node.
 * @param t_ti The send_ti #task, if it has already been created.
 */
void engine_addtasks_send_timestep(struct engine *e, struct cell *ci,
                                   struct cell *cj, struct task *t_ti) {

#ifdef WITH_MPI
  struct link *l = NULL;
  struct scheduler *s = &e->sched;
  const int nodeID = cj->nodeID;

  /* Check if any of the gravity tasks are for the target node. */
  for (l = ci->grav; l != NULL; l = l->next)
    if (l->t->ci->nodeID == nodeID ||
        (l->t->cj != NULL && l->t->cj->nodeID == nodeID))
      break;

  /* Check whether instead any of the hydro tasks are for the target node. */
  if (l == NULL)
    for (l = ci->density; l != NULL; l = l->next)
      if (l->t->ci->nodeID == nodeID ||
          (l->t->cj != NULL && l->t->cj->nodeID == nodeID))
        break;

  /* If found anything, attach send tasks. */
  if (l != NULL) {

    /* Create the tasks and their dependencies? */
    if (t_ti == NULL) {

      /* Create a tag for this cell. */
      if (ci->tag < 0) cell_tag(ci);

      t_ti = scheduler_addtask(s, task_type_send, task_subtype_tend, ci->tag, 0,
                               ci, cj);

      /* The super-cell's timestep task should unlock the send_ti task. */
      scheduler_addunlock(s, ci->super->timestep, t_ti);
    }

    /* Add them to the local cell. */
    engine_addlink(e, &ci->send_ti, t_ti);
  }

  /* Recurse? */
  if (ci->split)
    for (int k = 0; k < 8; k++)
      if (ci->progeny[k] != NULL)
        engine_addtasks_send_timestep(e, ci->progeny[k], cj, t_ti);

#else
  error("SWIFT was not compiled with MPI support.");
#endif
}

/**
 * @brief Add recv tasks for hydro pairs to a hierarchy of cells.
 *
 * @param e The #engine.
 * @param c The foreign #cell.
 * @param t_xv The recv_xv #task, if it has already been created.
 * @param t_rho The recv_rho #task, if it has already been created.
 * @param t_gradient The recv_gradient #task, if it has already been created.
 */
void engine_addtasks_recv_hydro(struct engine *e, struct cell *c,
                                struct task *t_xv, struct task *t_rho,
                                struct task *t_gradient) {

#ifdef WITH_MPI
  struct scheduler *s = &e->sched;

  /* Have we reached a level where there are any hydro tasks ? */
  if (t_xv == NULL && c->density != NULL) {

#ifdef SWIFT_DEBUG_CHECKS
    /* Make sure this cell has a valid tag. */
    if (c->tag < 0) error("Trying to receive from untagged cell.");
#endif  // SWIFT_DEBUG_CHECKS

    /* Create the tasks. */
    t_xv = scheduler_addtask(s, task_type_recv, task_subtype_xv, c->tag, 0, c,
                             NULL);
    t_rho = scheduler_addtask(s, task_type_recv, task_subtype_rho, c->tag, 0, c,
                              NULL);
#ifdef EXTRA_HYDRO_LOOP
    t_gradient = scheduler_addtask(s, task_type_recv, task_subtype_gradient,
                                   c->tag, 0, c, NULL);
#endif
  }

  c->recv_xv = t_xv;
  c->recv_rho = t_rho;
  c->recv_gradient = t_gradient;

  /* Add dependencies. */
  if (c->sorts != NULL) scheduler_addunlock(s, t_xv, c->sorts);

  for (struct link *l = c->density; l != NULL; l = l->next) {
    scheduler_addunlock(s, t_xv, l->t);
    scheduler_addunlock(s, l->t, t_rho);
  }
#ifdef EXTRA_HYDRO_LOOP
  for (struct link *l = c->gradient; l != NULL; l = l->next) {
    scheduler_addunlock(s, t_rho, l->t);
    scheduler_addunlock(s, l->t, t_gradient);
  }
  for (struct link *l = c->force; l != NULL; l = l->next)
    scheduler_addunlock(s, t_gradient, l->t);
#else
  for (struct link *l = c->force; l != NULL; l = l->next)
    scheduler_addunlock(s, t_rho, l->t);
#endif

  /* Recurse? */
  if (c->split)
    for (int k = 0; k < 8; k++)
      if (c->progeny[k] != NULL)
        engine_addtasks_recv_hydro(e, c->progeny[k], t_xv, t_rho, t_gradient);

#else
  error("SWIFT was not compiled with MPI support.");
#endif
}

/**
 * @brief Add recv tasks for gravity pairs to a hierarchy of cells.
 *
 * @param e The #engine.
 * @param c The foreign #cell.
 * @param t_grav The recv_gpart #task, if it has already been created.
 */
void engine_addtasks_recv_gravity(struct engine *e, struct cell *c,
                                  struct task *t_grav) {

#ifdef WITH_MPI
  struct scheduler *s = &e->sched;

  /* Have we reached a level where there are any gravity tasks ? */
  if (t_grav == NULL && c->grav != NULL) {

#ifdef SWIFT_DEBUG_CHECKS
    /* Make sure this cell has a valid tag. */
    if (c->tag < 0) error("Trying to receive from untagged cell.");
#endif  // SWIFT_DEBUG_CHECKS

    /* Create the tasks. */
    t_grav = scheduler_addtask(s, task_type_recv, task_subtype_gpart, c->tag, 0,
                               c, NULL);
  }

  c->recv_grav = t_grav;

  for (struct link *l = c->grav; l != NULL; l = l->next)
    scheduler_addunlock(s, t_grav, l->t);

  /* Recurse? */
  if (c->split)
    for (int k = 0; k < 8; k++)
      if (c->progeny[k] != NULL)
        engine_addtasks_recv_gravity(e, c->progeny[k], t_grav);

#else
  error("SWIFT was not compiled with MPI support.");
#endif
}

/**
 * @brief Add recv tasks for gravity pairs to a hierarchy of cells.
 *
 * @param e The #engine.
 * @param c The foreign #cell.
 * @param t_ti The recv_ti #task, if already been created.
 */
void engine_addtasks_recv_timestep(struct engine *e, struct cell *c,
                                   struct task *t_ti) {

#ifdef WITH_MPI
  struct scheduler *s = &e->sched;

  /* Have we reached a level where there are any self/pair tasks ? */
  if (t_ti == NULL && (c->grav != NULL || c->density != NULL)) {

#ifdef SWIFT_DEBUG_CHECKS
    /* Make sure this cell has a valid tag. */
    if (c->tag < 0) error("Trying to receive from untagged cell.");
#endif  // SWIFT_DEBUG_CHECKS

    t_ti = scheduler_addtask(s, task_type_recv, task_subtype_tend, c->tag, 0, c,
                             NULL);
  }

  c->recv_ti = t_ti;

  for (struct link *l = c->grav; l != NULL; l = l->next)
    scheduler_addunlock(s, l->t, t_ti);

  for (struct link *l = c->force; l != NULL; l = l->next)
    scheduler_addunlock(s, l->t, t_ti);

  /* Recurse? */
  if (c->split)
    for (int k = 0; k < 8; k++)
      if (c->progeny[k] != NULL)
        engine_addtasks_recv_timestep(e, c->progeny[k], t_ti);

#else
  error("SWIFT was not compiled with MPI support.");
#endif
}

/**
 * @brief Exchange cell structures with other nodes.
 *
 * @param e The #engine.
 */
void engine_exchange_cells(struct engine *e) {

#ifdef WITH_MPI

  struct space *s = e->s;
  const int nr_proxies = e->nr_proxies;
  const int with_gravity = e->policy & engine_policy_self_gravity;
  const ticks tic = getticks();

  /* Exchange the cell structure with neighbouring ranks. */
  proxy_cells_exchange(e->proxies, e->nr_proxies, e->s, with_gravity);

  ticks tic2 = getticks();

  /* Count the number of particles we need to import and re-allocate
     the buffer if needed. */
  size_t count_parts_in = 0, count_gparts_in = 0, count_sparts_in = 0;
  for (int k = 0; k < nr_proxies; k++)
    for (int j = 0; j < e->proxies[k].nr_cells_in; j++) {
      if (e->proxies[k].cells_in_type[j] & proxy_cell_type_hydro)
        count_parts_in += e->proxies[k].cells_in[j]->count;
      if (e->proxies[k].cells_in_type[j] & proxy_cell_type_gravity)
        count_gparts_in += e->proxies[k].cells_in[j]->gcount;
      count_sparts_in += e->proxies[k].cells_in[j]->scount;
    }
  if (count_parts_in > s->size_parts_foreign) {
    if (s->parts_foreign != NULL) free(s->parts_foreign);
    s->size_parts_foreign = 1.1 * count_parts_in;
    if (posix_memalign((void **)&s->parts_foreign, part_align,
                       sizeof(struct part) * s->size_parts_foreign) != 0)
      error("Failed to allocate foreign part data.");
  }
  if (count_gparts_in > s->size_gparts_foreign) {
    if (s->gparts_foreign != NULL) free(s->gparts_foreign);
    s->size_gparts_foreign = 1.1 * count_gparts_in;
    if (posix_memalign((void **)&s->gparts_foreign, gpart_align,
                       sizeof(struct gpart) * s->size_gparts_foreign) != 0)
      error("Failed to allocate foreign gpart data.");
  }
  if (count_sparts_in > s->size_sparts_foreign) {
    if (s->sparts_foreign != NULL) free(s->sparts_foreign);
    s->size_sparts_foreign = 1.1 * count_sparts_in;
    if (posix_memalign((void **)&s->sparts_foreign, spart_align,
                       sizeof(struct spart) * s->size_sparts_foreign) != 0)
      error("Failed to allocate foreign spart data.");
  }

  if (e->verbose)
    message("Counting and allocating arrays took %.3f %s.",
            clocks_from_ticks(getticks() - tic2), clocks_getunit());

  tic2 = getticks();

  /* Unpack the cells and link to the particle data. */
  struct part *parts = s->parts_foreign;
  struct gpart *gparts = s->gparts_foreign;
  struct spart *sparts = s->sparts_foreign;
  for (int k = 0; k < nr_proxies; k++) {
    for (int j = 0; j < e->proxies[k].nr_cells_in; j++) {

      if (e->proxies[k].cells_in_type[j] & proxy_cell_type_hydro) {
        cell_link_parts(e->proxies[k].cells_in[j], parts);
        parts = &parts[e->proxies[k].cells_in[j]->count];
      }

      if (e->proxies[k].cells_in_type[j] & proxy_cell_type_gravity) {
        cell_link_gparts(e->proxies[k].cells_in[j], gparts);
        gparts = &gparts[e->proxies[k].cells_in[j]->gcount];
      }

      cell_link_sparts(e->proxies[k].cells_in[j], sparts);
      sparts = &sparts[e->proxies[k].cells_in[j]->scount];
    }
  }
  s->nr_parts_foreign = parts - s->parts_foreign;
  s->nr_gparts_foreign = gparts - s->gparts_foreign;
  s->nr_sparts_foreign = sparts - s->sparts_foreign;

  if (e->verbose)
    message("Recursively linking arrays took %.3f %s.",
            clocks_from_ticks(getticks() - tic2), clocks_getunit());

  if (e->verbose)
    message("took %.3f %s.", clocks_from_ticks(getticks() - tic),
            clocks_getunit());

#else
  error("SWIFT was not compiled with MPI support.");
#endif
}

/**
 * @brief Exchange straying particles with other nodes.
 *
 * @param e The #engine.
 * @param offset_parts The index in the parts array as of which the foreign
 *        parts reside.
 * @param ind_part The foreign #cell ID of each part.
 * @param Npart The number of stray parts, contains the number of parts received
 *        on return.
 * @param offset_gparts The index in the gparts array as of which the foreign
 *        parts reside.
 * @param ind_gpart The foreign #cell ID of each gpart.
 * @param Ngpart The number of stray gparts, contains the number of gparts
 *        received on return.
 * @param offset_sparts The index in the sparts array as of which the foreign
 *        parts reside.
 * @param ind_spart The foreign #cell ID of each spart.
 * @param Nspart The number of stray sparts, contains the number of sparts
 *        received on return.
 *
 * Note that this function does not mess-up the linkage between parts and
 * gparts, i.e. the received particles have correct linkeage.
 */
void engine_exchange_strays(struct engine *e, size_t offset_parts,
                            int *ind_part, size_t *Npart, size_t offset_gparts,
                            int *ind_gpart, size_t *Ngpart,
                            size_t offset_sparts, int *ind_spart,
                            size_t *Nspart) {

#ifdef WITH_MPI

  struct space *s = e->s;
  ticks tic = getticks();

  /* Re-set the proxies. */
  for (int k = 0; k < e->nr_proxies; k++) {
    e->proxies[k].nr_parts_out = 0;
    e->proxies[k].nr_gparts_out = 0;
    e->proxies[k].nr_sparts_out = 0;
  }

  /* Put the parts into the corresponding proxies. */
  for (size_t k = 0; k < *Npart; k++) {
    /* Get the target node and proxy ID. */
    const int node_id = e->s->cells_top[ind_part[k]].nodeID;
    if (node_id < 0 || node_id >= e->nr_nodes)
      error("Bad node ID %i.", node_id);
    const int pid = e->proxy_ind[node_id];
    if (pid < 0) {
      error(
          "Do not have a proxy for the requested nodeID %i for part with "
          "id=%lld, x=[%e,%e,%e].",
          node_id, s->parts[offset_parts + k].id,
          s->parts[offset_parts + k].x[0], s->parts[offset_parts + k].x[1],
          s->parts[offset_parts + k].x[2]);
    }

    /* Re-link the associated gpart with the buffer offset of the part. */
    if (s->parts[offset_parts + k].gpart != NULL) {
      s->parts[offset_parts + k].gpart->id_or_neg_offset =
          -e->proxies[pid].nr_parts_out;
    }

    /* Load the part and xpart into the proxy. */
    proxy_parts_load(&e->proxies[pid], &s->parts[offset_parts + k],
                     &s->xparts[offset_parts + k], 1);
  }

  /* Put the sparts into the corresponding proxies. */
  for (size_t k = 0; k < *Nspart; k++) {
    const int node_id = e->s->cells_top[ind_spart[k]].nodeID;
    if (node_id < 0 || node_id >= e->nr_nodes)
      error("Bad node ID %i.", node_id);
    const int pid = e->proxy_ind[node_id];
    if (pid < 0)
      error(
          "Do not have a proxy for the requested nodeID %i for part with "
          "id=%lld, x=[%e,%e,%e].",
          node_id, s->sparts[offset_sparts + k].id,
          s->sparts[offset_sparts + k].x[0], s->sparts[offset_sparts + k].x[1],
          s->sparts[offset_sparts + k].x[2]);

    /* Re-link the associated gpart with the buffer offset of the spart. */
    if (s->sparts[offset_sparts + k].gpart != NULL) {
      s->sparts[offset_sparts + k].gpart->id_or_neg_offset =
          -e->proxies[pid].nr_sparts_out;
    }

    /* Load the spart into the proxy */
    proxy_sparts_load(&e->proxies[pid], &s->sparts[offset_sparts + k], 1);
  }

  /* Put the gparts into the corresponding proxies. */
  for (size_t k = 0; k < *Ngpart; k++) {
    const int node_id = e->s->cells_top[ind_gpart[k]].nodeID;
    if (node_id < 0 || node_id >= e->nr_nodes)
      error("Bad node ID %i.", node_id);
    const int pid = e->proxy_ind[node_id];
    if (pid < 0)
      error(
          "Do not have a proxy for the requested nodeID %i for part with "
          "id=%lli, x=[%e,%e,%e].",
          node_id, s->gparts[offset_gparts + k].id_or_neg_offset,
          s->gparts[offset_gparts + k].x[0], s->gparts[offset_gparts + k].x[1],
          s->gparts[offset_gparts + k].x[2]);

    /* Load the gpart into the proxy */
    proxy_gparts_load(&e->proxies[pid], &s->gparts[offset_gparts + k], 1);
  }

  /* Launch the proxies. */
  MPI_Request reqs_in[4 * engine_maxproxies];
  MPI_Request reqs_out[4 * engine_maxproxies];
  for (int k = 0; k < e->nr_proxies; k++) {
    proxy_parts_exchange_first(&e->proxies[k]);
    reqs_in[k] = e->proxies[k].req_parts_count_in;
    reqs_out[k] = e->proxies[k].req_parts_count_out;
  }

  /* Wait for each count to come in and start the recv. */
  for (int k = 0; k < e->nr_proxies; k++) {
    int pid = MPI_UNDEFINED;
    if (MPI_Waitany(e->nr_proxies, reqs_in, &pid, MPI_STATUS_IGNORE) !=
            MPI_SUCCESS ||
        pid == MPI_UNDEFINED)
      error("MPI_Waitany failed.");
    // message( "request from proxy %i has arrived." , pid );
    proxy_parts_exchange_second(&e->proxies[pid]);
  }

  /* Wait for all the sends to have finished too. */
  if (MPI_Waitall(e->nr_proxies, reqs_out, MPI_STATUSES_IGNORE) != MPI_SUCCESS)
    error("MPI_Waitall on sends failed.");

  /* Count the total number of incoming particles and make sure we have
     enough space to accommodate them. */
  int count_parts_in = 0;
  int count_gparts_in = 0;
  int count_sparts_in = 0;
  for (int k = 0; k < e->nr_proxies; k++) {
    count_parts_in += e->proxies[k].nr_parts_in;
    count_gparts_in += e->proxies[k].nr_gparts_in;
    count_sparts_in += e->proxies[k].nr_sparts_in;
  }
  if (e->verbose) {
    message("sent out %zu/%zu/%zu parts/gparts/sparts, got %i/%i/%i back.",
            *Npart, *Ngpart, *Nspart, count_parts_in, count_gparts_in,
            count_sparts_in);
  }

  /* Reallocate the particle arrays if necessary */
  if (offset_parts + count_parts_in > s->size_parts) {
    message("re-allocating parts array.");
    s->size_parts = (offset_parts + count_parts_in) * engine_parts_size_grow;
    struct part *parts_new = NULL;
    struct xpart *xparts_new = NULL;
    if (posix_memalign((void **)&parts_new, part_align,
                       sizeof(struct part) * s->size_parts) != 0 ||
        posix_memalign((void **)&xparts_new, xpart_align,
                       sizeof(struct xpart) * s->size_parts) != 0)
      error("Failed to allocate new part data.");
    memcpy(parts_new, s->parts, sizeof(struct part) * offset_parts);
    memcpy(xparts_new, s->xparts, sizeof(struct xpart) * offset_parts);
    free(s->parts);
    free(s->xparts);
    s->parts = parts_new;
    s->xparts = xparts_new;
    for (size_t k = 0; k < offset_parts; k++) {
      if (s->parts[k].gpart != NULL) {
        s->parts[k].gpart->id_or_neg_offset = -k;
      }
    }
  }
  if (offset_sparts + count_sparts_in > s->size_sparts) {
    message("re-allocating sparts array.");
    s->size_sparts = (offset_sparts + count_sparts_in) * engine_parts_size_grow;
    struct spart *sparts_new = NULL;
    if (posix_memalign((void **)&sparts_new, spart_align,
                       sizeof(struct spart) * s->size_sparts) != 0)
      error("Failed to allocate new spart data.");
    memcpy(sparts_new, s->sparts, sizeof(struct spart) * offset_sparts);
    free(s->sparts);
    s->sparts = sparts_new;
    for (size_t k = 0; k < offset_sparts; k++) {
      if (s->sparts[k].gpart != NULL) {
        s->sparts[k].gpart->id_or_neg_offset = -k;
      }
    }
  }
  if (offset_gparts + count_gparts_in > s->size_gparts) {
    message("re-allocating gparts array.");
    s->size_gparts = (offset_gparts + count_gparts_in) * engine_parts_size_grow;
    struct gpart *gparts_new = NULL;
    if (posix_memalign((void **)&gparts_new, gpart_align,
                       sizeof(struct gpart) * s->size_gparts) != 0)
      error("Failed to allocate new gpart data.");
    memcpy(gparts_new, s->gparts, sizeof(struct gpart) * offset_gparts);
    free(s->gparts);
    s->gparts = gparts_new;

    for (size_t k = 0; k < offset_gparts; k++) {
      if (s->gparts[k].type == swift_type_gas) {
        s->parts[-s->gparts[k].id_or_neg_offset].gpart = &s->gparts[k];
      } else if (s->gparts[k].type == swift_type_stars) {
        s->sparts[-s->gparts[k].id_or_neg_offset].gpart = &s->gparts[k];
      }
    }
  }

  /* Collect the requests for the particle data from the proxies. */
  int nr_in = 0, nr_out = 0;
  for (int k = 0; k < e->nr_proxies; k++) {
    if (e->proxies[k].nr_parts_in > 0) {
      reqs_in[4 * k] = e->proxies[k].req_parts_in;
      reqs_in[4 * k + 1] = e->proxies[k].req_xparts_in;
      nr_in += 2;
    } else {
      reqs_in[4 * k] = reqs_in[4 * k + 1] = MPI_REQUEST_NULL;
    }
    if (e->proxies[k].nr_gparts_in > 0) {
      reqs_in[4 * k + 2] = e->proxies[k].req_gparts_in;
      nr_in += 1;
    } else {
      reqs_in[4 * k + 2] = MPI_REQUEST_NULL;
    }
    if (e->proxies[k].nr_sparts_in > 0) {
      reqs_in[4 * k + 3] = e->proxies[k].req_sparts_in;
      nr_in += 1;
    } else {
      reqs_in[4 * k + 3] = MPI_REQUEST_NULL;
    }

    if (e->proxies[k].nr_parts_out > 0) {
      reqs_out[4 * k] = e->proxies[k].req_parts_out;
      reqs_out[4 * k + 1] = e->proxies[k].req_xparts_out;
      nr_out += 2;
    } else {
      reqs_out[4 * k] = reqs_out[4 * k + 1] = MPI_REQUEST_NULL;
    }
    if (e->proxies[k].nr_gparts_out > 0) {
      reqs_out[4 * k + 2] = e->proxies[k].req_gparts_out;
      nr_out += 1;
    } else {
      reqs_out[4 * k + 2] = MPI_REQUEST_NULL;
    }
    if (e->proxies[k].nr_sparts_out > 0) {
      reqs_out[4 * k + 3] = e->proxies[k].req_sparts_out;
      nr_out += 1;
    } else {
      reqs_out[4 * k + 3] = MPI_REQUEST_NULL;
    }
  }

  /* Wait for each part array to come in and collect the new
     parts from the proxies. */
  int count_parts = 0, count_gparts = 0, count_sparts = 0;
  for (int k = 0; k < nr_in; k++) {
    int err, pid;
    if ((err = MPI_Waitany(4 * e->nr_proxies, reqs_in, &pid,
                           MPI_STATUS_IGNORE)) != MPI_SUCCESS) {
      char buff[MPI_MAX_ERROR_STRING];
      int res;
      MPI_Error_string(err, buff, &res);
      error("MPI_Waitany failed (%s).", buff);
    }
    if (pid == MPI_UNDEFINED) break;
    // message( "request from proxy %i has arrived." , pid / 4 );
    pid = 4 * (pid / 4);

    /* If all the requests for a given proxy have arrived... */
    if (reqs_in[pid + 0] == MPI_REQUEST_NULL &&
        reqs_in[pid + 1] == MPI_REQUEST_NULL &&
        reqs_in[pid + 2] == MPI_REQUEST_NULL &&
        reqs_in[pid + 3] == MPI_REQUEST_NULL) {
      /* Copy the particle data to the part/xpart/gpart arrays. */
      struct proxy *prox = &e->proxies[pid / 4];
      memcpy(&s->parts[offset_parts + count_parts], prox->parts_in,
             sizeof(struct part) * prox->nr_parts_in);
      memcpy(&s->xparts[offset_parts + count_parts], prox->xparts_in,
             sizeof(struct xpart) * prox->nr_parts_in);
      memcpy(&s->gparts[offset_gparts + count_gparts], prox->gparts_in,
             sizeof(struct gpart) * prox->nr_gparts_in);
      memcpy(&s->sparts[offset_sparts + count_sparts], prox->sparts_in,
             sizeof(struct spart) * prox->nr_sparts_in);
      /* for (int k = offset; k < offset + count; k++)
         message(
            "received particle %lli, x=[%.3e %.3e %.3e], h=%.3e, from node %i.",
            s->parts[k].id, s->parts[k].x[0], s->parts[k].x[1],
            s->parts[k].x[2], s->parts[k].h, p->nodeID); */

      /* Re-link the gparts. */
      for (int kk = 0; kk < prox->nr_gparts_in; kk++) {
        struct gpart *gp = &s->gparts[offset_gparts + count_gparts + kk];

        if (gp->type == swift_type_gas) {
          struct part *p =
              &s->parts[offset_parts + count_parts - gp->id_or_neg_offset];
          gp->id_or_neg_offset = s->parts - p;
          p->gpart = gp;
        } else if (gp->type == swift_type_stars) {
          struct spart *sp =
              &s->sparts[offset_sparts + count_sparts - gp->id_or_neg_offset];
          gp->id_or_neg_offset = s->sparts - sp;
          sp->gpart = gp;
        }
      }

      /* Advance the counters. */
      count_parts += prox->nr_parts_in;
      count_gparts += prox->nr_gparts_in;
      count_sparts += prox->nr_sparts_in;
    }
  }

  /* Wait for all the sends to have finished too. */
  if (nr_out > 0)
    if (MPI_Waitall(4 * e->nr_proxies, reqs_out, MPI_STATUSES_IGNORE) !=
        MPI_SUCCESS)
      error("MPI_Waitall on sends failed.");

  if (e->verbose)
    message("took %.3f %s.", clocks_from_ticks(getticks() - tic),
            clocks_getunit());

  /* Return the number of harvested parts. */
  *Npart = count_parts;
  *Ngpart = count_gparts;
  *Nspart = count_sparts;

#else
  error("SWIFT was not compiled with MPI support.");
#endif
}

/**
 * @brief Exchanges the top-level multipoles between all the nodes
 * such that every node has a multipole for each top-level cell.
 *
 * @param e The #engine.
 */
void engine_exchange_top_multipoles(struct engine *e) {

#ifdef WITH_MPI

#ifdef SWIFT_DEBUG_CHECKS
  for (int i = 0; i < e->s->nr_cells; ++i) {
    const struct gravity_tensors *m = &e->s->multipoles_top[i];
    if (e->s->cells_top[i].nodeID == engine_rank) {
      if (m->m_pole.M_000 > 0.) {
        if (m->CoM[0] < 0. || m->CoM[0] > e->s->dim[0])
          error("Invalid multipole position in X");
        if (m->CoM[1] < 0. || m->CoM[1] > e->s->dim[1])
          error("Invalid multipole position in Y");
        if (m->CoM[2] < 0. || m->CoM[2] > e->s->dim[2])
          error("Invalid multipole position in Z");
      }
    } else {
      if (m->m_pole.M_000 != 0.) error("Non-zero mass for foreign m-pole");
      if (m->CoM[0] != 0.) error("Non-zero position in X for foreign m-pole");
      if (m->CoM[1] != 0.) error("Non-zero position in Y for foreign m-pole");
      if (m->CoM[2] != 0.) error("Non-zero position in Z for foreign m-pole");
      if (m->m_pole.num_gpart != 0)
        error("Non-zero gpart count in foreign m-pole");
    }
  }
#endif

  /* Each node (space) has constructed its own top-level multipoles.
   * We now need to make sure every other node has a copy of everything.
   *
   * WARNING: Adult stuff ahead: don't do this at home!
   *
   * Since all nodes have their top-level multi-poles computed
   * and all foreign ones set to 0 (all bytes), we can gather all the m-poles
   * by doing a bit-wise OR reduction across all the nodes directly in
   * place inside the multi-poles_top array.
   * This only works if the foreign m-poles on every nodes are zeroed and no
   * multi-pole is present on more than one node (two things guaranteed by the
   * domain decomposition).
   */
  MPI_Allreduce(MPI_IN_PLACE, e->s->multipoles_top,
                e->s->nr_cells * sizeof(struct gravity_tensors), MPI_BYTE,
                MPI_BOR, MPI_COMM_WORLD);

#ifdef SWIFT_DEBUG_CHECKS
  long long counter = 0;

  /* Let's check that what we received makes sense */
  for (int i = 0; i < e->s->nr_cells; ++i) {
    const struct gravity_tensors *m = &e->s->multipoles_top[i];
    counter += m->m_pole.num_gpart;
    if (m->m_pole.M_000 > 0.) {
      if (m->CoM[0] < 0. || m->CoM[0] > e->s->dim[0])
        error("Invalid multipole position in X");
      if (m->CoM[1] < 0. || m->CoM[1] > e->s->dim[1])
        error("Invalid multipole position in Y");
      if (m->CoM[2] < 0. || m->CoM[2] > e->s->dim[2])
        error("Invalid multipole position in Z");
    }
  }
  if (counter != e->total_nr_gparts)
    error("Total particles in multipoles inconsistent with engine");
#endif

#else
  error("SWIFT was not compiled with MPI support.");
#endif
}

void engine_exchange_proxy_multipoles(struct engine *e) {

#ifdef WITH_MPI

  const ticks tic = getticks();

  /* Start by counting the number of cells to send and receive */
  int count_send_cells = 0;
  int count_recv_cells = 0;
  int count_send_requests = 0;
  int count_recv_requests = 0;

  /* Loop over the proxies. */
  for (int pid = 0; pid < e->nr_proxies; pid++) {

    /* Get a handle on the proxy. */
    const struct proxy *p = &e->proxies[pid];

    /* Now collect the number of requests associated */
    count_recv_requests += p->nr_cells_in;
    count_send_requests += p->nr_cells_out;

    /* And the actual number of things we are going to ship */
    for (int k = 0; k < p->nr_cells_in; k++)
      count_recv_cells += p->cells_in[k]->pcell_size;

    for (int k = 0; k < p->nr_cells_out; k++)
      count_send_cells += p->cells_out[k]->pcell_size;
  }

  /* Allocate the buffers for the packed data */
  struct gravity_tensors *buffer_send = NULL;
  if (posix_memalign((void **)&buffer_send, SWIFT_CACHE_ALIGNMENT,
                     count_send_cells * sizeof(struct gravity_tensors)) != 0)
    error("Unable to allocate memory for multipole transactions");

  struct gravity_tensors *buffer_recv = NULL;
  if (posix_memalign((void **)&buffer_recv, SWIFT_CACHE_ALIGNMENT,
                     count_recv_cells * sizeof(struct gravity_tensors)) != 0)
    error("Unable to allocate memory for multipole transactions");

  /* Also allocate the MPI requests */
  const int count_requests = count_send_requests + count_recv_requests;
  MPI_Request *requests =
      (MPI_Request *)malloc(sizeof(MPI_Request) * count_requests);
  if (requests == NULL) error("Unable to allocate memory for MPI requests");

  int this_request = 0;
  int this_recv = 0;
  int this_send = 0;

  /* Loop over the proxies to issue the receives. */
  for (int pid = 0; pid < e->nr_proxies; pid++) {

    /* Get a handle on the proxy. */
    const struct proxy *p = &e->proxies[pid];

    for (int k = 0; k < p->nr_cells_in; k++) {

      const int num_elements = p->cells_in[k]->pcell_size;

      /* Receive everything */
      MPI_Irecv(&buffer_recv[this_recv], num_elements, multipole_mpi_type,
                p->cells_in[k]->nodeID, p->cells_in[k]->tag, MPI_COMM_WORLD,
                &requests[this_request]);

      /* Move to the next slot in the buffers */
      this_recv += num_elements;
      this_request++;
    }

    /* Loop over the proxies to issue the sends. */
    for (int k = 0; k < p->nr_cells_out; k++) {

      /* Number of multipoles in this cell hierarchy */
      const int num_elements = p->cells_out[k]->pcell_size;

      /* Let's pack everything recursively */
      cell_pack_multipoles(p->cells_out[k], &buffer_send[this_send]);

      /* Send everything (note the use of cells_in[0] to get the correct node
       * ID. */
      MPI_Isend(&buffer_send[this_send], num_elements, multipole_mpi_type,
                p->cells_in[0]->nodeID, p->cells_out[k]->tag, MPI_COMM_WORLD,
                &requests[this_request]);

      /* Move to the next slot in the buffers */
      this_send += num_elements;
      this_request++;
    }
  }

  /* Wait for all the requests to arrive home */
  MPI_Status *stats = (MPI_Status *)malloc(count_requests * sizeof(MPI_Status));
  int res;
  if ((res = MPI_Waitall(count_requests, requests, stats)) != MPI_SUCCESS) {
    for (int k = 0; k < count_requests; ++k) {
      char buff[MPI_MAX_ERROR_STRING];
      MPI_Error_string(stats[k].MPI_ERROR, buff, &res);
      message("request from source %i, tag %i has error '%s'.",
              stats[k].MPI_SOURCE, stats[k].MPI_TAG, buff);
    }
    error("Failed during waitall for multipole data.");
  }

  /* Let's now unpack the multipoles at the right place */
  this_recv = 0;
  for (int pid = 0; pid < e->nr_proxies; pid++) {

    /* Get a handle on the proxy. */
    const struct proxy *p = &e->proxies[pid];

    for (int k = 0; k < p->nr_cells_in; k++) {

      const int num_elements = p->cells_in[k]->pcell_size;

#ifdef SWIFT_DEBUG_CHECKS

      /* Check that the first element (top-level cell's multipole) matches what
       * we received */
      if (p->cells_in[k]->multipole->m_pole.num_gpart !=
          buffer_recv[this_recv].m_pole.num_gpart)
        error("Current: M_000=%e num_gpart=%lld\n New: M_000=%e num_gpart=%lld",
              p->cells_in[k]->multipole->m_pole.M_000,
              p->cells_in[k]->multipole->m_pole.num_gpart,
              buffer_recv[this_recv].m_pole.M_000,
              buffer_recv[this_recv].m_pole.num_gpart);
#endif

      /* Unpack recursively */
      cell_unpack_multipoles(p->cells_in[k], &buffer_recv[this_recv]);

      /* Move to the next slot in the buffers */
      this_recv += num_elements;
    }
  }

  /* Free everything */
  free(stats);
  free(buffer_send);
  free(buffer_recv);
  free(requests);

  /* How much time did this take? */
  if (e->verbose)
    message("took %.3f %s.", clocks_from_ticks(getticks() - tic),
            clocks_getunit());
#else
  error("SWIFT was not compiled with MPI support.");
#endif
}

/**
 * @brief Constructs the top-level tasks for the short-range gravity
 * and long-range gravity interactions.
 *
 * - All top-cells get a self task.
 * - All pairs within range according to the multipole acceptance
 *   criterion get a pair task.
 */
void engine_make_self_gravity_tasks_mapper(void *map_data, int num_elements,
                                           void *extra_data) {

  struct engine *e = ((struct engine **)extra_data)[0];
  struct space *s = e->s;
  struct scheduler *sched = &e->sched;
  const int nodeID = e->nodeID;
  const int periodic = s->periodic;
  const double dim[3] = {s->dim[0], s->dim[1], s->dim[2]};
  const int cdim[3] = {s->cdim[0], s->cdim[1], s->cdim[2]};
  struct cell *cells = s->cells_top;
  const double theta_crit = e->gravity_properties->theta_crit;
  const double max_distance = e->mesh->r_cut_max;

  /* Compute how many cells away we need to walk */
  const double distance = 2.5 * cells[0].width[0] / theta_crit;
  int delta = (int)(distance / cells[0].width[0]) + 1;
  int delta_m = delta;
  int delta_p = delta;

  /* Special case where every cell is in range of every other one */
  if (delta >= cdim[0] / 2) {
    if (cdim[0] % 2 == 0) {
      delta_m = cdim[0] / 2;
      delta_p = cdim[0] / 2 - 1;
    } else {
      delta_m = cdim[0] / 2;
      delta_p = cdim[0] / 2;
    }
  }

  /* Loop through the elements, which are just byte offsets from NULL. */
  for (int ind = 0; ind < num_elements; ind++) {

    /* Get the cell index. */
    const int cid = (size_t)(map_data) + ind;

    /* Integer indices of the cell in the top-level grid */
    const int i = cid / (cdim[1] * cdim[2]);
    const int j = (cid / cdim[2]) % cdim[1];
    const int k = cid % cdim[2];

    /* Get the cell */
    struct cell *ci = &cells[cid];

    /* Skip cells without gravity particles */
    if (ci->gcount == 0) continue;

    /* Is that cell local ? */
    if (ci->nodeID != nodeID) continue;

    /* If the cells is local build a self-interaction */
    scheduler_addtask(sched, task_type_self, task_subtype_grav, 0, 0, ci, NULL);

    /* Recover the multipole information */
    const struct gravity_tensors *const multi_i = ci->multipole;
    const double CoM_i[3] = {multi_i->CoM[0], multi_i->CoM[1], multi_i->CoM[2]};

#ifdef SWIFT_DEBUG_CHECKS
    if (cell_getid(cdim, i, j, k) != cid)
      error("Incorrect calculation of indices (i,j,k)=(%d,%d,%d) cid=%d", i, j,
            k, cid);

    if (multi_i->r_max != multi_i->r_max_rebuild)
      error(
          "Multipole size not equal ot it's size after rebuild. But we just "
          "rebuilt...");
#endif

    /* Loop over every other cell within (Manhattan) range delta */
    for (int x = -delta_m; x <= delta_p; x++) {
      int ii = i + x;
      if (ii >= cdim[0])
        ii -= cdim[0];
      else if (ii < 0)
        ii += cdim[0];
      for (int y = -delta_m; y <= delta_p; y++) {
        int jj = j + y;
        if (jj >= cdim[1])
          jj -= cdim[1];
        else if (jj < 0)
          jj += cdim[1];
        for (int z = -delta_m; z <= delta_p; z++) {
          int kk = k + z;
          if (kk >= cdim[2])
            kk -= cdim[2];
          else if (kk < 0)
            kk += cdim[2];

          /* Get the cell */
          const int cjd = cell_getid(cdim, ii, jj, kk);
          struct cell *cj = &cells[cjd];

#ifdef SWIFT_DEBUG_CHECKS
          const int iii = cjd / (cdim[1] * cdim[2]);
          const int jjj = (cjd / cdim[2]) % cdim[1];
          const int kkk = cjd % cdim[2];

          if (ii != iii || jj != jjj || kk != kkk)
            error(
                "Incorrect calculation of indices (iii,jjj,kkk)=(%d,%d,%d) "
                "cjd=%d",
                iii, jjj, kkk, cjd);
#endif

          /* Avoid duplicates of local pairs*/
          if (cid <= cjd && cj->nodeID == nodeID) continue;

          /* Skip cells without gravity particles */
          if (cj->gcount == 0) continue;

          /* Recover the multipole information */
          const struct gravity_tensors *const multi_j = cj->multipole;

          /* Get the distance between the CoMs */
          double dx = CoM_i[0] - multi_j->CoM[0];
          double dy = CoM_i[1] - multi_j->CoM[1];
          double dz = CoM_i[2] - multi_j->CoM[2];

          /* Apply BC */
          if (periodic) {
            dx = nearest(dx, dim[0]);
            dy = nearest(dy, dim[1]);
            dz = nearest(dz, dim[2]);
          }
          const double r2 = dx * dx + dy * dy + dz * dz;

          /* Minimal distance between any pair of particles */
          const double min_radius =
              sqrt(r2) - (multi_i->r_max + multi_j->r_max);

          /* Are we beyond the distance where the truncated forces are 0 ?*/
          if (periodic && min_radius > max_distance) continue;

          /* Are the cells too close for a MM interaction ? */
          if (!cell_can_use_pair_mm_rebuild(ci, cj, e, s)) {

            /* Ok, we need to add a direct pair calculation */
            scheduler_addtask(sched, task_type_pair, task_subtype_grav, 0, 0,
                              ci, cj);
          }
        }
      }
    }
  }
}

/**
 * @brief Constructs the top-level tasks for the short-range gravity
 * interactions (master function).
 *
 * - Create the FFT task and the array of gravity ghosts.
 * - Call the mapper function to create the other tasks.
 *
 * @param e The #engine.
 */
void engine_make_self_gravity_tasks(struct engine *e) {

  struct space *s = e->s;
  struct task **ghosts = NULL;

  /* Create the multipole self and pair tasks. */
  void *extra_data[2] = {e, ghosts};
  threadpool_map(&e->threadpool, engine_make_self_gravity_tasks_mapper, NULL,
                 s->nr_cells, 1, 0, extra_data);
}

/**
 * @brief Constructs the top-level tasks for the external gravity.
 *
 * @param e The #engine.
 */
void engine_make_external_gravity_tasks(struct engine *e) {

  struct space *s = e->s;
  struct scheduler *sched = &e->sched;
  const int nodeID = e->nodeID;
  struct cell *cells = s->cells_top;
  const int nr_cells = s->nr_cells;

  for (int cid = 0; cid < nr_cells; ++cid) {

    struct cell *ci = &cells[cid];

    /* Skip cells without gravity particles */
    if (ci->gcount == 0) continue;

    /* Is that neighbour local ? */
    if (ci->nodeID != nodeID) continue;

    /* If the cell is local, build a self-interaction */
    scheduler_addtask(sched, task_type_self, task_subtype_external_grav, 0, 0,
                      ci, NULL);
  }
}

/**
 * @brief Constructs the top-level pair tasks for the first hydro loop over
 * neighbours
 *
 * Here we construct all the tasks for all possible neighbouring non-empty
 * local cells in the hierarchy. No dependencies are being added thus far.
 * Additional loop over neighbours can later be added by simply duplicating
 * all the tasks created by this function.
 *
 * @param map_data Offset of first two indices disguised as a pointer.
 * @param num_elements Number of cells to traverse.
 * @param extra_data The #engine.
 */
void engine_make_hydroloop_tasks_mapper(void *map_data, int num_elements,
                                        void *extra_data) {

  /* Extract the engine pointer. */
  struct engine *e = (struct engine *)extra_data;

  struct space *s = e->s;
  struct scheduler *sched = &e->sched;
  const int nodeID = e->nodeID;
  const int *cdim = s->cdim;
  struct cell *cells = s->cells_top;

  /* Loop through the elements, which are just byte offsets from NULL. */
  for (int ind = 0; ind < num_elements; ind++) {

    /* Get the cell index. */
    const int cid = (size_t)(map_data) + ind;
    const int i = cid / (cdim[1] * cdim[2]);
    const int j = (cid / cdim[2]) % cdim[1];
    const int k = cid % cdim[2];

    /* Get the cell */
    struct cell *ci = &cells[cid];

    /* Skip cells without hydro particles */
    if (ci->count == 0) continue;

    /* If the cells is local build a self-interaction */
    if (ci->nodeID == nodeID)
      scheduler_addtask(sched, task_type_self, task_subtype_density, 0, 0, ci,
                        NULL);

    /* Now loop over all the neighbours of this cell */
    for (int ii = -1; ii < 2; ii++) {
      int iii = i + ii;
      if (!s->periodic && (iii < 0 || iii >= cdim[0])) continue;
      iii = (iii + cdim[0]) % cdim[0];
      for (int jj = -1; jj < 2; jj++) {
        int jjj = j + jj;
        if (!s->periodic && (jjj < 0 || jjj >= cdim[1])) continue;
        jjj = (jjj + cdim[1]) % cdim[1];
        for (int kk = -1; kk < 2; kk++) {
          int kkk = k + kk;
          if (!s->periodic && (kkk < 0 || kkk >= cdim[2])) continue;
          kkk = (kkk + cdim[2]) % cdim[2];

          /* Get the neighbouring cell */
          const int cjd = cell_getid(cdim, iii, jjj, kkk);
          struct cell *cj = &cells[cjd];

          /* Is that neighbour local and does it have particles ? */
          if (cid >= cjd || cj->count == 0 ||
              (ci->nodeID != nodeID && cj->nodeID != nodeID))
            continue;

          /* Construct the pair task */
          const int sid = sortlistID[(kk + 1) + 3 * ((jj + 1) + 3 * (ii + 1))];
          scheduler_addtask(sched, task_type_pair, task_subtype_density, sid, 0,
                            ci, cj);
        }
      }
    }
  }
}

/**
 * @brief Constructs the top-level pair tasks for the star loop over
 * neighbours
 *
 * Here we construct all the tasks for all possible neighbouring non-empty
 * local cells in the hierarchy. No dependencies are being added thus far.
 * Additional loop over neighbours can later be added by simply duplicating
 * all the tasks created by this function.
 *
 * @param map_data Offset of first two indices disguised as a pointer.
 * @param num_elements Number of cells to traverse.
 * @param extra_data The #engine.
 */
void engine_make_starsloop_tasks_mapper(void *map_data, int num_elements,
                                        void *extra_data) {

  /* Extract the engine pointer. */
  struct engine *e = (struct engine *)extra_data;

  struct space *s = e->s;
  struct scheduler *sched = &e->sched;
  const int nodeID = e->nodeID;
  const int *cdim = s->cdim;
  struct cell *cells = s->cells_top;

  /* Loop through the elements, which are just byte offsets from NULL. */
  for (int ind = 0; ind < num_elements; ind++) {

    /* Get the cell index. */
    const int cid = (size_t)(map_data) + ind;
    const int i = cid / (cdim[1] * cdim[2]);
    const int j = (cid / cdim[2]) % cdim[1];
    const int k = cid % cdim[2];

    /* Get the cell */
    struct cell *ci = &cells[cid];

    /* Skip cells without star particles */
    if (ci->scount == 0) continue;

    /* If the cells is local build a self-interaction */
    if (ci->nodeID == nodeID)
      scheduler_addtask(sched, task_type_self, task_subtype_stars_density, 0, 0,
                        ci, NULL);

    /* Now loop over all the neighbours of this cell */
    for (int ii = -1; ii < 2; ii++) {
      int iii = i + ii;
      if (!s->periodic && (iii < 0 || iii >= cdim[0])) continue;
      iii = (iii + cdim[0]) % cdim[0];
      for (int jj = -1; jj < 2; jj++) {
        int jjj = j + jj;
        if (!s->periodic && (jjj < 0 || jjj >= cdim[1])) continue;
        jjj = (jjj + cdim[1]) % cdim[1];
        for (int kk = -1; kk < 2; kk++) {
          int kkk = k + kk;
          if (!s->periodic && (kkk < 0 || kkk >= cdim[2])) continue;
          kkk = (kkk + cdim[2]) % cdim[2];

          /* Get the neighbouring cell */
          const int cjd = cell_getid(cdim, iii, jjj, kkk);
          struct cell *cj = &cells[cjd];

          /* Is that neighbour local and does it have particles ? */
          if (cid >= cjd || cj->count == 0 ||
              (ci->nodeID != nodeID && cj->nodeID != nodeID))
            continue;

          /* Construct the pair task */
          const int sid = sortlistID[(kk + 1) + 3 * ((jj + 1) + 3 * (ii + 1))];
          scheduler_addtask(sched, task_type_pair, task_subtype_stars_density,
                            sid, 0, ci, cj);
        }
      }
    }
  }
}

/**
 * @brief Counts the tasks associated with one cell and constructs the links
 *
 * For each hydrodynamic and gravity task, construct the links with
 * the corresponding cell.  Similarly, construct the dependencies for
 * all the sorting tasks.
 */
void engine_count_and_link_tasks_mapper(void *map_data, int num_elements,
                                        void *extra_data) {

  struct engine *e = (struct engine *)extra_data;
  struct scheduler *const sched = &e->sched;

  for (int ind = 0; ind < num_elements; ind++) {
    struct task *t = &((struct task *)map_data)[ind];

    struct cell *ci = t->ci;
    struct cell *cj = t->cj;
    const enum task_types t_type = t->type;
    const enum task_subtypes t_subtype = t->subtype;

    /* Link sort tasks to all the higher sort task. */
    if (t_type == task_type_sort) {
      for (struct cell *finger = t->ci->parent; finger != NULL;
           finger = finger->parent)
        if (finger->sorts != NULL) scheduler_addunlock(sched, t, finger->sorts);
    }

    /* Link self tasks to cells. */
    else if (t_type == task_type_self) {
      atomic_inc(&ci->nr_tasks);

      if (t_subtype == task_subtype_density) {
        engine_addlink(e, &ci->density, t);
      } else if (t_subtype == task_subtype_grav) {
        engine_addlink(e, &ci->grav, t);
      } else if (t_subtype == task_subtype_external_grav) {
        engine_addlink(e, &ci->grav, t);
      } else if (t->subtype == task_subtype_stars_density) {
        engine_addlink(e, &ci->stars_density, t);
      }

      /* Link pair tasks to cells. */
    } else if (t_type == task_type_pair) {
      atomic_inc(&ci->nr_tasks);
      atomic_inc(&cj->nr_tasks);

      if (t_subtype == task_subtype_density) {
        engine_addlink(e, &ci->density, t);
        engine_addlink(e, &cj->density, t);
      } else if (t_subtype == task_subtype_grav) {
        engine_addlink(e, &ci->grav, t);
        engine_addlink(e, &cj->grav, t);
      } else if (t->subtype == task_subtype_stars_density) {
        engine_addlink(e, &ci->stars_density, t);
        engine_addlink(e, &cj->stars_density, t);
      }
#ifdef SWIFT_DEBUG_CHECKS
      else if (t_subtype == task_subtype_external_grav) {
        error("Found a pair/external-gravity task...");
      }
#endif

      /* Link sub-self tasks to cells. */
    } else if (t_type == task_type_sub_self) {
      atomic_inc(&ci->nr_tasks);

      if (t_subtype == task_subtype_density) {
        engine_addlink(e, &ci->density, t);
      } else if (t_subtype == task_subtype_grav) {
        engine_addlink(e, &ci->grav, t);
      } else if (t_subtype == task_subtype_external_grav) {
        engine_addlink(e, &ci->grav, t);
      } else if (t->subtype == task_subtype_stars_density) {
        engine_addlink(e, &ci->stars_density, t);
      }

      /* Link sub-pair tasks to cells. */
    } else if (t_type == task_type_sub_pair) {
      atomic_inc(&ci->nr_tasks);
      atomic_inc(&cj->nr_tasks);

      if (t_subtype == task_subtype_density) {
        engine_addlink(e, &ci->density, t);
        engine_addlink(e, &cj->density, t);
      } else if (t_subtype == task_subtype_grav) {
        engine_addlink(e, &ci->grav, t);
        engine_addlink(e, &cj->grav, t);
      } else if (t->subtype == task_subtype_stars_density) {
        engine_addlink(e, &ci->stars_density, t);
        engine_addlink(e, &cj->stars_density, t);
      }
#ifdef SWIFT_DEBUG_CHECKS
      else if (t_subtype == task_subtype_external_grav) {
        error("Found a sub-pair/external-gravity task...");
      }
#endif

      /* Multipole-multipole interaction of progenies */
    } else if (t_type == task_type_grav_mm) {

      atomic_inc(&ci->nr_mm_tasks);
      atomic_inc(&cj->nr_mm_tasks);
      engine_addlink(e, &ci->grav_mm, t);
      engine_addlink(e, &cj->grav_mm, t);
    }
  }
}

/**
 * @brief Creates all the task dependencies for the gravity
 *
 * @param e The #engine
 */
void engine_link_gravity_tasks(struct engine *e) {

  struct scheduler *sched = &e->sched;
  const int nodeID = e->nodeID;
  const int nr_tasks = sched->nr_tasks;

  for (int k = 0; k < nr_tasks; k++) {

    /* Get a pointer to the task. */
    struct task *t = &sched->tasks[k];

    if (t->type == task_type_none) continue;

    /* Get the cells we act on */
    struct cell *ci = t->ci;
    struct cell *cj = t->cj;
    const enum task_types t_type = t->type;
    const enum task_subtypes t_subtype = t->subtype;

    struct cell *ci_parent = (ci->parent != NULL) ? ci->parent : ci;
    struct cell *cj_parent =
        (cj != NULL && cj->parent != NULL) ? cj->parent : cj;

/* Node ID (if running with MPI) */
#ifdef WITH_MPI
    const int ci_nodeID = ci->nodeID;
    const int cj_nodeID = (cj != NULL) ? cj->nodeID : -1;
#else
    const int ci_nodeID = nodeID;
    const int cj_nodeID = nodeID;
#endif

    /* Self-interaction for self-gravity? */
    if (t_type == task_type_self && t_subtype == task_subtype_grav) {

#ifdef SWIFT_DEBUG_CHECKS
      if (ci_nodeID != nodeID) error("Non-local self task");
#endif

      /* drift ---+-> gravity --> grav_down */
      /* init  --/    */
      scheduler_addunlock(sched, ci->super_gravity->drift_gpart, t);
      scheduler_addunlock(sched, ci_parent->init_grav_out, t);
      scheduler_addunlock(sched, t, ci_parent->grav_down_in);
    }

    /* Self-interaction for external gravity ? */
    if (t_type == task_type_self && t_subtype == task_subtype_external_grav) {

#ifdef SWIFT_DEBUG_CHECKS
      if (ci_nodeID != nodeID) error("Non-local self task");
#endif

      /* drift -----> gravity --> end_force */
      scheduler_addunlock(sched, ci->super_gravity->drift_gpart, t);
      scheduler_addunlock(sched, t, ci->super->end_force);
    }

    /* Otherwise, pair interaction? */
    else if (t_type == task_type_pair && t_subtype == task_subtype_grav) {

      if (ci_nodeID == nodeID) {

        /* drift ---+-> gravity --> grav_down */
        /* init  --/    */
        scheduler_addunlock(sched, ci->super_gravity->drift_gpart, t);
        scheduler_addunlock(sched, ci_parent->init_grav_out, t);
        scheduler_addunlock(sched, t, ci_parent->grav_down_in);
      }
      if (cj_nodeID == nodeID) {

        /* drift ---+-> gravity --> grav_down */
        /* init  --/    */
        if (ci->super_gravity != cj->super_gravity) /* Avoid double unlock */
          scheduler_addunlock(sched, cj->super_gravity->drift_gpart, t);

        if (ci_parent != cj_parent) { /* Avoid double unlock */
          scheduler_addunlock(sched, cj_parent->init_grav_out, t);
          scheduler_addunlock(sched, t, cj_parent->grav_down_in);
        }
      }
    }

    /* Otherwise, sub-self interaction? */
    else if (t_type == task_type_sub_self && t_subtype == task_subtype_grav) {

#ifdef SWIFT_DEBUG_CHECKS
      if (ci_nodeID != nodeID) error("Non-local sub-self task");
#endif
      /* drift ---+-> gravity --> grav_down */
      /* init  --/    */
      scheduler_addunlock(sched, ci->super_gravity->drift_gpart, t);
      scheduler_addunlock(sched, ci_parent->init_grav_out, t);
      scheduler_addunlock(sched, t, ci_parent->grav_down_in);
    }

    /* Sub-self-interaction for external gravity ? */
    else if (t_type == task_type_sub_self &&
             t_subtype == task_subtype_external_grav) {

#ifdef SWIFT_DEBUG_CHECKS
      if (ci_nodeID != nodeID) error("Non-local sub-self task");
#endif

      /* drift -----> gravity --> end_force */
      scheduler_addunlock(sched, ci->super_gravity->drift_gpart, t);
      scheduler_addunlock(sched, t, ci->super->end_force);
    }

    /* Otherwise, sub-pair interaction? */
    else if (t_type == task_type_sub_pair && t_subtype == task_subtype_grav) {

      if (ci_nodeID == nodeID) {

        /* drift ---+-> gravity --> grav_down */
        /* init  --/    */
        scheduler_addunlock(sched, ci->super_gravity->drift_gpart, t);
        scheduler_addunlock(sched, ci_parent->init_grav_out, t);
        scheduler_addunlock(sched, t, ci_parent->grav_down_in);
      }
      if (cj_nodeID == nodeID) {

        /* drift ---+-> gravity --> grav_down */
        /* init  --/    */
        if (ci->super_gravity != cj->super_gravity) /* Avoid double unlock */
          scheduler_addunlock(sched, cj->super_gravity->drift_gpart, t);

        if (ci_parent != cj_parent) { /* Avoid double unlock */
          scheduler_addunlock(sched, cj_parent->init_grav_out, t);
          scheduler_addunlock(sched, t, cj_parent->grav_down_in);
        }
      }
    }

    /* Otherwise M-M interaction? */
    else if (t_type == task_type_grav_mm) {

      if (ci_nodeID == nodeID) {

        /* init -----> gravity --> grav_down */
        scheduler_addunlock(sched, ci_parent->init_grav_out, t);
        scheduler_addunlock(sched, t, ci_parent->grav_down_in);
      }
      if (cj_nodeID == nodeID) {

        /* init -----> gravity --> grav_down */
        if (ci_parent != cj_parent) { /* Avoid double unlock */
          scheduler_addunlock(sched, cj_parent->init_grav_out, t);
          scheduler_addunlock(sched, t, cj_parent->grav_down_in);
        }
      }
    }
  }
}

#ifdef EXTRA_HYDRO_LOOP

/**
 * @brief Creates the dependency network for the hydro tasks of a given cell.
 *
 * @param sched The #scheduler.
 * @param density The density task to link.
 * @param gradient The gradient task to link.
 * @param force The force task to link.
 * @param c The cell.
 * @param with_cooling Do we have a cooling task ?
 */
static inline void engine_make_hydro_loops_dependencies(
    struct scheduler *sched, struct task *density, struct task *gradient,
    struct task *force, struct cell *c, int with_cooling) {

  /* density loop --> ghost --> gradient loop --> extra_ghost */
  /* extra_ghost --> force loop  */
  scheduler_addunlock(sched, density, c->super_hydro->ghost_in);
  scheduler_addunlock(sched, c->super_hydro->ghost_out, gradient);
  scheduler_addunlock(sched, gradient, c->super_hydro->extra_ghost);
  scheduler_addunlock(sched, c->super_hydro->extra_ghost, force);
}

#else

/**
 * @brief Creates the dependency network for the hydro tasks of a given cell.
 *
 * @param sched The #scheduler.
 * @param density The density task to link.
 * @param force The force task to link.
 * @param c The cell.
 * @param with_cooling Are we running with cooling switched on ?
 */
static inline void engine_make_hydro_loops_dependencies(struct scheduler *sched,
                                                        struct task *density,
                                                        struct task *force,
                                                        struct cell *c,
                                                        int with_cooling) {
  /* density loop --> ghost --> force loop */
  scheduler_addunlock(sched, density, c->super_hydro->ghost_in);
  scheduler_addunlock(sched, c->super_hydro->ghost_out, force);
}

#endif
/**
 * @brief Creates the dependency network for the stars tasks of a given cell.
 *
 * @param sched The #scheduler.
 * @param density The density task to link.
 * @param c The cell.
 */
static inline void engine_make_stars_loops_dependencies(struct scheduler *sched,
                                                        struct task *density,
                                                        struct cell *c) {
  /* density loop --> ghost */
  scheduler_addunlock(sched, density, c->super->stars_ghost_in);
}

/**
 * @brief Duplicates the first hydro loop and construct all the
 * dependencies for the hydro part
 *
 * This is done by looping over all the previously constructed tasks
 * and adding another task involving the same cells but this time
 * corresponding to the second hydro loop over neighbours.
 * With all the relevant tasks for a given cell available, we construct
 * all the dependencies for that cell.
 */
void engine_make_extra_hydroloop_tasks_mapper(void *map_data, int num_elements,
                                              void *extra_data) {

  struct engine *e = (struct engine *)extra_data;
  struct scheduler *sched = &e->sched;
  const int nodeID = e->nodeID;
  const int with_cooling = (e->policy & engine_policy_cooling);

  for (int ind = 0; ind < num_elements; ind++) {
    struct task *t = &((struct task *)map_data)[ind];

    /* Sort tasks depend on the drift of the cell. */
    if (t->type == task_type_sort && t->ci->nodeID == engine_rank) {
      scheduler_addunlock(sched, t->ci->super_hydro->drift_part, t);
    }

    /* Self-interaction? */
    else if (t->type == task_type_self && t->subtype == task_subtype_density) {

      /* Make the self-density tasks depend on the drift only. */
      scheduler_addunlock(sched, t->ci->super_hydro->drift_part, t);

#ifdef EXTRA_HYDRO_LOOP
      /* Start by constructing the task for the second  and third hydro loop. */
      struct task *t2 = scheduler_addtask(
          sched, task_type_self, task_subtype_gradient, 0, 0, t->ci, NULL);
      struct task *t3 = scheduler_addtask(
          sched, task_type_self, task_subtype_force, 0, 0, t->ci, NULL);

      /* Add the link between the new loops and the cell */
      engine_addlink(e, &t->ci->gradient, t2);
      engine_addlink(e, &t->ci->force, t3);

      /* Now, build all the dependencies for the hydro */
      engine_make_hydro_loops_dependencies(sched, t, t2, t3, t->ci,
                                           with_cooling);
      scheduler_addunlock(sched, t3, t->ci->super->end_force);
#else

      /* Start by constructing the task for the second hydro loop */
      struct task *t2 = scheduler_addtask(
          sched, task_type_self, task_subtype_force, 0, 0, t->ci, NULL);

      /* Add the link between the new loop and the cell */
      engine_addlink(e, &t->ci->force, t2);

      /* Now, build all the dependencies for the hydro */
      engine_make_hydro_loops_dependencies(sched, t, t2, t->ci, with_cooling);
      scheduler_addunlock(sched, t2, t->ci->super->end_force);
#endif
    }

    /* Otherwise, pair interaction? */
    else if (t->type == task_type_pair && t->subtype == task_subtype_density) {

      /* Make all density tasks depend on the drift and the sorts. */
      if (t->ci->nodeID == engine_rank)
        scheduler_addunlock(sched, t->ci->super_hydro->drift_part, t);
      scheduler_addunlock(sched, t->ci->super_hydro->sorts, t);
      if (t->ci->super_hydro != t->cj->super_hydro) {
        if (t->cj->nodeID == engine_rank)
          scheduler_addunlock(sched, t->cj->super_hydro->drift_part, t);
        scheduler_addunlock(sched, t->cj->super_hydro->sorts, t);
      }

#ifdef EXTRA_HYDRO_LOOP
      /* Start by constructing the task for the second and third hydro loop */
      struct task *t2 = scheduler_addtask(
          sched, task_type_pair, task_subtype_gradient, 0, 0, t->ci, t->cj);
      struct task *t3 = scheduler_addtask(
          sched, task_type_pair, task_subtype_force, 0, 0, t->ci, t->cj);

      /* Add the link between the new loop and both cells */
      engine_addlink(e, &t->ci->gradient, t2);
      engine_addlink(e, &t->cj->gradient, t2);
      engine_addlink(e, &t->ci->force, t3);
      engine_addlink(e, &t->cj->force, t3);

      /* Now, build all the dependencies for the hydro for the cells */
      /* that are local and are not descendant of the same super_hydro-cells */
      if (t->ci->nodeID == nodeID) {
        engine_make_hydro_loops_dependencies(sched, t, t2, t3, t->ci,
                                             with_cooling);
        scheduler_addunlock(sched, t3, t->ci->super->end_force);
      }
      if (t->cj->nodeID == nodeID) {
        if (t->ci->super_hydro != t->cj->super_hydro)
          engine_make_hydro_loops_dependencies(sched, t, t2, t3, t->cj,
                                               with_cooling);
        if (t->ci->super != t->cj->super)
          scheduler_addunlock(sched, t3, t->cj->super->end_force);
      }

#else

      /* Start by constructing the task for the second hydro loop */
      struct task *t2 = scheduler_addtask(
          sched, task_type_pair, task_subtype_force, 0, 0, t->ci, t->cj);

      /* Add the link between the new loop and both cells */
      engine_addlink(e, &t->ci->force, t2);
      engine_addlink(e, &t->cj->force, t2);

      /* Now, build all the dependencies for the hydro for the cells */
      /* that are local and are not descendant of the same super_hydro-cells */
      if (t->ci->nodeID == nodeID) {
        engine_make_hydro_loops_dependencies(sched, t, t2, t->ci, with_cooling);
        scheduler_addunlock(sched, t2, t->ci->super->end_force);
      }
      if (t->cj->nodeID == nodeID) {
        if (t->ci->super_hydro != t->cj->super_hydro)
          engine_make_hydro_loops_dependencies(sched, t, t2, t->cj,
                                               with_cooling);
        if (t->ci->super != t->cj->super)
          scheduler_addunlock(sched, t2, t->cj->super->end_force);
      }

#endif

    }

    /* Otherwise, sub-self interaction? */
    else if (t->type == task_type_sub_self &&
             t->subtype == task_subtype_density) {

      /* Make all density tasks depend on the drift and sorts. */
      scheduler_addunlock(sched, t->ci->super_hydro->drift_part, t);
      scheduler_addunlock(sched, t->ci->super_hydro->sorts, t);

#ifdef EXTRA_HYDRO_LOOP

      /* Start by constructing the task for the second and third hydro loop */
      struct task *t2 =
          scheduler_addtask(sched, task_type_sub_self, task_subtype_gradient,
                            t->flags, 0, t->ci, t->cj);
      struct task *t3 =
          scheduler_addtask(sched, task_type_sub_self, task_subtype_force,
                            t->flags, 0, t->ci, t->cj);

      /* Add the link between the new loop and the cell */
      engine_addlink(e, &t->ci->gradient, t2);
      engine_addlink(e, &t->ci->force, t3);

      /* Now, build all the dependencies for the hydro for the cells */
      /* that are local and are not descendant of the same super_hydro-cells */
      if (t->ci->nodeID == nodeID) {
        engine_make_hydro_loops_dependencies(sched, t, t2, t3, t->ci,
                                             with_cooling);
        scheduler_addunlock(sched, t3, t->ci->super->end_force);
      }

#else
      /* Start by constructing the task for the second hydro loop */
      struct task *t2 =
          scheduler_addtask(sched, task_type_sub_self, task_subtype_force,
                            t->flags, 0, t->ci, t->cj);

      /* Add the link between the new loop and the cell */
      engine_addlink(e, &t->ci->force, t2);

      /* Now, build all the dependencies for the hydro for the cells */
      /* that are local and are not descendant of the same super_hydro-cells */
      if (t->ci->nodeID == nodeID) {
        engine_make_hydro_loops_dependencies(sched, t, t2, t->ci, with_cooling);
        scheduler_addunlock(sched, t2, t->ci->super->end_force);
      }
#endif
    }

    /* Otherwise, sub-pair interaction? */
    else if (t->type == task_type_sub_pair &&
             t->subtype == task_subtype_density) {

      /* Make all density tasks depend on the drift. */
      if (t->ci->nodeID == engine_rank)
        scheduler_addunlock(sched, t->ci->super_hydro->drift_part, t);
      scheduler_addunlock(sched, t->ci->super_hydro->sorts, t);
      if (t->ci->super_hydro != t->cj->super_hydro) {
        if (t->cj->nodeID == engine_rank)
          scheduler_addunlock(sched, t->cj->super_hydro->drift_part, t);
        scheduler_addunlock(sched, t->cj->super_hydro->sorts, t);
      }

#ifdef EXTRA_HYDRO_LOOP

      /* Start by constructing the task for the second and third hydro loop */
      struct task *t2 =
          scheduler_addtask(sched, task_type_sub_pair, task_subtype_gradient,
                            t->flags, 0, t->ci, t->cj);
      struct task *t3 =
          scheduler_addtask(sched, task_type_sub_pair, task_subtype_force,
                            t->flags, 0, t->ci, t->cj);

      /* Add the link between the new loop and both cells */
      engine_addlink(e, &t->ci->gradient, t2);
      engine_addlink(e, &t->cj->gradient, t2);
      engine_addlink(e, &t->ci->force, t3);
      engine_addlink(e, &t->cj->force, t3);

      /* Now, build all the dependencies for the hydro for the cells */
      /* that are local and are not descendant of the same super_hydro-cells */
      if (t->ci->nodeID == nodeID) {
        engine_make_hydro_loops_dependencies(sched, t, t2, t3, t->ci,
                                             with_cooling);
        scheduler_addunlock(sched, t3, t->ci->super->end_force);
      }
      if (t->cj->nodeID == nodeID) {
        if (t->ci->super_hydro != t->cj->super_hydro)
          engine_make_hydro_loops_dependencies(sched, t, t2, t3, t->cj,
                                               with_cooling);
        if (t->ci->super != t->cj->super)
          scheduler_addunlock(sched, t3, t->cj->super->end_force);
      }

#else
      /* Start by constructing the task for the second hydro loop */
      struct task *t2 =
          scheduler_addtask(sched, task_type_sub_pair, task_subtype_force,
                            t->flags, 0, t->ci, t->cj);

      /* Add the link between the new loop and both cells */
      engine_addlink(e, &t->ci->force, t2);
      engine_addlink(e, &t->cj->force, t2);

      /* Now, build all the dependencies for the hydro for the cells */
      /* that are local and are not descendant of the same super_hydro-cells */
      if (t->ci->nodeID == nodeID) {
        engine_make_hydro_loops_dependencies(sched, t, t2, t->ci, with_cooling);
        scheduler_addunlock(sched, t2, t->ci->super->end_force);
      }
      if (t->cj->nodeID == nodeID) {
        if (t->ci->super_hydro != t->cj->super_hydro)
          engine_make_hydro_loops_dependencies(sched, t, t2, t->cj,
                                               with_cooling);
        if (t->ci->super != t->cj->super)
          scheduler_addunlock(sched, t2, t->cj->super->end_force);
      }
#endif
    }
  }
}

/**
 * @brief Duplicates the first hydro loop and construct all the
 * dependencies for the stars
 *
 * This is done by looping over all the previously constructed tasks
 * and adding another task involving the same cells but this time
 * corresponding to the second hydro loop over neighbours.
 * With all the relevant tasks for a given cell available, we construct
 * all the dependencies for that cell.
 */
void engine_link_stars_tasks_mapper(void *map_data, int num_elements,
                                    void *extra_data) {

  struct engine *e = (struct engine *)extra_data;
  struct scheduler *sched = &e->sched;
  const int nodeID = e->nodeID;

  for (int ind = 0; ind < num_elements; ind++) {
    struct task *t = &((struct task *)map_data)[ind];

    /* Self-interaction? */
    if (t->type == task_type_self && t->subtype == task_subtype_stars_density) {

      /* Make the self-density tasks depend on the drifts. */
      scheduler_addunlock(sched, t->ci->super->drift_part, t);

      scheduler_addunlock(sched, t->ci->super->drift_gpart, t);

      /* Now, build all the dependencies for the stars */
      engine_make_stars_loops_dependencies(sched, t, t->ci);
      scheduler_addunlock(sched, t->ci->stars_ghost_out,
                          t->ci->super->end_force);
    }

    /* Otherwise, pair interaction? */
    else if (t->type == task_type_pair &&
             t->subtype == task_subtype_stars_density) {

      /* Make all density tasks depend on the drift and the sorts. */
      if (t->ci->nodeID == engine_rank)
        scheduler_addunlock(sched, t->ci->super->drift_part, t);
      scheduler_addunlock(sched, t->ci->super->sorts, t);
      if (t->ci->super != t->cj->super) {
        if (t->cj->nodeID == engine_rank)
          scheduler_addunlock(sched, t->cj->super->drift_part, t);
        scheduler_addunlock(sched, t->cj->super->sorts, t);
      }

      /* Now, build all the dependencies for the stars for the cells */
      /* that are local and are not descendant of the same super-cells */
      if (t->ci->nodeID == nodeID) {
        engine_make_stars_loops_dependencies(sched, t, t->ci);
      }
      if (t->cj->nodeID == nodeID) {
        if (t->ci->super != t->cj->super)
          engine_make_stars_loops_dependencies(sched, t, t->cj);
      }

    }

    /* Otherwise, sub-self interaction? */
    else if (t->type == task_type_sub_self &&
             t->subtype == task_subtype_stars_density) {

      /* Make all density tasks depend on the drift and sorts. */
      scheduler_addunlock(sched, t->ci->super->drift_part, t);
      scheduler_addunlock(sched, t->ci->super->sorts, t);

      /* Now, build all the dependencies for the stars for the cells */
      /* that are local and are not descendant of the same super-cells */
      if (t->ci->nodeID == nodeID) {
        engine_make_stars_loops_dependencies(sched, t, t->ci);
      } else
        error("oo");
    }

    /* Otherwise, sub-pair interaction? */
    else if (t->type == task_type_sub_pair &&
             t->subtype == task_subtype_stars_density) {

      /* Make all density tasks depend on the drift. */
      if (t->ci->nodeID == engine_rank)
        scheduler_addunlock(sched, t->ci->super->drift_part, t);
      scheduler_addunlock(sched, t->ci->super->sorts, t);
      if (t->ci->super != t->cj->super) {
        if (t->cj->nodeID == engine_rank)
          scheduler_addunlock(sched, t->cj->super->drift_part, t);
        scheduler_addunlock(sched, t->cj->super->sorts, t);
      }

      /* Now, build all the dependencies for the stars for the cells */
      /* that are local and are not descendant of the same super-cells */
      if (t->ci->nodeID == nodeID) {
        engine_make_stars_loops_dependencies(sched, t, t->ci);
      }
      if (t->cj->nodeID == nodeID) {
        if (t->ci->super != t->cj->super)
          engine_make_stars_loops_dependencies(sched, t, t->cj);
      }
    }
  }
}

/**
 * @brief Fill the #space's task list.
 *
 * @param e The #engine we are working with.
 */
void engine_maketasks(struct engine *e) {

  struct space *s = e->s;
  struct scheduler *sched = &e->sched;
  struct cell *cells = s->cells_top;
  const int nr_cells = s->nr_cells;
  const ticks tic = getticks();

  /* Re-set the scheduler. */
  scheduler_reset(sched, engine_estimate_nr_tasks(e));

  ticks tic2 = getticks();

  /* Construct the first hydro loop over neighbours */
  if (e->policy & engine_policy_hydro)
    threadpool_map(&e->threadpool, engine_make_hydroloop_tasks_mapper, NULL,
                   s->nr_cells, 1, 0, e);

  if (e->verbose)
    message("Making hydro tasks took %.3f %s.",
            clocks_from_ticks(getticks() - tic2), clocks_getunit());

  tic2 = getticks();

  /* Construct the stars hydro loop over neighbours */
  if (e->policy & engine_policy_feedback) {
    threadpool_map(&e->threadpool, engine_make_starsloop_tasks_mapper, NULL,
                   s->nr_cells, 1, 0, e);
  }

  /* Add the self gravity tasks. */
  if (e->policy & engine_policy_self_gravity) engine_make_self_gravity_tasks(e);

  if (e->verbose)
    message("Making gravity tasks took %.3f %s.",
            clocks_from_ticks(getticks() - tic2), clocks_getunit());

  /* Add the external gravity tasks. */
  if (e->policy & engine_policy_external_gravity)
    engine_make_external_gravity_tasks(e);

  if (e->sched.nr_tasks == 0 && (s->nr_gparts > 0 || s->nr_parts > 0))
    error("We have particles but no hydro or gravity tasks were created.");

  /* Free the old list of cell-task links. */
  if (e->links != NULL) free(e->links);
  e->size_links = 0;

/* The maximum number of links is the
 * number of cells (s->tot_cells) times the number of neighbours (26) times
 * the number of interaction types, so 26 * 2 (density, force) pairs
 * and 2 (density, force) self.
 */
#ifdef EXTRA_HYDRO_LOOP
  const size_t hydro_tasks_per_cell = 27 * 3;
#else
  const size_t hydro_tasks_per_cell = 27 * 2;
#endif
  const size_t self_grav_tasks_per_cell = 125;
  const size_t ext_grav_tasks_per_cell = 1;
  const size_t stars_tasks_per_cell = 15;

  if (e->policy & engine_policy_hydro)
    e->size_links += s->tot_cells * hydro_tasks_per_cell;
  if (e->policy & engine_policy_external_gravity)
    e->size_links += s->tot_cells * ext_grav_tasks_per_cell;
  if (e->policy & engine_policy_self_gravity)
    e->size_links += s->tot_cells * self_grav_tasks_per_cell;
  if (e->policy & engine_policy_stars)
    e->size_links += s->tot_cells * stars_tasks_per_cell;

  /* Allocate the new link list */
  if ((e->links = (struct link *)malloc(sizeof(struct link) * e->size_links)) ==
      NULL)
    error("Failed to allocate cell-task links.");
  e->nr_links = 0;

  tic2 = getticks();

  /* Split the tasks. */
  scheduler_splittasks(sched);

  if (e->verbose)
    message("Splitting tasks took %.3f %s.",
            clocks_from_ticks(getticks() - tic2), clocks_getunit());

#ifdef SWIFT_DEBUG_CHECKS
  /* Verify that we are not left with invalid tasks */
  for (int i = 0; i < e->sched.nr_tasks; ++i) {
    const struct task *t = &e->sched.tasks[i];
    if (t->ci == NULL && t->cj != NULL && !t->skip) error("Invalid task");
  }
#endif

  tic2 = getticks();

  /* Count the number of tasks associated with each cell and
     store the density tasks in each cell, and make each sort
     depend on the sorts of its progeny. */
  threadpool_map(&e->threadpool, engine_count_and_link_tasks_mapper,
                 sched->tasks, sched->nr_tasks, sizeof(struct task), 0, e);

  if (e->verbose)
    message("Counting and linking tasks took %.3f %s.",
            clocks_from_ticks(getticks() - tic2), clocks_getunit());

  tic2 = getticks();

  /* Re-set the tag counter. MPI tags are defined for top-level cells in
   * cell_set_super_mapper. */
#ifdef WITH_MPI
  cell_next_tag = 0;
#endif

  /* Now that the self/pair tasks are at the right level, set the super
   * pointers. */
  threadpool_map(&e->threadpool, cell_set_super_mapper, cells, nr_cells,
                 sizeof(struct cell), 0, e);

  if (e->verbose)
    message("Setting super-pointers took %.3f %s.",
            clocks_from_ticks(getticks() - tic2), clocks_getunit());

  /* Append hierarchical tasks to each cell. */
  threadpool_map(&e->threadpool, engine_make_hierarchical_tasks_mapper, cells,
                 nr_cells, sizeof(struct cell), 0, e);

  tic2 = getticks();

  /* Run through the tasks and make force tasks for each density task.
     Each force task depends on the cell ghosts and unlocks the kick task
     of its super-cell. */
  if (e->policy & engine_policy_hydro)
    threadpool_map(&e->threadpool, engine_make_extra_hydroloop_tasks_mapper,
                   sched->tasks, sched->nr_tasks, sizeof(struct task), 0, e);

  if (e->verbose)
    message("Making extra hydroloop tasks took %.3f %s.",
            clocks_from_ticks(getticks() - tic2), clocks_getunit());

  tic2 = getticks();

  /* Add the dependencies for the gravity stuff */
  if (e->policy & (engine_policy_self_gravity | engine_policy_external_gravity))
    engine_link_gravity_tasks(e);

  if (e->verbose)
    message("Linking gravity tasks took %.3f %s.",
            clocks_from_ticks(getticks() - tic2), clocks_getunit());

  tic2 = getticks();

  if (e->policy & engine_policy_stars)
    threadpool_map(&e->threadpool, engine_link_stars_tasks_mapper, sched->tasks,
                   sched->nr_tasks, sizeof(struct task), 0, e);

  if (e->verbose)
    message("Linking stars tasks took %.3f %s (including reweight).",
            clocks_from_ticks(getticks() - tic2), clocks_getunit());

#ifdef WITH_MPI
  if (e->policy & engine_policy_feedback)
    error("Cannot run stellar feedback with MPI (yet).");

  /* Add the communication tasks if MPI is being used. */
  if (e->policy & engine_policy_mpi) {

    tic2 = getticks();

    /* Loop over the proxies and add the send tasks, which also generates the
     * cell tags for super-cells. */
    for (int pid = 0; pid < e->nr_proxies; pid++) {

      /* Get a handle on the proxy. */
      struct proxy *p = &e->proxies[pid];

      for (int k = 0; k < p->nr_cells_out; k++)
        engine_addtasks_send_timestep(e, p->cells_out[k], p->cells_in[0], NULL);

      /* Loop through the proxy's outgoing cells and add the
         send tasks for the cells in the proxy that have a hydro connection. */
      if (e->policy & engine_policy_hydro)
        for (int k = 0; k < p->nr_cells_out; k++)
          if (p->cells_out_type[k] & proxy_cell_type_hydro)
            engine_addtasks_send_hydro(e, p->cells_out[k], p->cells_in[0], NULL,
                                       NULL, NULL);

      /* Loop through the proxy's outgoing cells and add the
         send tasks for the cells in the proxy that have a gravity connection.
         */
      if (e->policy & engine_policy_self_gravity)
        for (int k = 0; k < p->nr_cells_out; k++)
          if (p->cells_out_type[k] & proxy_cell_type_gravity)
            engine_addtasks_send_gravity(e, p->cells_out[k], p->cells_in[0],
                                         NULL);
    }

    if (e->verbose)
      message("Creating send tasks took %.3f %s.",
              clocks_from_ticks(getticks() - tic2), clocks_getunit());

    tic2 = getticks();

    /* Exchange the cell tags. */
    proxy_tags_exchange(e->proxies, e->nr_proxies, s);

    if (e->verbose)
      message("Exchanging cell tags took %.3f %s.",
              clocks_from_ticks(getticks() - tic2), clocks_getunit());

    tic2 = getticks();

    /* Loop over the proxies and add the recv tasks, which relies on having the
     * cell tags. */
    for (int pid = 0; pid < e->nr_proxies; pid++) {

      /* Get a handle on the proxy. */
      struct proxy *p = &e->proxies[pid];

      for (int k = 0; k < p->nr_cells_in; k++)
        engine_addtasks_recv_timestep(e, p->cells_in[k], NULL);

      /* Loop through the proxy's incoming cells and add the
         recv tasks for the cells in the proxy that have a hydro connection. */
      if (e->policy & engine_policy_hydro)
        for (int k = 0; k < p->nr_cells_in; k++)
          if (p->cells_in_type[k] & proxy_cell_type_hydro)
            engine_addtasks_recv_hydro(e, p->cells_in[k], NULL, NULL, NULL);

      /* Loop through the proxy's incoming cells and add the
         recv tasks for the cells in the proxy that have a gravity connection.
         */
      if (e->policy & engine_policy_self_gravity)
        for (int k = 0; k < p->nr_cells_in; k++)
          if (p->cells_in_type[k] & proxy_cell_type_gravity)
            engine_addtasks_recv_gravity(e, p->cells_in[k], NULL);
    }

    if (e->verbose)
      message("Creating recv tasks took %.3f %s.",
              clocks_from_ticks(getticks() - tic2), clocks_getunit());
  }
#endif

  tic2 = getticks();

  /* Set the unlocks per task. */
  scheduler_set_unlocks(sched);

  if (e->verbose)
    message("Setting unlocks took %.3f %s.",
            clocks_from_ticks(getticks() - tic2), clocks_getunit());

  tic2 = getticks();

  /* Rank the tasks. */
  scheduler_ranktasks(sched);

  if (e->verbose)
    message("Ranking the tasks took %.3f %s.",
            clocks_from_ticks(getticks() - tic2), clocks_getunit());

  /* Weight the tasks. */
  scheduler_reweight(sched, e->verbose);

  /* Set the tasks age. */
  e->tasks_age = 0;

  if (e->verbose)
    message("took %.3f %s (including reweight).",
            clocks_from_ticks(getticks() - tic), clocks_getunit());
}

/**
 * @brief Mark tasks to be un-skipped and set the sort flags accordingly.
 *        Threadpool mapper function.
 *
 * @param map_data pointer to the tasks
 * @param num_elements number of tasks
 * @param extra_data pointer to int that will define if a rebuild is needed.
 */
void engine_marktasks_mapper(void *map_data, int num_elements,
                             void *extra_data) {
  /* Unpack the arguments. */
  struct task *tasks = (struct task *)map_data;
  size_t *rebuild_space = &((size_t *)extra_data)[1];
  struct scheduler *s = (struct scheduler *)(((size_t *)extra_data)[2]);
  struct engine *e = (struct engine *)((size_t *)extra_data)[0];
  const int nodeID = e->nodeID;

  for (int ind = 0; ind < num_elements; ind++) {

    /* Get basic task information */
    struct task *t = &tasks[ind];
    const enum task_types t_type = t->type;
    const enum task_subtypes t_subtype = t->subtype;

    /* Single-cell task? */
    if (t_type == task_type_self || t_type == task_type_sub_self) {

      /* Local pointer. */
      struct cell *ci = t->ci;

      if (ci->nodeID != engine_rank) error("Non-local self task found");

      /* Activate the hydro drift */
      if (t_type == task_type_self && t_subtype == task_subtype_density) {
        if (cell_is_active_hydro(ci, e)) {
          scheduler_activate(s, t);
          cell_activate_drift_part(ci, s);
        }
      }

      /* Store current values of dx_max and h_max. */
      else if (t_type == task_type_sub_self &&
               t_subtype == task_subtype_density) {
        if (cell_is_active_hydro(ci, e)) {
          scheduler_activate(s, t);
          cell_activate_subcell_hydro_tasks(ci, NULL, s);
        }
      }

      else if (t_type == task_type_self && t_subtype == task_subtype_force) {
        if (cell_is_active_hydro(ci, e)) scheduler_activate(s, t);
      }

      else if (t_type == task_type_sub_self &&
               t_subtype == task_subtype_force) {
        if (cell_is_active_hydro(ci, e)) scheduler_activate(s, t);
      }

#ifdef EXTRA_HYDRO_LOOP
      else if (t_type == task_type_self && t_subtype == task_subtype_gradient) {
        if (cell_is_active_hydro(ci, e)) scheduler_activate(s, t);
      }

      else if (t_type == task_type_sub_self &&
               t_subtype == task_subtype_gradient) {
        if (cell_is_active_hydro(ci, e)) scheduler_activate(s, t);
      }
#endif

      /* Activate the star density */
      else if (t_type == task_type_self &&
               t_subtype == task_subtype_stars_density) {
        if (cell_is_active_stars(ci, e)) {
          scheduler_activate(s, t);
          cell_activate_drift_part(ci, s);
          cell_activate_drift_gpart(ci, s);
        }
      }

      /* Store current values of dx_max and h_max. */
      else if (t_type == task_type_sub_self &&
               t_subtype == task_subtype_stars_density) {
        if (cell_is_active_stars(ci, e)) {
          scheduler_activate(s, t);
          cell_activate_subcell_stars_tasks(ci, NULL, s);
        }
      }

      /* Activate the gravity drift */
      else if (t_type == task_type_self && t_subtype == task_subtype_grav) {
        if (cell_is_active_gravity(ci, e)) {
          scheduler_activate(s, t);
          cell_activate_subcell_grav_tasks(t->ci, NULL, s);
        }
      }

      /* Activate the gravity drift */
      else if (t_type == task_type_self &&
               t_subtype == task_subtype_external_grav) {
        if (cell_is_active_gravity(ci, e)) {
          scheduler_activate(s, t);
          cell_activate_drift_gpart(t->ci, s);
        }
      }

#ifdef SWIFT_DEBUG_CHECKS
      else {
        error("Invalid task type / sub-type encountered");
      }
#endif
    }

    /* Pair? */
    else if (t_type == task_type_pair || t_type == task_type_sub_pair) {

      /* Local pointers. */
      struct cell *ci = t->ci;
      struct cell *cj = t->cj;
#ifdef WITH_MPI
      const int ci_nodeID = ci->nodeID;
      const int cj_nodeID = cj->nodeID;
#else
      const int ci_nodeID = nodeID;
      const int cj_nodeID = nodeID;
#endif
      const int ci_active_hydro = cell_is_active_hydro(ci, e);
      const int cj_active_hydro = cell_is_active_hydro(cj, e);
      const int ci_active_gravity = cell_is_active_gravity(ci, e);
      const int cj_active_gravity = cell_is_active_gravity(cj, e);
      const int ci_active_stars = cell_is_active_stars(ci, e);
      const int cj_active_stars = cell_is_active_stars(cj, e);

      /* Only activate tasks that involve a local active cell. */
      if ((t_subtype == task_subtype_density ||
           t_subtype == task_subtype_gradient ||
           t_subtype == task_subtype_force) &&
          ((ci_active_hydro && ci_nodeID == nodeID) ||
           (cj_active_hydro && cj_nodeID == nodeID))) {

        scheduler_activate(s, t);

        /* Set the correct sorting flags */
        if (t_type == task_type_pair &&
            (t_subtype == task_subtype_density ||
             t_subtype == task_subtype_stars_density)) {

          /* Store some values. */
          atomic_or(&ci->requires_sorts, 1 << t->flags);
          atomic_or(&cj->requires_sorts, 1 << t->flags);
          ci->dx_max_sort_old = ci->dx_max_sort;
          cj->dx_max_sort_old = cj->dx_max_sort;

          /* Activate the hydro drift tasks. */
          if (ci_nodeID == nodeID) cell_activate_drift_part(ci, s);
          if (cj_nodeID == nodeID) cell_activate_drift_part(cj, s);

          /* Check the sorts and activate them if needed. */
          cell_activate_sorts(ci, t->flags, s);
          cell_activate_sorts(cj, t->flags, s);

        }

        /* Store current values of dx_max and h_max. */
        else if (t_type == task_type_sub_pair &&
                 (t_subtype == task_subtype_density ||
                  t_subtype == task_subtype_stars_density)) {
          cell_activate_subcell_hydro_tasks(t->ci, t->cj, s);
        }
      }

      /* Stars */
      if (t_subtype == task_subtype_stars_density &&
          ((ci_active_stars && ci->nodeID == engine_rank) ||
           (cj_active_stars && cj->nodeID == engine_rank))) {

        scheduler_activate(s, t);

        /* Set the correct sorting flags */
        if (t_type == task_type_pair) {

          /* Store some values. */
          atomic_or(&ci->requires_sorts, 1 << t->flags);
          atomic_or(&cj->requires_sorts, 1 << t->flags);
          ci->dx_max_sort_old = ci->dx_max_sort;
          cj->dx_max_sort_old = cj->dx_max_sort;

          /* Activate the hydro drift tasks. */
          if (ci_nodeID == nodeID) {
            cell_activate_drift_part(ci, s);
            cell_activate_drift_gpart(ci, s);
          }
          if (cj_nodeID == nodeID) {
            cell_activate_drift_part(cj, s);
            cell_activate_drift_gpart(cj, s);
          }

          /* Check the sorts and activate them if needed. */
          cell_activate_sorts(ci, t->flags, s);
          cell_activate_sorts(cj, t->flags, s);

        }

        /* Store current values of dx_max and h_max. */
        else if (t_type == task_type_sub_pair) {
          cell_activate_subcell_stars_tasks(t->ci, t->cj, s);
        }
      }

      if ((t_subtype == task_subtype_grav) &&
          ((ci_active_gravity && ci_nodeID == nodeID) ||
           (cj_active_gravity && cj_nodeID == nodeID))) {

        scheduler_activate(s, t);

        if (t_type == task_type_pair && t_subtype == task_subtype_grav) {
          /* Activate the gravity drift */
          cell_activate_subcell_grav_tasks(t->ci, t->cj, s);
        }

#ifdef SWIFT_DEBUG_CHECKS
        else if (t_type == task_type_sub_pair &&
                 t_subtype == task_subtype_grav) {
          error("Invalid task sub-type encountered");
        }
#endif
      }

      /* Only interested in density tasks as of here. */
      if (t_subtype == task_subtype_density) {

        /* Too much particle movement? */
        if (cell_need_rebuild_for_pair(ci, cj)) *rebuild_space = 1;

#ifdef WITH_MPI
        /* Activate the send/recv tasks. */
        if (ci_nodeID != nodeID) {

          /* If the local cell is active, receive data from the foreign cell. */
          if (cj_active_hydro) {
            scheduler_activate(s, ci->recv_xv);
            if (ci_active_hydro) {
              scheduler_activate(s, ci->recv_rho);
#ifdef EXTRA_HYDRO_LOOP
              scheduler_activate(s, ci->recv_gradient);
#endif
            }
          }

          /* If the foreign cell is active, we want its ti_end values. */
          if (ci_active_hydro) scheduler_activate(s, ci->recv_ti);

          /* Is the foreign cell active and will need stuff from us? */
          if (ci_active_hydro) {

            struct link *l = scheduler_activate_send(s, cj->send_xv, ci_nodeID);

            /* Drift the cell which will be sent at the level at which it is
               sent, i.e. drift the cell specified in the send task (l->t)
               itself. */
            cell_activate_drift_part(l->t->ci, s);

            /* If the local cell is also active, more stuff will be needed. */
            if (cj_active_hydro) {
              scheduler_activate_send(s, cj->send_rho, ci_nodeID);

#ifdef EXTRA_HYDRO_LOOP
              scheduler_activate_send(s, cj->send_gradient, ci_nodeID);
#endif
            }
          }

          /* If the local cell is active, send its ti_end values. */
          if (cj_active_hydro)
            scheduler_activate_send(s, cj->send_ti, ci_nodeID);

        } else if (cj_nodeID != nodeID) {

          /* If the local cell is active, receive data from the foreign cell. */
          if (ci_active_hydro) {
            scheduler_activate(s, cj->recv_xv);
            if (cj_active_hydro) {
              scheduler_activate(s, cj->recv_rho);
#ifdef EXTRA_HYDRO_LOOP
              scheduler_activate(s, cj->recv_gradient);
#endif
            }
          }

          /* If the foreign cell is active, we want its ti_end values. */
          if (cj_active_hydro) scheduler_activate(s, cj->recv_ti);

          /* Is the foreign cell active and will need stuff from us? */
          if (cj_active_hydro) {

            struct link *l = scheduler_activate_send(s, ci->send_xv, cj_nodeID);

            /* Drift the cell which will be sent at the level at which it is
               sent, i.e. drift the cell specified in the send task (l->t)
               itself. */
            cell_activate_drift_part(l->t->ci, s);

            /* If the local cell is also active, more stuff will be needed. */
            if (ci_active_hydro) {

              scheduler_activate_send(s, ci->send_rho, cj_nodeID);

#ifdef EXTRA_HYDRO_LOOP
              scheduler_activate_send(s, ci->send_gradient, cj_nodeID);
#endif
            }
          }

          /* If the local cell is active, send its ti_end values. */
          if (ci_active_hydro)
            scheduler_activate_send(s, ci->send_ti, cj_nodeID);
        }
#endif
      }

      /* Only interested in stars_density tasks as of here. */
      if (t->subtype == task_subtype_stars_density) {

        /* Too much particle movement? */
        if (cell_need_rebuild_for_pair(ci, cj)) *rebuild_space = 1;

        // LOIC: Need implementing MPI case
      }

      /* Only interested in gravity tasks as of here. */
      if (t_subtype == task_subtype_grav) {

#ifdef WITH_MPI
        /* Activate the send/recv tasks. */
        if (ci_nodeID != nodeID) {

          /* If the local cell is active, receive data from the foreign cell. */
          if (cj_active_gravity) scheduler_activate(s, ci->recv_grav);

          /* If the foreign cell is active, we want its ti_end values. */
          if (ci_active_gravity) scheduler_activate(s, ci->recv_ti);

          /* Is the foreign cell active and will need stuff from us? */
          if (ci_active_gravity) {

            struct link *l =
                scheduler_activate_send(s, cj->send_grav, ci_nodeID);

            /* Drift the cell which will be sent at the level at which it is
               sent, i.e. drift the cell specified in the send task (l->t)
               itself. */
            cell_activate_drift_gpart(l->t->ci, s);
          }

          /* If the local cell is active, send its ti_end values. */
          if (cj_active_gravity)
            scheduler_activate_send(s, cj->send_ti, ci_nodeID);

        } else if (cj_nodeID != nodeID) {

          /* If the local cell is active, receive data from the foreign cell. */
          if (ci_active_gravity) scheduler_activate(s, cj->recv_grav);

          /* If the foreign cell is active, we want its ti_end values. */
          if (cj_active_gravity) scheduler_activate(s, cj->recv_ti);

          /* Is the foreign cell active and will need stuff from us? */
          if (cj_active_gravity) {

            struct link *l =
                scheduler_activate_send(s, ci->send_grav, cj_nodeID);

            /* Drift the cell which will be sent at the level at which it is
               sent, i.e. drift the cell specified in the send task (l->t)
               itself. */
            cell_activate_drift_gpart(l->t->ci, s);
          }

          /* If the local cell is active, send its ti_end values. */
          if (ci_active_gravity)
            scheduler_activate_send(s, ci->send_ti, cj_nodeID);
        }
#endif
      }
    }

    /* End force ? */
    else if (t_type == task_type_end_force) {

      if (cell_is_active_hydro(t->ci, e) || cell_is_active_gravity(t->ci, e))
        scheduler_activate(s, t);
    }

    /* Kick ? */
    else if (t_type == task_type_kick1 || t_type == task_type_kick2) {

      if (cell_is_active_hydro(t->ci, e) || cell_is_active_gravity(t->ci, e))
        scheduler_activate(s, t);
    }

    /* Hydro ghost tasks ? */
    else if (t_type == task_type_ghost || t_type == task_type_extra_ghost ||
             t_type == task_type_ghost_in || t_type == task_type_ghost_out) {
      if (cell_is_active_hydro(t->ci, e)) scheduler_activate(s, t);
    }

    /* Gravity stuff ? */
    else if (t_type == task_type_grav_down || t_type == task_type_grav_mesh ||
             t_type == task_type_grav_long_range ||
             t_type == task_type_init_grav ||
             t_type == task_type_init_grav_out ||
             t_type == task_type_grav_down_in) {
      if (cell_is_active_gravity(t->ci, e)) scheduler_activate(s, t);
    }

    /* Multipole - Multipole interaction task */
    else if (t_type == task_type_grav_mm) {

      /* Local pointers. */
      const struct cell *ci = t->ci;
      const struct cell *cj = t->cj;
#ifdef WITH_MPI
      const int ci_nodeID = ci->nodeID;
      const int cj_nodeID = (cj != NULL) ? cj->nodeID : -1;
#else
      const int ci_nodeID = nodeID;
      const int cj_nodeID = nodeID;
#endif
      const int ci_active_gravity = cell_is_active_gravity_mm(ci, e);
      const int cj_active_gravity = cell_is_active_gravity_mm(cj, e);

      if ((ci_active_gravity && ci_nodeID == nodeID) ||
          (cj_active_gravity && cj_nodeID == nodeID))
        scheduler_activate(s, t);
    }

    /* Star ghost tasks ? */
    else if (t_type == task_type_stars_ghost ||
             t_type == task_type_stars_ghost_in ||
             t_type == task_type_stars_ghost_out) {
      if (cell_is_active_stars(t->ci, e)) scheduler_activate(s, t);
    }

    /* Time-step? */
    else if (t_type == task_type_timestep) {
      t->ci->updated = 0;
      t->ci->g_updated = 0;
      t->ci->s_updated = 0;
      if (cell_is_active_hydro(t->ci, e) || cell_is_active_gravity(t->ci, e))
        scheduler_activate(s, t);
    }

    /* Subgrid tasks */
    else if (t_type == task_type_cooling) {
      if (cell_is_active_hydro(t->ci, e) || cell_is_active_gravity(t->ci, e))
        scheduler_activate(s, t);
    }
  }
}

/**
 * @brief Mark tasks to be un-skipped and set the sort flags accordingly.
 *
 * @return 1 if the space has to be rebuilt, 0 otherwise.
 */
int engine_marktasks(struct engine *e) {

  struct scheduler *s = &e->sched;
  const ticks tic = getticks();
  int rebuild_space = 0;

  /* Run through the tasks and mark as skip or not. */
  size_t extra_data[3] = {(size_t)e, (size_t)rebuild_space, (size_t)&e->sched};
  threadpool_map(&e->threadpool, engine_marktasks_mapper, s->tasks, s->nr_tasks,
                 sizeof(struct task), 0, extra_data);
  rebuild_space = extra_data[1];

  if (e->verbose)
    message("took %.3f %s.", clocks_from_ticks(getticks() - tic),
            clocks_getunit());

  /* All is well... */
  return rebuild_space;
}

/**
 * @brief Prints the number of tasks in the engine
 *
 * @param e The #engine.
 */
void engine_print_task_counts(struct engine *e) {

  const ticks tic = getticks();
  struct scheduler *const sched = &e->sched;
  const int nr_tasks = sched->nr_tasks;
  const struct task *const tasks = sched->tasks;

  /* Count and print the number of each task type. */
  int counts[task_type_count + 1];
  for (int k = 0; k <= task_type_count; k++) counts[k] = 0;
  for (int k = 0; k < nr_tasks; k++) {
    if (tasks[k].skip)
      counts[task_type_count] += 1;
    else
      counts[(int)tasks[k].type] += 1;
  }
  message("Total = %d  (per cell = %d)", nr_tasks,
          (int)ceil((double)nr_tasks / e->s->tot_cells));
#ifdef WITH_MPI
  printf("[%04i] %s engine_print_task_counts: task counts are [ %s=%i",
         e->nodeID, clocks_get_timesincestart(), taskID_names[0], counts[0]);
#else
  printf("%s engine_print_task_counts: task counts are [ %s=%i",
         clocks_get_timesincestart(), taskID_names[0], counts[0]);
#endif
  for (int k = 1; k < task_type_count; k++)
    printf(" %s=%i", taskID_names[k], counts[k]);
  printf(" skipped=%i ]\n", counts[task_type_count]);
  fflush(stdout);
  message("nr_parts = %zu.", e->s->nr_parts);
  message("nr_gparts = %zu.", e->s->nr_gparts);
  message("nr_sparts = %zu.", e->s->nr_sparts);

  if (e->verbose)
    message("took %.3f %s.", clocks_from_ticks(getticks() - tic),
            clocks_getunit());
}

/**
 * @brief if necessary, estimate the number of tasks required given
 *        the current tasks in use and the numbers of cells.
 *
 * If e->tasks_per_cell is set greater than 0 then that value is used
 * as the estimate of the average number of tasks per cell,
 * otherwise we attempt an estimate.
 *
 * @param e the #engine
 *
 * @return the estimated total number of tasks
 */
int engine_estimate_nr_tasks(struct engine *e) {

  int tasks_per_cell = e->tasks_per_cell;
  if (tasks_per_cell > 0) return e->s->tot_cells * tasks_per_cell;

  /* Our guess differs depending on the types of tasks we are using, but we
   * basically use a formula <n1>*ntopcells + <n2>*(totcells - ntopcells).
   * Where <n1> is the expected maximum tasks per top-level/super cell, and
   * <n2> the expected maximum tasks for all other cells. These should give
   * a safe upper limit.
   */
  int n1 = 0;
  int n2 = 0;
  if (e->policy & engine_policy_hydro) {
    n1 += 37;
    n2 += 2;
#ifdef WITH_MPI
    n1 += 6;
#endif

#ifdef EXTRA_HYDRO_LOOP
    n1 += 15;
#ifdef WITH_MPI
    n1 += 2;
#endif
#endif
  }
  if (e->policy & engine_policy_self_gravity) {
    n1 += 125;
    n2 += 8;
#ifdef WITH_MPI
    n2 += 2;
#endif
  }
  if (e->policy & engine_policy_external_gravity) {
    n1 += 2;
  }
  if (e->policy & engine_policy_cosmology) {
    n1 += 2;
  }
  if (e->policy & engine_policy_cooling) {
    n1 += 2;
  }
  if (e->policy & engine_policy_sourceterms) {
    n1 += 2;
  }
  if (e->policy & engine_policy_stars) {
    n1 += 2;
  }

#ifdef WITH_MPI

  /* We need fewer tasks per rank when using MPI, but we could have
   * imbalances, so we need to work using the locally active cells, not just
   * some equipartition amongst the nodes. Don't want to recurse the whole
   * cell tree, so just make a guess of the maximum possible total cells. */
  int ntop = 0;
  int ncells = 0;
  for (int k = 0; k < e->s->nr_cells; k++) {
    struct cell *c = &e->s->cells_top[k];

    /* Any cells with particles will have tasks (local & foreign). */
    int nparts = c->count + c->gcount + c->scount;
    if (nparts > 0) {
      ntop++;
      ncells++;

      /* Count cell depth until we get below the parts per cell threshold. */
      int depth = 0;
      while (nparts > space_splitsize) {
        depth++;
        nparts /= 8;
        ncells += (1 << (depth * 3));
      }
    }
  }

  /* If no local cells, we are probably still initialising, so just keep
   * room for the top-level. */
  if (ncells == 0) {
    ntop = e->s->nr_cells;
    ncells = ntop;
  }
#else
  int ntop = e->s->nr_cells;
  int ncells = e->s->tot_cells;
#endif

  double ntasks = n1 * ntop + n2 * (ncells - ntop);
  if (ncells > 0) tasks_per_cell = ceil(ntasks / ncells);

  if (tasks_per_cell < 1.0) tasks_per_cell = 1.0;
  if (e->verbose)
    message("tasks per cell estimated as: %d, maximum tasks: %d",
            tasks_per_cell, ncells * tasks_per_cell);

  return ncells * tasks_per_cell;
}

/**
 * @brief Rebuild the space and tasks.
 *
 * @param e The #engine.
 * @param clean_smoothing_length_values Are we cleaning up the values of
 * the smoothing lengths before building the tasks ?
 */
void engine_rebuild(struct engine *e, int clean_smoothing_length_values) {

  const ticks tic = getticks();

  /* Clear the forcerebuild flag, whatever it was. */
  e->forcerebuild = 0;
  e->restarting = 0;

  /* Re-build the space. */
  space_rebuild(e->s, e->verbose);

  /* Construct the list of purely local cells */
  space_list_local_cells(e->s);

  /* Re-compute the mesh forces */
  if ((e->policy & engine_policy_self_gravity) && e->s->periodic)
    pm_mesh_compute_potential(e->mesh, e->s, &e->threadpool, e->verbose);

  /* Re-compute the maximal RMS displacement constraint */
  if (e->policy & engine_policy_cosmology)
    engine_recompute_displacement_constraint(e);

#ifdef SWIFT_DEBUG_CHECKS
  part_verify_links(e->s->parts, e->s->gparts, e->s->sparts, e->s->nr_parts,
                    e->s->nr_gparts, e->s->nr_sparts, e->verbose);
#endif

  /* Initial cleaning up session ? */
  if (clean_smoothing_length_values) space_sanitize(e->s);

/* If in parallel, exchange the cell structure, top-level and neighbouring
 * multipoles. */
#ifdef WITH_MPI
  if (e->policy & engine_policy_self_gravity) engine_exchange_top_multipoles(e);

  engine_exchange_cells(e);
#endif

#ifdef SWIFT_DEBUG_CHECKS

  /* Let's check that what we received makes sense */
  if (e->policy & engine_policy_self_gravity) {
    long long counter = 0;

    for (int i = 0; i < e->s->nr_cells; ++i) {
      const struct gravity_tensors *m = &e->s->multipoles_top[i];
      counter += m->m_pole.num_gpart;
    }
    if (counter != e->total_nr_gparts)
      error("Total particles in multipoles inconsistent with engine");
  }
#endif

  /* Re-build the tasks. */
  engine_maketasks(e);

  /* Make the list of top-level cells that have tasks */
  space_list_cells_with_tasks(e->s);

#ifdef SWIFT_DEBUG_CHECKS
  /* Check that all cells have been drifted to the current time.
   * That can include cells that have not
   * previously been active on this rank. */
  space_check_drift_point(e->s, e->ti_current,
                          e->policy & engine_policy_self_gravity);

  if (e->policy & engine_policy_self_gravity) {
    for (int k = 0; k < e->s->nr_local_cells; k++)
      cell_check_foreign_multipole(&e->s->cells_top[e->s->local_cells_top[k]]);
  }
#endif

  /* Run through the tasks and mark as skip or not. */
  if (engine_marktasks(e))
    error("engine_marktasks failed after space_rebuild.");

  /* Print the status of the system */
  if (e->verbose) engine_print_task_counts(e);

  /* Clear the counters of updates since the last rebuild */
  e->updates_since_rebuild = 0;
  e->g_updates_since_rebuild = 0;
  e->s_updates_since_rebuild = 0;

  /* Flag that a rebuild has taken place */
  e->step_props |= engine_step_prop_rebuild;

  if (e->verbose)
    message("took %.3f %s.", clocks_from_ticks(getticks() - tic),
            clocks_getunit());
}

/**
 * @brief Prepare the #engine by re-building the cells and tasks.
 *
 * @param e The #engine to prepare.
 */
void engine_prepare(struct engine *e) {

  TIMER_TIC2;
  const ticks tic = getticks();

  int drifted_all = 0;

  /* Unskip active tasks and check for rebuild */
  if (!e->forcerebuild && !e->forcerepart && !e->restarting) engine_unskip(e);

#ifdef WITH_MPI
  MPI_Allreduce(MPI_IN_PLACE, &e->forcerebuild, 1, MPI_INT, MPI_MAX,
                MPI_COMM_WORLD);
#endif

  /* Do we need repartitioning ? */
  if (e->forcerepart) {

    /* Let's start by drifting everybody to the current time */
    engine_drift_all(e);
    drifted_all = 1;

    /* And repartition */
    engine_repartition(e);
  }

  /* Do we need rebuilding ? */
  if (e->forcerebuild) {

    /* Let's start by drifting everybody to the current time */
    if (!e->restarting && !drifted_all) engine_drift_all(e);

    /* And rebuild */
    engine_rebuild(e, 0);
  }

#ifdef SWIFT_DEBUG_CHECKS
  if (e->forcerepart || e->forcerebuild) {
    /* Check that all cells have been drifted to the current time.
     * That can include cells that have not previously been active on this
     * rank. Skip if haven't got any cells (yet). */
    if (e->s->cells_top != NULL)
      space_check_drift_point(e->s, e->ti_current,
                              e->policy & engine_policy_self_gravity);
  }
#endif

  /* Re-rank the tasks every now and then. XXX this never executes. */
  if (e->tasks_age % engine_tasksreweight == 1) {
    scheduler_reweight(&e->sched, e->verbose);
  }
  e->tasks_age += 1;

  TIMER_TOC2(timer_prepare);

  if (e->verbose)
    message("took %.3f %s (including unskip, rebuild and reweight).",
            clocks_from_ticks(getticks() - tic), clocks_getunit());
}

/**
 * @brief Implements a barrier for the #runner threads.
 *
 * @param e The #engine.
 */
void engine_barrier(struct engine *e) {

  /* Wait at the wait barrier. */
  swift_barrier_wait(&e->wait_barrier);

  /* Wait at the run barrier. */
  swift_barrier_wait(&e->run_barrier);
}

/**
 * @brief Recursive function gathering end-of-step data.
 *
 * We recurse until we encounter a timestep or time-step MPI recv task
 * as the values will have been set at that level. We then bring these
 * values upwards.
 *
 * @param c The #cell to recurse into.
 * @param e The #engine.
 */
void engine_collect_end_of_step_recurse(struct cell *c,
                                        const struct engine *e) {

/* Skip super-cells (Their values are already set) */
#ifdef WITH_MPI
  if (c->timestep != NULL || c->recv_ti != NULL) return;
#else
  if (c->timestep != NULL) return;
#endif /* WITH_MPI */

  /* Counters for the different quantities. */
  size_t updated = 0, g_updated = 0, s_updated = 0;
  integertime_t ti_hydro_end_min = max_nr_timesteps, ti_hydro_end_max = 0,
                ti_hydro_beg_max = 0;
  integertime_t ti_gravity_end_min = max_nr_timesteps, ti_gravity_end_max = 0,
                ti_gravity_beg_max = 0;

  /* Collect the values from the progeny. */
  for (int k = 0; k < 8; k++) {
    struct cell *cp = c->progeny[k];
    if (cp != NULL && (cp->count > 0 || cp->gcount > 0 || cp->scount > 0)) {

      /* Recurse */
      engine_collect_end_of_step_recurse(cp, e);

      /* And update */
      ti_hydro_end_min = min(ti_hydro_end_min, cp->ti_hydro_end_min);
      ti_hydro_end_max = max(ti_hydro_end_max, cp->ti_hydro_end_max);
      ti_hydro_beg_max = max(ti_hydro_beg_max, cp->ti_hydro_beg_max);

      ti_gravity_end_min = min(ti_gravity_end_min, cp->ti_gravity_end_min);
      ti_gravity_end_max = max(ti_gravity_end_max, cp->ti_gravity_end_max);
      ti_gravity_beg_max = max(ti_gravity_beg_max, cp->ti_gravity_beg_max);

      updated += cp->updated;
      g_updated += cp->g_updated;
      s_updated += cp->s_updated;

      /* Collected, so clear for next time. */
      cp->updated = 0;
      cp->g_updated = 0;
      cp->s_updated = 0;
    }
  }

  /* Store the collected values in the cell. */
  c->ti_hydro_end_min = ti_hydro_end_min;
  c->ti_hydro_end_max = ti_hydro_end_max;
  c->ti_hydro_beg_max = ti_hydro_beg_max;
  c->ti_gravity_end_min = ti_gravity_end_min;
  c->ti_gravity_end_max = ti_gravity_end_max;
  c->ti_gravity_beg_max = ti_gravity_beg_max;
  c->updated = updated;
  c->g_updated = g_updated;
  c->s_updated = s_updated;
}

/**
 * @brief Mapping function to collect the data from the end of the step
 *
 * This function will call a recursive function on all the top-level cells
 * to collect the information we are after.
 *
 * @param map_data The list of cells with tasks on this node.
 * @param num_elements The number of elements in the list this thread will work
 * on.
 * @param extra_data The #engine.
 */
void engine_collect_end_of_step_mapper(void *map_data, int num_elements,
                                       void *extra_data) {

  struct end_of_step_data *data = (struct end_of_step_data *)extra_data;
  const struct engine *e = data->e;
  struct space *s = e->s;
  int *local_cells = (int *)map_data;

  /* Local collectible */
  size_t updates = 0, g_updates = 0, s_updates = 0;
  integertime_t ti_hydro_end_min = max_nr_timesteps, ti_hydro_end_max = 0,
                ti_hydro_beg_max = 0;
  integertime_t ti_gravity_end_min = max_nr_timesteps, ti_gravity_end_max = 0,
                ti_gravity_beg_max = 0;

  for (int ind = 0; ind < num_elements; ind++) {
    struct cell *c = &s->cells_top[local_cells[ind]];

    if (c->count > 0 || c->gcount > 0 || c->scount > 0) {

      /* Make the top-cells recurse */
      engine_collect_end_of_step_recurse(c, e);

      /* And aggregate */
      if (c->ti_hydro_end_min > e->ti_current)
        ti_hydro_end_min = min(ti_hydro_end_min, c->ti_hydro_end_min);
      ti_hydro_end_max = max(ti_hydro_end_max, c->ti_hydro_end_max);
      ti_hydro_beg_max = max(ti_hydro_beg_max, c->ti_hydro_beg_max);

      if (c->ti_gravity_end_min > e->ti_current)
        ti_gravity_end_min = min(ti_gravity_end_min, c->ti_gravity_end_min);
      ti_gravity_end_max = max(ti_gravity_end_max, c->ti_gravity_end_max);
      ti_gravity_beg_max = max(ti_gravity_beg_max, c->ti_gravity_beg_max);

      updates += c->updated;
      g_updates += c->g_updated;
      s_updates += c->s_updated;

      /* Collected, so clear for next time. */
      c->updated = 0;
      c->g_updated = 0;
      c->s_updated = 0;
    }
  }

  /* Let's write back to the global data.
   * We use the space lock to garanty single access*/
  if (lock_lock(&s->lock) == 0) {
    data->updates += updates;
    data->g_updates += g_updates;
    data->s_updates += s_updates;

    if (ti_hydro_end_min > e->ti_current)
      data->ti_hydro_end_min = min(ti_hydro_end_min, data->ti_hydro_end_min);
    data->ti_hydro_end_max = max(ti_hydro_end_max, data->ti_hydro_end_max);
    data->ti_hydro_beg_max = max(ti_hydro_beg_max, data->ti_hydro_beg_max);

    if (ti_gravity_end_min > e->ti_current)
      data->ti_gravity_end_min =
          min(ti_gravity_end_min, data->ti_gravity_end_min);
    data->ti_gravity_end_max =
        max(ti_gravity_end_max, data->ti_gravity_end_max);
    data->ti_gravity_beg_max =
        max(ti_gravity_beg_max, data->ti_gravity_beg_max);
  }

  if (lock_unlock(&s->lock) != 0) error("Failed to unlock the space");
}

/**
 * @brief Collects the next time-step and rebuild flag.
 *
 * The next time-step is determined by making each super-cell recurse to
 * collect the minimal of ti_end and the number of updated particles.  When in
 * MPI mode this routines reduces these across all nodes and also collects the
 * forcerebuild flag -- this is so that we only use a single collective MPI
 * call per step for all these values.
 *
 * Note that the results are stored in e->collect_group1 struct not in the
 * engine fields, unless apply is true. These can be applied field-by-field
 * or all at once using collectgroup1_copy();
 *
 * @param e The #engine.
 * @param apply whether to apply the results to the engine or just keep in the
 *              group1 struct.
 */
void engine_collect_end_of_step(struct engine *e, int apply) {

  const ticks tic = getticks();
  const struct space *s = e->s;
  struct end_of_step_data data;
  data.updates = 0, data.g_updates = 0, data.s_updates = 0;
  data.ti_hydro_end_min = max_nr_timesteps, data.ti_hydro_end_max = 0,
  data.ti_hydro_beg_max = 0;
  data.ti_gravity_end_min = max_nr_timesteps, data.ti_gravity_end_max = 0,
  data.ti_gravity_beg_max = 0;
  data.e = e;

  /* Collect information from the local top-level cells */
  threadpool_map(&e->threadpool, engine_collect_end_of_step_mapper,
                 s->local_cells_with_tasks_top, s->nr_local_cells_with_tasks,
                 sizeof(int), 0, &data);

  /* Store these in the temporary collection group. */
  collectgroup1_init(&e->collect_group1, data.updates, data.g_updates,
                     data.s_updates, data.ti_hydro_end_min,
                     data.ti_hydro_end_max, data.ti_hydro_beg_max,
                     data.ti_gravity_end_min, data.ti_gravity_end_max,
                     data.ti_gravity_beg_max, e->forcerebuild);

/* Aggregate collective data from the different nodes for this step. */
#ifdef WITH_MPI
  collectgroup1_reduce(&e->collect_group1);

#ifdef SWIFT_DEBUG_CHECKS
  {
    /* Check the above using the original MPI calls. */
    integertime_t in_i[2], out_i[2];
    in_i[0] = 0;
    in_i[1] = 0;
    out_i[0] = data.ti_hydro_end_min;
    out_i[1] = data.ti_gravity_end_min;
    if (MPI_Allreduce(out_i, in_i, 2, MPI_LONG_LONG_INT, MPI_MIN,
                      MPI_COMM_WORLD) != MPI_SUCCESS)
      error("Failed to aggregate ti_end_min.");
    if (in_i[0] != (long long)e->collect_group1.ti_hydro_end_min)
      error("Failed to get same ti_hydro_end_min, is %lld, should be %lld",
            in_i[0], e->collect_group1.ti_hydro_end_min);
    if (in_i[1] != (long long)e->collect_group1.ti_gravity_end_min)
      error("Failed to get same ti_gravity_end_min, is %lld, should be %lld",
            in_i[1], e->collect_group1.ti_gravity_end_min);

    long long in_ll[3], out_ll[3];
    out_ll[0] = data.updates;
    out_ll[1] = data.g_updates;
    out_ll[2] = data.s_updates;
    if (MPI_Allreduce(out_ll, in_ll, 3, MPI_LONG_LONG_INT, MPI_SUM,
                      MPI_COMM_WORLD) != MPI_SUCCESS)
      error("Failed to aggregate particle counts.");
    if (in_ll[0] != (long long)e->collect_group1.updates)
      error("Failed to get same updates, is %lld, should be %lld", in_ll[0],
            e->collect_group1.updates);
    if (in_ll[1] != (long long)e->collect_group1.g_updates)
      error("Failed to get same g_updates, is %lld, should be %lld", in_ll[1],
            e->collect_group1.g_updates);
    if (in_ll[2] != (long long)e->collect_group1.s_updates)
      error("Failed to get same s_updates, is %lld, should be %lld", in_ll[2],
            e->collect_group1.s_updates);

    int buff = 0;
    if (MPI_Allreduce(&e->forcerebuild, &buff, 1, MPI_INT, MPI_MAX,
                      MPI_COMM_WORLD) != MPI_SUCCESS)
      error("Failed to aggregate the rebuild flag across nodes.");
    if (!!buff != !!e->collect_group1.forcerebuild)
      error(
          "Failed to get same rebuild flag from all nodes, is %d,"
          "should be %d",
          buff, e->collect_group1.forcerebuild);
  }
#endif
#endif

  /* Apply to the engine, if requested. */
  if (apply) collectgroup1_apply(&e->collect_group1, e);

  if (e->verbose)
    message("took %.3f %s.", clocks_from_ticks(getticks() - tic),
            clocks_getunit());
}

/**
 * @brief Print the conserved quantities statistics to a log file
 *
 * @param e The #engine.
 */
void engine_print_stats(struct engine *e) {

  const ticks tic = getticks();

#ifdef SWIFT_DEBUG_CHECKS
  /* Check that all cells have been drifted to the current time.
   * That can include cells that have not
   * previously been active on this rank. */
  space_check_drift_point(e->s, e->ti_current,
                          e->policy & engine_policy_self_gravity);

  /* Be verbose about this */
  if (e->nodeID == 0) {
    if (e->policy & engine_policy_cosmology)
      message("Saving statistics at a=%e",
              exp(e->ti_current * e->time_base) * e->cosmology->a_begin);
    else
      message("Saving statistics at t=%e",
              e->ti_current * e->time_base + e->time_begin);
  }
#else
  if (e->verbose) {
    if (e->policy & engine_policy_cosmology)
      message("Saving statistics at a=%e",
              exp(e->ti_current * e->time_base) * e->cosmology->a_begin);
    else
      message("Saving statistics at t=%e",
              e->ti_current * e->time_base + e->time_begin);
  }
#endif

  struct statistics stats;
  stats_init(&stats);

  /* Collect the stats on this node */
  stats_collect(e->s, &stats);

/* Aggregate the data from the different nodes. */
#ifdef WITH_MPI
  struct statistics global_stats;
  stats_init(&global_stats);

  if (MPI_Reduce(&stats, &global_stats, 1, statistics_mpi_type,
                 statistics_mpi_reduce_op, 0, MPI_COMM_WORLD) != MPI_SUCCESS)
    error("Failed to aggregate stats.");
#else
  struct statistics global_stats = stats;
#endif

  /* Finalize operations */
  stats_finalize(&stats);

  /* Print info */
  if (e->nodeID == 0)
    stats_print_to_file(e->file_stats, &global_stats, e->time);

  /* Flag that we dumped some statistics */
  e->step_props |= engine_step_prop_statistics;

  if (e->verbose)
    message("took %.3f %s.", clocks_from_ticks(getticks() - tic),
            clocks_getunit());
}

/**
 * @brief Sets all the force, drift and kick tasks to be skipped.
 *
 * @param e The #engine to act on.
 */
void engine_skip_force_and_kick(struct engine *e) {

  struct task *tasks = e->sched.tasks;
  const int nr_tasks = e->sched.nr_tasks;

  for (int i = 0; i < nr_tasks; ++i) {

    struct task *t = &tasks[i];

    /* Skip everything that updates the particles */
    if (t->type == task_type_drift_part || t->type == task_type_drift_gpart ||
        t->type == task_type_kick1 || t->type == task_type_kick2 ||
        t->type == task_type_timestep || t->subtype == task_subtype_force ||
        t->subtype == task_subtype_grav || t->type == task_type_end_force ||
        t->type == task_type_grav_long_range || t->type == task_type_grav_mm ||
        t->type == task_type_grav_down || t->type == task_type_cooling ||
        t->type == task_type_sourceterms)
      t->skip = 1;
  }

  /* Run through the cells and clear some flags. */
  space_map_cells_pre(e->s, 1, cell_clear_drift_flags, NULL);
}

/**
 * @brief Sets all the drift and first kick tasks to be skipped.
 *
 * @param e The #engine to act on.
 */
void engine_skip_drift(struct engine *e) {

  struct task *tasks = e->sched.tasks;
  const int nr_tasks = e->sched.nr_tasks;

  for (int i = 0; i < nr_tasks; ++i) {

    struct task *t = &tasks[i];

    /* Skip everything that moves the particles */
    if (t->type == task_type_drift_part || t->type == task_type_drift_gpart)
      t->skip = 1;
  }

  /* Run through the cells and clear some flags. */
  space_map_cells_pre(e->s, 1, cell_clear_drift_flags, NULL);
}

/**
 * @brief Launch the runners.
 *
 * @param e The #engine.
 */
void engine_launch(struct engine *e) {

  const ticks tic = getticks();

#ifdef SWIFT_DEBUG_CHECKS
  /* Re-set all the cell task counters to 0 */
  space_reset_task_counters(e->s);
#endif

  /* Prepare the scheduler. */
  atomic_inc(&e->sched.waiting);

  /* Cry havoc and let loose the dogs of war. */
  swift_barrier_wait(&e->run_barrier);

  /* Load the tasks. */
  scheduler_start(&e->sched);

  /* Remove the safeguard. */
  pthread_mutex_lock(&e->sched.sleep_mutex);
  atomic_dec(&e->sched.waiting);
  pthread_cond_broadcast(&e->sched.sleep_cond);
  pthread_mutex_unlock(&e->sched.sleep_mutex);

  /* Sit back and wait for the runners to come home. */
  swift_barrier_wait(&e->wait_barrier);

  if (e->verbose)
    message("took %.3f %s.", clocks_from_ticks(getticks() - tic),
            clocks_getunit());
}

/**
 * @brief Calls the 'first init' function on the particles of all types.
 *
 * @param e The #engine.
 */
void engine_first_init_particles(struct engine *e) {

  const ticks tic = getticks();

  /* Set the particles in a state where they are ready for a run. */
  space_first_init_parts(e->s, e->verbose);
  space_first_init_gparts(e->s, e->verbose);
  space_first_init_sparts(e->s, e->verbose);

  if (e->verbose)
    message("took %.3f %s.", clocks_from_ticks(getticks() - tic),
            clocks_getunit());
}

/**
 * @brief Initialises the particles and set them in a state ready to move
 *forward in time.
 *
 * @param e The #engine
 * @param flag_entropy_ICs Did the 'Internal Energy' of the particles actually
 * contain entropy ?
 * @param clean_h_values Are we cleaning up the values of h before building
 * the tasks ?
 */
void engine_init_particles(struct engine *e, int flag_entropy_ICs,
                           int clean_h_values) {

  struct space *s = e->s;

  struct clocks_time time1, time2;
  clocks_gettime(&time1);

  /* Update the softening lengths */
  if (e->policy & engine_policy_self_gravity)
    gravity_update(e->gravity_properties, e->cosmology);

  /* Start by setting the particles in a good state */
  if (e->nodeID == 0) message("Setting particles to a valid state...");
  engine_first_init_particles(e);

  if (e->nodeID == 0) message("Computing initial gas densities.");

  /* Construct all cells and tasks to start everything */
  engine_rebuild(e, clean_h_values);

  /* No time integration. We just want the density and ghosts */
  engine_skip_force_and_kick(e);

  /* Print the number of active tasks ? */
  if (e->verbose) engine_print_task_counts(e);

  /* Init the particle data (by hand). */
  space_init_parts(s, e->verbose);
  space_init_gparts(s, e->verbose);
  space_init_sparts(s, e->verbose);

  /* Now, launch the calculation */
  TIMER_TIC;
  engine_launch(e);
  TIMER_TOC(timer_runners);

  /* Apply some conversions (e.g. internal energy -> entropy) */
  if (!flag_entropy_ICs) {

    if (e->nodeID == 0) message("Converting internal energy variable.");

    space_convert_quantities(e->s, e->verbose);

    /* Correct what we did (e.g. in PE-SPH, need to recompute rho_bar) */
    if (hydro_need_extra_init_loop) {
      engine_marktasks(e);
      engine_skip_force_and_kick(e);
      engine_launch(e);
    }
  }

#ifdef SWIFT_DEBUG_CHECKS
  /* Check that we have the correct total mass in the top-level multipoles */
  long long num_gpart_mpole = 0;
  if (e->policy & engine_policy_self_gravity) {
    for (int i = 0; i < e->s->nr_cells; ++i)
      num_gpart_mpole += e->s->cells_top[i].multipole->m_pole.num_gpart;
    if (num_gpart_mpole != e->total_nr_gparts)
      error(
          "Top-level multipoles don't contain the total number of gpart "
          "s->nr_gpart=%lld, "
          "m_poles=%lld",
          e->total_nr_gparts, num_gpart_mpole);
  }
#endif

  /* Now time to get ready for the first time-step */
  if (e->nodeID == 0) message("Running initial fake time-step.");

  /* Prepare all the tasks again for a new round */
  engine_marktasks(e);

  /* No drift this time */
  engine_skip_drift(e);

  /* Init the particle data (by hand). */
  space_init_parts(e->s, e->verbose);
  space_init_gparts(e->s, e->verbose);
  space_init_sparts(e->s, e->verbose);

  /* Print the number of active tasks ? */
  if (e->verbose) engine_print_task_counts(e);

#ifdef SWIFT_GRAVITY_FORCE_CHECKS
  /* Run the brute-force gravity calculation for some gparts */
  if (e->policy & engine_policy_self_gravity)
    gravity_exact_force_compute(e->s, e);
#endif

  if (e->nodeID == 0) scheduler_write_dependencies(&e->sched, e->verbose);

  /* Run the 0th time-step */
  TIMER_TIC2;
  engine_launch(e);
  TIMER_TOC2(timer_runners);

#ifdef SWIFT_GRAVITY_FORCE_CHECKS
  /* Check the accuracy of the gravity calculation */
  if (e->policy & engine_policy_self_gravity)
    gravity_exact_force_check(e->s, e, 1e-1);
#endif

  /* Recover the (integer) end of the next time-step */
  engine_collect_end_of_step(e, 1);

  /* Check if any particles have the same position. This is not
   * allowed (/0) so we abort.*/
  if (s->nr_parts > 0) {

    /* Sorting should put the same positions next to each other... */
    int failed = 0;
    double *prev_x = s->parts[0].x;
    long long *prev_id = &s->parts[0].id;
    for (size_t k = 1; k < s->nr_parts; k++) {
      if (prev_x[0] == s->parts[k].x[0] && prev_x[1] == s->parts[k].x[1] &&
          prev_x[2] == s->parts[k].x[2]) {
        if (e->verbose)
          message("Two particles occupy location: %f %f %f id=%lld id=%lld",
                  prev_x[0], prev_x[1], prev_x[2], *prev_id, s->parts[k].id);
        failed++;
      }
      prev_x = s->parts[k].x;
      prev_id = &s->parts[k].id;
    }
    if (failed > 0)
      error(
          "Have %d particle pairs with the same locations.\n"
          "Cannot continue",
          failed);
  }

  /* Also check any gparts. This is not supposed to be fatal so only warn. */
  if (s->nr_gparts > 0) {
    int failed = 0;
    double *prev_x = s->gparts[0].x;
    for (size_t k = 1; k < s->nr_gparts; k++) {
      if (prev_x[0] == s->gparts[k].x[0] && prev_x[1] == s->gparts[k].x[1] &&
          prev_x[2] == s->gparts[k].x[2]) {
        if (e->verbose)
          message("Two gparts occupy location: %f %f %f / %f %f %f", prev_x[0],
                  prev_x[1], prev_x[2], s->gparts[k].x[0], s->gparts[k].x[1],
                  s->gparts[k].x[2]);
        failed++;
      }
      prev_x = s->gparts[k].x;
    }
    if (failed > 0)
      message(
          "WARNING: found %d gpart pairs at the same location. "
          "That is not optimal",
          failed);
  }

  /* Check the top-level cell h_max matches the particles as these can be
   * updated in the the ghost tasks (only a problem if the ICs estimates for h
   * are too small). Note this must be followed by a rebuild as sub-cells will
   * not be updated until that is done. */
  if (s->cells_top != NULL && s->nr_parts > 0) {
    for (int i = 0; i < s->nr_cells; i++) {
      struct cell *c = &s->cells_top[i];
      if (c->nodeID == engine_rank && c->count > 0) {
        float part_h_max = c->parts[0].h;
        for (int k = 1; k < c->count; k++) {
          if (c->parts[k].h > part_h_max) part_h_max = c->parts[k].h;
        }
        c->h_max = max(part_h_max, c->h_max);
      }
    }
  }

  clocks_gettime(&time2);

#ifdef SWIFT_DEBUG_CHECKS
  space_check_timesteps(e->s);
  part_verify_links(e->s->parts, e->s->gparts, e->s->sparts, e->s->nr_parts,
                    e->s->nr_gparts, e->s->nr_sparts, e->verbose);
#endif

  /* Ready to go */
  e->step = 0;
  e->forcerebuild = 1;
  e->wallclock_time = (float)clocks_diff(&time1, &time2);

  if (e->verbose) message("took %.3f %s.", e->wallclock_time, clocks_getunit());
}

/**
 * @brief Let the #engine loose to compute the forces.
 *
 * @param e The #engine.
 */
void engine_step(struct engine *e) {

  TIMER_TIC2;

  struct clocks_time time1, time2;
  clocks_gettime(&time1);

#ifdef SWIFT_DEBUG_TASKS
  e->tic_step = getticks();
#endif

  if (e->nodeID == 0) {

    /* Print some information to the screen */
    printf(
        "  %6d %14e %12.7f %12.7f %14e %4d %4d %12lld %12lld %12lld %21.3f "
        "%6d\n",
        e->step, e->time, e->cosmology->a, e->cosmology->z, e->time_step,
        e->min_active_bin, e->max_active_bin, e->updates, e->g_updates,
        e->s_updates, e->wallclock_time, e->step_props);
    fflush(stdout);

    if (!e->restarting)
      fprintf(
          e->file_timesteps,
          "  %6d %14e %12.7f %12.7f %14e %4d %4d %12lld %12lld %12lld %21.3f "
          "%6d\n",
          e->step, e->time, e->cosmology->a, e->cosmology->z, e->time_step,
          e->min_active_bin, e->max_active_bin, e->updates, e->g_updates,
          e->s_updates, e->wallclock_time, e->step_props);
    fflush(e->file_timesteps);
  }

  /* We need some cells to exist but not the whole task stuff. */
  if (e->restarting) space_rebuild(e->s, e->verbose);

  /* Move forward in time */
  e->ti_old = e->ti_current;
  e->ti_current = e->ti_end_min;
  e->max_active_bin = get_max_active_bin(e->ti_end_min);
  e->min_active_bin = get_min_active_bin(e->ti_current, e->ti_old);
  e->step += 1;
  e->step_props = engine_step_prop_none;

  /* When restarting, move everyone to the current time. */
  if (e->restarting) engine_drift_all(e);

  /* Get the physical value of the time and time-step size */
  if (e->policy & engine_policy_cosmology) {
    e->time_old = e->time;
    cosmology_update(e->cosmology, e->physical_constants, e->ti_current);
    e->time = e->cosmology->time;
    e->time_step = e->time - e->time_old;
  } else {
    e->time = e->ti_current * e->time_base + e->time_begin;
    e->time_old = e->ti_old * e->time_base + e->time_begin;
    e->time_step = (e->ti_current - e->ti_old) * e->time_base;
  }

  /*****************************************************/
  /* OK, we now know what the next end of time-step is */
  /*****************************************************/

  /* Update the softening lengths */
  if (e->policy & engine_policy_self_gravity)
    gravity_update(e->gravity_properties, e->cosmology);

  /* Trigger a tree-rebuild if we passed the frequency threshold */
  if ((e->policy & engine_policy_self_gravity) &&
      ((double)e->g_updates_since_rebuild >
       ((double)e->total_nr_gparts) * e->gravity_properties->rebuild_frequency))
    e->forcerebuild = 1;

  /* Are we drifting everything (a la Gadget/GIZMO) ? */
  if (e->policy & engine_policy_drift_all && !e->forcerebuild)
    engine_drift_all(e);

  /* Are we reconstructing the multipoles or drifting them ?*/
  if ((e->policy & engine_policy_self_gravity) && !e->forcerebuild) {

    if (e->policy & engine_policy_reconstruct_mpoles)
      engine_reconstruct_multipoles(e);
    else
      engine_drift_top_multipoles(e);
  }

#ifdef WITH_MPI
  /* Repartition the space amongst the nodes? */
  engine_repartition_trigger(e);
#endif

  /* Prepare the tasks to be launched, rebuild or repartition if needed. */
  engine_prepare(e);

  /* Print the number of active tasks ? */
  if (e->verbose) engine_print_task_counts(e);

    /* Dump local cells and active particle counts. */
    // dumpCells("cells", 1, 0, 0, 0, e->s, e->nodeID, e->step);

#ifdef SWIFT_DEBUG_CHECKS
  /* Check that we have the correct total mass in the top-level multipoles */
  long long num_gpart_mpole = 0;
  if (e->policy & engine_policy_self_gravity) {
    for (int i = 0; i < e->s->nr_cells; ++i)
      num_gpart_mpole += e->s->cells_top[i].multipole->m_pole.num_gpart;
    if (num_gpart_mpole != e->total_nr_gparts)
      error(
          "Multipoles don't contain the total number of gpart mpoles=%lld "
          "ngparts=%lld",
          num_gpart_mpole, e->total_nr_gparts);
  }
#endif

#ifdef SWIFT_GRAVITY_FORCE_CHECKS
  /* Run the brute-force gravity calculation for some gparts */
  if (e->policy & engine_policy_self_gravity)
    gravity_exact_force_compute(e->s, e);
#endif

  /* Start all the tasks. */
  TIMER_TIC;
  engine_launch(e);
  TIMER_TOC(timer_runners);

#ifdef SWIFT_GRAVITY_FORCE_CHECKS
  /* Check the accuracy of the gravity calculation */
  if (e->policy & engine_policy_self_gravity)
    gravity_exact_force_check(e->s, e, 1e-1);
#endif

  /* Collect information about the next time-step */
  engine_collect_end_of_step(e, 1);
  e->forcerebuild = e->collect_group1.forcerebuild;
  e->updates_since_rebuild += e->collect_group1.updates;
  e->g_updates_since_rebuild += e->collect_group1.g_updates;
  e->s_updates_since_rebuild += e->collect_group1.s_updates;

#ifdef SWIFT_DEBUG_CHECKS
  if (e->ti_end_min == e->ti_current && e->ti_end_min < max_nr_timesteps)
    error("Obtained a time-step of size 0");
#endif

  /********************************************************/
  /* OK, we are done with the regular stuff. Time for i/o */
  /********************************************************/

  /* Create a restart file if needed. */
  engine_dump_restarts(e, 0, e->restart_onexit && engine_is_done(e));

  engine_check_for_dumps(e);

  TIMER_TOC2(timer_step);

  clocks_gettime(&time2);
  e->wallclock_time = (float)clocks_diff(&time1, &time2);

#ifdef SWIFT_DEBUG_TASKS
  /* Time in ticks at the end of this step. */
  e->toc_step = getticks();
#endif
}

/**
 * @brief Check whether any kind of i/o has to be performed during this
 * step.
 *
 * This includes snapshots, stats and halo finder. We also handle the case
 * of multiple outputs between two steps.
 *
 * @param e The #engine.
 */
void engine_check_for_dumps(struct engine *e) {

  /* Save some statistics ? */
  int save_stats = 0;
  if (e->ti_end_min > e->ti_next_stats && e->ti_next_stats > 0) save_stats = 1;

  /* Do we want a snapshot? */
  int dump_snapshot = 0;
  if (e->ti_end_min > e->ti_next_snapshot && e->ti_next_snapshot > 0)
    dump_snapshot = 1;

  /* Do we want to perform a FOF search? */
  int run_fof = 0;
  if ((e->policy & engine_policy_fof) && dump_snapshot)
    run_fof = 1;

  /* Do we want to perform structure finding? */
  int run_stf = 0;
  if ((e->policy & engine_policy_structure_finding)) {
    if (e->stf_output_freq_format == io_stf_steps &&
        e->step % e->delta_step_stf == 0)
      run_stf = 1;
    else if (e->stf_output_freq_format == io_stf_time &&
             e->ti_end_min > e->ti_next_stf && e->ti_next_stf > 0)
      run_stf = 1;
  }

  /* Store information before attempting extra dump-related drifts */
  integertime_t ti_current = e->ti_current;
  timebin_t max_active_bin = e->max_active_bin;
  double time = e->time;

  while (save_stats || dump_snapshot || run_stf || run_fof) {

    /* Write some form of output */
    if (dump_snapshot && save_stats) {

      /* If both, need to figure out which one occurs first */
      if (e->ti_next_stats == e->ti_next_snapshot) {

        /* Let's fake that we are at the common dump time */
        e->ti_current = e->ti_next_snapshot;
        e->max_active_bin = 0;
        if (!(e->policy & engine_policy_cosmology))
          e->time = e->ti_next_snapshot * e->time_base + e->time_begin;

        /* Drift everyone */
        engine_drift_all(e);

        /* Dump everything */
        engine_print_stats(e);
        engine_dump_snapshot(e);

      } else if (e->ti_next_stats < e->ti_next_snapshot) {

        /* Let's fake that we are at the stats dump time */
        e->ti_current = e->ti_next_stats;
        e->max_active_bin = 0;
        if (!(e->policy & engine_policy_cosmology))
          e->time = e->ti_next_stats * e->time_base + e->time_begin;

        /* Drift everyone */
        engine_drift_all(e);

        /* Dump stats */
        engine_print_stats(e);

        /* Let's fake that we are at the snapshot dump time */
        e->ti_current = e->ti_next_snapshot;
        e->max_active_bin = 0;
        if (!(e->policy & engine_policy_cosmology))
          e->time = e->ti_next_snapshot * e->time_base + e->time_begin;

        /* Drift everyone */
        engine_drift_all(e);

        /* Dump snapshot */
        engine_dump_snapshot(e);

      } else if (e->ti_next_stats > e->ti_next_snapshot) {

        /* Let's fake that we are at the snapshot dump time */
        e->ti_current = e->ti_next_snapshot;
        e->max_active_bin = 0;
        if (!(e->policy & engine_policy_cosmology))
          e->time = e->ti_next_snapshot * e->time_base + e->time_begin;

        /* Drift everyone */
        engine_drift_all(e);

        /* Dump snapshot */
        engine_dump_snapshot(e);

        /* Let's fake that we are at the stats dump time */
        e->ti_current = e->ti_next_stats;
        e->max_active_bin = 0;
        if (!(e->policy & engine_policy_cosmology))
          e->time = e->ti_next_stats * e->time_base + e->time_begin;

        /* Drift everyone */
        engine_drift_all(e);

        /* Dump stats */
        engine_print_stats(e);
      }

      /* Let's compute the time of the next outputs */
      engine_compute_next_snapshot_time(e);
      engine_compute_next_statistics_time(e);

    } else if (dump_snapshot) {

      /* Let's fake that we are at the snapshot dump time */
      e->ti_current = e->ti_next_snapshot;
      e->max_active_bin = 0;
      if (!(e->policy & engine_policy_cosmology))
        e->time = e->ti_next_snapshot * e->time_base + e->time_begin;

      /* Drift everyone */
      engine_drift_all(e);

      /* Dump... */
      engine_dump_snapshot(e);

      /* ... and find the next output time */
      engine_compute_next_snapshot_time(e);

    } else if (save_stats) {

      /* Let's fake that we are at the stats dump time */
      e->ti_current = e->ti_next_stats;
      e->max_active_bin = 0;
      if (!(e->policy & engine_policy_cosmology))
        e->time = e->ti_next_stats * e->time_base + e->time_begin;

      /* Drift everyone */
      engine_drift_all(e);

      /* Dump */
      engine_print_stats(e);

      /* and move on */
      engine_compute_next_statistics_time(e);
    }

    /* Perform structure finding? */
    if (run_stf) {

    // MATTHIEU: Add a drift_all here. And check the order with the other i/o
    // options.

#ifdef HAVE_VELOCIRAPTOR
      velociraptor_init(e);
      velociraptor_invoke(e);

      /* ... and find the next output time */
      if (e->stf_output_freq_format == io_stf_time)
        engine_compute_next_stf_time(e);
#endif
    }
    
    /* Perform a FOF search. */
    if(run_fof) {

      // MATTHIEU: Add a drift_all here. And check the order with the order i/o
      // options.
      
      fof_search_tree(e->s);

      run_fof = 0;
    }

    /* We need to see whether whether we are in the pathological case
     * where there can be another dump before the next step. */

    /* Save some statistics ? */
    save_stats = 0;
    if (e->ti_end_min > e->ti_next_stats && e->ti_next_stats > 0)
      save_stats = 1;

    /* Do we want a snapshot? */
    dump_snapshot = 0;
    if (e->ti_end_min > e->ti_next_snapshot && e->ti_next_snapshot > 0)
      dump_snapshot = 1;

    /* Do we want to perform structure finding? */
    run_stf = 0;
    if ((e->policy & engine_policy_structure_finding) &&
        e->stf_output_freq_format == io_stf_time) {
      if (e->ti_end_min > e->ti_next_stf && e->ti_next_stf > 0) run_stf = 1;
    }
  }

  /* Restore the information we stored */
  e->ti_current = ti_current;
  e->max_active_bin = max_active_bin;
  e->time = time;
}

/**
 * @brief dump restart files if it is time to do so and dumps are enabled.
 *
 * @param e the engine.
 * @param drifted_all true if a drift_all has just been performed.
 * @param force force a dump, if dumping is enabled.
 */
void engine_dump_restarts(struct engine *e, int drifted_all, int force) {

  if (e->restart_dump) {
    ticks tic = getticks();

    /* Dump when the time has arrived, or we are told to. */
    int dump = ((tic > e->restart_next) || force);

#ifdef WITH_MPI
    /* Synchronize this action from rank 0 (ticks may differ between
     * machines). */
    MPI_Bcast(&dump, 1, MPI_INT, 0, MPI_COMM_WORLD);
#endif
    if (dump) {

      if (e->nodeID == 0) message("Writing restart files");

      /* Clean out the previous saved files, if found. Do this now as we are
       * MPI synchronized. */
      restart_remove_previous(e->restart_file);

      /* Drift all particles first (may have just been done). */
      if (!drifted_all) engine_drift_all(e);
      restart_write(e, e->restart_file);

      if (e->verbose)
        message("Dumping restart files took %.3f %s",
                clocks_from_ticks(getticks() - tic), clocks_getunit());

      /* Time after which next dump will occur. */
      e->restart_next += e->restart_dt;

      /* Flag that we dumped the restarts */
      e->step_props |= engine_step_prop_restarts;
    }
  }
}

/**
 * @brief Returns 1 if the simulation has reached its end point, 0 otherwise
 */
int engine_is_done(struct engine *e) {
  return !(e->ti_current < max_nr_timesteps);
}

/**
 * @brief Unskip all the tasks that act on active cells at this time.
 *
 * @param e The #engine.
 */
void engine_unskip(struct engine *e) {

  const ticks tic = getticks();
  struct space *s = e->s;

#ifdef WITH_PROFILER
  static int count = 0;
  char filename[100];
  sprintf(filename, "/tmp/swift_runner_do_usnkip_mapper_%06i.prof", count++);
  ProfilerStart(filename);
#endif  // WITH_PROFILER

  /* Move the active local cells to the top of the list. */
  int *local_cells = e->s->local_cells_with_tasks_top;
  int num_active_cells = 0;
  for (int k = 0; k < s->nr_local_cells_with_tasks; k++) {
    struct cell *c = &s->cells_top[local_cells[k]];

    if ((e->policy & engine_policy_hydro && cell_is_active_hydro(c, e)) ||
        (e->policy & engine_policy_self_gravity &&
         cell_is_active_gravity(c, e)) ||
        (e->policy & engine_policy_external_gravity &&
         cell_is_active_gravity(c, e))) {

      if (num_active_cells != k)
        memswap(&local_cells[k], &local_cells[num_active_cells], sizeof(int));
      num_active_cells += 1;
    }
  }

  /* Activate all the regular tasks */
  threadpool_map(&e->threadpool, runner_do_unskip_mapper, local_cells,
                 num_active_cells, sizeof(int), 1, e);

#ifdef WITH_PROFILER
  ProfilerStop();
#endif  // WITH_PROFILER

  if (e->verbose)
    message("took %.3f %s.", clocks_from_ticks(getticks() - tic),
            clocks_getunit());
}

/**
 * @brief Mapper function to drift *all* particle types and multipoles forward
 * in time.
 *
 * @param map_data An array of #cell%s.
 * @param num_elements Chunk size.
 * @param extra_data Pointer to an #engine.
 */
void engine_do_drift_all_mapper(void *map_data, int num_elements,
                                void *extra_data) {

  struct engine *e = (struct engine *)extra_data;
  struct cell *cells = (struct cell *)map_data;

  for (int ind = 0; ind < num_elements; ind++) {
    struct cell *c = &cells[ind];
    if (c != NULL && c->nodeID == e->nodeID) {
      /* Drift all the particles */
      cell_drift_part(c, e, 1);

      /* Drift all the g-particles */
      cell_drift_gpart(c, e, 1);
    }

    /* Drift the multipoles */
    if (e->policy & engine_policy_self_gravity) {
      cell_drift_all_multipoles(c, e);
    }
  }
}

/**
 * @brief Drift *all* particles and multipoles at all levels
 * forward to the current time.
 *
 * @param e The #engine.
 */
void engine_drift_all(struct engine *e) {

  const ticks tic = getticks();

#ifdef SWIFT_DEBUG_CHECKS
  if (e->nodeID == 0) {
    if (e->policy & engine_policy_cosmology)
      message("Drifting all to a=%e",
              exp(e->ti_current * e->time_base) * e->cosmology->a_begin);
    else
      message("Drifting all to t=%e",
              e->ti_current * e->time_base + e->time_begin);
  }
#endif

  threadpool_map(&e->threadpool, engine_do_drift_all_mapper, e->s->cells_top,
                 e->s->nr_cells, sizeof(struct cell), 0, e);

  /* Synchronize particle positions */
  space_synchronize_particle_positions(e->s);

#ifdef SWIFT_DEBUG_CHECKS
  /* Check that all cells have been drifted to the current time. */
  space_check_drift_point(e->s, e->ti_current,
                          e->policy & engine_policy_self_gravity);
  part_verify_links(e->s->parts, e->s->gparts, e->s->sparts, e->s->nr_parts,
                    e->s->nr_gparts, e->s->nr_sparts, e->verbose);
#endif

  if (e->verbose)
    message("took %.3f %s.", clocks_from_ticks(getticks() - tic),
            clocks_getunit());
}

/**
 * @brief Mapper function to drift *all* top-level multipoles forward in
 * time.
 *
 * @param map_data An array of #cell%s.
 * @param num_elements Chunk size.
 * @param extra_data Pointer to an #engine.
 */
void engine_do_drift_top_multipoles_mapper(void *map_data, int num_elements,
                                           void *extra_data) {

  struct engine *e = (struct engine *)extra_data;
  struct cell *cells = (struct cell *)map_data;

  for (int ind = 0; ind < num_elements; ind++) {
    struct cell *c = &cells[ind];
    if (c != NULL) {

      /* Drift the multipole at this level only */
      if (c->ti_old_multipole != e->ti_current) cell_drift_multipole(c, e);
    }
  }
}

/**
 * @brief Drift *all* top-level multipoles forward to the current time.
 *
 * @param e The #engine.
 */
void engine_drift_top_multipoles(struct engine *e) {

  const ticks tic = getticks();

  threadpool_map(&e->threadpool, engine_do_drift_top_multipoles_mapper,
                 e->s->cells_top, e->s->nr_cells, sizeof(struct cell), 0, e);

#ifdef SWIFT_DEBUG_CHECKS
  /* Check that all cells have been drifted to the current time. */
  space_check_top_multipoles_drift_point(e->s, e->ti_current);
#endif

  if (e->verbose)
    message("took %.3f %s.", clocks_from_ticks(getticks() - tic),
            clocks_getunit());
}

void engine_do_reconstruct_multipoles_mapper(void *map_data, int num_elements,
                                             void *extra_data) {

  struct engine *e = (struct engine *)extra_data;
  struct cell *cells = (struct cell *)map_data;

  for (int ind = 0; ind < num_elements; ind++) {
    struct cell *c = &cells[ind];
    if (c != NULL && c->nodeID == e->nodeID) {

      /* Construct the multipoles in this cell hierarchy */
      cell_make_multipoles(c, e->ti_current);
    }
  }
}

/**
 * @brief Reconstruct all the multipoles at all the levels in the tree.
 *
 * @param e The #engine.
 */
void engine_reconstruct_multipoles(struct engine *e) {

  const ticks tic = getticks();

#ifdef SWIFT_DEBUG_CHECKS
  if (e->nodeID == 0) {
    if (e->policy & engine_policy_cosmology)
      message("Reconstructing multipoles at a=%e",
              exp(e->ti_current * e->time_base) * e->cosmology->a_begin);
    else
      message("Reconstructing multipoles at t=%e",
              e->ti_current * e->time_base + e->time_begin);
  }
#endif

  threadpool_map(&e->threadpool, engine_do_reconstruct_multipoles_mapper,
                 e->s->cells_top, e->s->nr_cells, sizeof(struct cell), 0, e);

  if (e->verbose)
    message("took %.3f %s.", clocks_from_ticks(getticks() - tic),
            clocks_getunit());
}

/**
 * @brief Create and fill the proxies.
 *
 * @param e The #engine.
 */
void engine_makeproxies(struct engine *e) {

#ifdef WITH_MPI
  /* Let's time this */
  const ticks tic = getticks();

  /* Useful local information */
  const int nodeID = e->nodeID;
  const struct space *s = e->s;

  /* Handle on the cells and proxies */
  struct cell *cells = s->cells_top;
  struct proxy *proxies = e->proxies;

  /* Some info about the domain */
  const int cdim[3] = {s->cdim[0], s->cdim[1], s->cdim[2]};
  const double dim[3] = {s->dim[0], s->dim[1], s->dim[2]};
  const int periodic = s->periodic;
  const double cell_width[3] = {cells[0].width[0], cells[0].width[1],
                                cells[0].width[2]};

  /* Get some info about the physics */
  const int with_hydro = (e->policy & engine_policy_hydro);
  const int with_gravity = (e->policy & engine_policy_self_gravity);
  const double theta_crit_inv = e->gravity_properties->theta_crit_inv;
  const double theta_crit2 = e->gravity_properties->theta_crit2;
  const double max_distance = e->mesh->r_cut_max;

  /* Maximal distance between CoMs and any particle in the cell */
  const double r_max2 = cell_width[0] * cell_width[0] +
                        cell_width[1] * cell_width[1] +
                        cell_width[2] * cell_width[2];
  const double r_max = sqrt(r_max2);

  /* Prepare the proxies and the proxy index. */
  if (e->proxy_ind == NULL)
    if ((e->proxy_ind = (int *)malloc(sizeof(int) * e->nr_nodes)) == NULL)
      error("Failed to allocate proxy index.");
  for (int k = 0; k < e->nr_nodes; k++) e->proxy_ind[k] = -1;
  e->nr_proxies = 0;

  /* Compute how many cells away we need to walk */
  int delta = 1; /*hydro case */

  /* Gravity needs to take the opening angle into account */
  if (with_gravity) {
    const double distance = 2. * r_max * theta_crit_inv;
    delta = (int)(distance / cells[0].dmin) + 1;
  }

  /* Turn this into upper and lower bounds for loops */
  int delta_m = delta;
  int delta_p = delta;

  /* Special case where every cell is in range of every other one */
  if (delta >= cdim[0] / 2) {
    if (cdim[0] % 2 == 0) {
      delta_m = cdim[0] / 2;
      delta_p = cdim[0] / 2 - 1;
    } else {
      delta_m = cdim[0] / 2;
      delta_p = cdim[0] / 2;
    }
  }

  /* Let's be verbose about this choice */
  if (e->verbose)
    message(
        "Looking for proxies up to %d top-level cells away (delta_m=%d "
        "delta_p=%d)",
        delta, delta_m, delta_p);

  /* Loop over each cell in the space. */
  int ind[3];
  for (ind[0] = 0; ind[0] < cdim[0]; ind[0]++) {
    for (ind[1] = 0; ind[1] < cdim[1]; ind[1]++) {
      for (ind[2] = 0; ind[2] < cdim[2]; ind[2]++) {

        /* Get the cell ID. */
        const int cid = cell_getid(cdim, ind[0], ind[1], ind[2]);

        /* and it's location */
        const double loc_i[3] = {cells[cid].loc[0], cells[cid].loc[1],
                                 cells[cid].loc[2]};

        /* Loop over all its neighbours (periodic). */
        for (int i = -delta_m; i <= delta_p; i++) {
          int ii = ind[0] + i;
          if (ii >= cdim[0])
            ii -= cdim[0];
          else if (ii < 0)
            ii += cdim[0];
          for (int j = -delta_m; j <= delta_p; j++) {
            int jj = ind[1] + j;
            if (jj >= cdim[1])
              jj -= cdim[1];
            else if (jj < 0)
              jj += cdim[1];
            for (int k = -delta_m; k <= delta_p; k++) {
              int kk = ind[2] + k;
              if (kk >= cdim[2])
                kk -= cdim[2];
              else if (kk < 0)
                kk += cdim[2];

              /* Get the cell ID. */
              const int cjd = cell_getid(cdim, ii, jj, kk);

              /* Early abort (same cell) */
              if (cid == cjd) continue;

              /* Early abort (both same node) */
              if (cells[cid].nodeID == nodeID && cells[cjd].nodeID == nodeID)
                continue;

              /* Early abort (both foreign node) */
              if (cells[cid].nodeID != nodeID && cells[cjd].nodeID != nodeID)
                continue;

              int proxy_type = 0;

              /* In the hydro case, only care about direct neighbours */
              if (with_hydro) {

                // MATTHIEU: to do: Write a better expression for the
                // non-periodic case.

                /* This is super-ugly but checks for direct neighbours */
                /* with periodic BC */
                if (((abs(ind[0] - ii) <= 1 ||
                      abs(ind[0] - ii - cdim[0]) <= 1 ||
                      abs(ind[0] - ii + cdim[0]) <= 1) &&
                     (abs(ind[1] - jj) <= 1 ||
                      abs(ind[1] - jj - cdim[1]) <= 1 ||
                      abs(ind[1] - jj + cdim[1]) <= 1) &&
                     (abs(ind[2] - kk) <= 1 ||
                      abs(ind[2] - kk - cdim[2]) <= 1 ||
                      abs(ind[2] - kk + cdim[2]) <= 1)))
                  proxy_type |= (int)proxy_cell_type_hydro;
              }

              /* In the gravity case, check distances using the MAC. */
              if (with_gravity) {

                /* We don't have multipoles yet (or there CoMs) so we will have
                   to cook up something based on cell locations only. We hence
                   need an upper limit on the distance that the CoMs in those
                   cells could have. We then can decide whether we are too close
                   for an M2L interaction and hence require a proxy as this pair
                   of cells cannot rely on just an M2L calculation. */

                const double loc_j[3] = {cells[cjd].loc[0], cells[cjd].loc[1],
                                         cells[cjd].loc[2]};

                /* Start with the distance between the cell centres. */
                double dx = loc_i[0] - loc_j[0];
                double dy = loc_i[1] - loc_j[1];
                double dz = loc_i[2] - loc_j[2];

                /* Apply BC */
                if (periodic) {
                  dx = nearest(dx, dim[0]);
                  dy = nearest(dy, dim[1]);
                  dz = nearest(dz, dim[2]);
                }

                /* Add to it for the case where the future CoMs are in the
                 * corners */
                dx += cell_width[0];
                dy += cell_width[1];
                dz += cell_width[2];

                /* This is a crazy upper-bound but the best we can do */
                const double r2 = dx * dx + dy * dy + dz * dz;

                /* Minimal distance between any pair of particles */
                const double min_radius = sqrt(r2) - 2. * r_max;

                /* Are we beyond the distance where the truncated forces are 0
                 * but not too far such that M2L can be used? */
                if (periodic) {

                  if ((min_radius < max_distance) &&
                      (!gravity_M2L_accept(r_max, r_max, theta_crit2, r2)))
                    proxy_type |= (int)proxy_cell_type_gravity;

                } else {

                  if (!gravity_M2L_accept(r_max, r_max, theta_crit2, r2))
                    proxy_type |= (int)proxy_cell_type_gravity;
                }
              }

              /* Abort if not in range at all */
              if (proxy_type == proxy_cell_type_none) continue;

              /* Add to proxies? */
              if (cells[cid].nodeID == nodeID && cells[cjd].nodeID != nodeID) {

                /* Do we already have a relationship with this node? */
                int pid = e->proxy_ind[cells[cjd].nodeID];
                if (pid < 0) {
                  if (e->nr_proxies == engine_maxproxies)
                    error("Maximum number of proxies exceeded.");

                  /* Ok, start a new proxy for this pair of nodes */
                  proxy_init(&proxies[e->nr_proxies], e->nodeID,
                             cells[cjd].nodeID);

                  /* Store the information */
                  e->proxy_ind[cells[cjd].nodeID] = e->nr_proxies;
                  pid = e->nr_proxies;
                  e->nr_proxies += 1;
                }

                /* Add the cell to the proxy */
                proxy_addcell_in(&proxies[pid], &cells[cjd], proxy_type);
                proxy_addcell_out(&proxies[pid], &cells[cid], proxy_type);

                /* Store info about where to send the cell */
                cells[cid].sendto |= (1ULL << pid);
              }

              /* Same for the symmetric case? */
              if (cells[cjd].nodeID == nodeID && cells[cid].nodeID != nodeID) {

                /* Do we already have a relationship with this node? */
                int pid = e->proxy_ind[cells[cid].nodeID];
                if (pid < 0) {
                  if (e->nr_proxies == engine_maxproxies)
                    error("Maximum number of proxies exceeded.");

                  /* Ok, start a new proxy for this pair of nodes */
                  proxy_init(&proxies[e->nr_proxies], e->nodeID,
                             cells[cid].nodeID);

                  /* Store the information */
                  e->proxy_ind[cells[cid].nodeID] = e->nr_proxies;
                  pid = e->nr_proxies;
                  e->nr_proxies += 1;
                }

                /* Add the cell to the proxy */
                proxy_addcell_in(&proxies[pid], &cells[cid], proxy_type);
                proxy_addcell_out(&proxies[pid], &cells[cjd], proxy_type);

                /* Store info about where to send the cell */
                cells[cjd].sendto |= (1ULL << pid);
              }
            }
          }
        }
      }
    }
  }

  /* Be clear about the time */
  if (e->verbose)
    message("took %.3f %s.", clocks_from_ticks(getticks() - tic),
            clocks_getunit());
#else
  error("SWIFT was not compiled with MPI support.");
#endif
}

/**
 * @brief Split the underlying space into regions and assign to separate nodes.
 *
 * @param e The #engine.
 * @param initial_partition structure defining the cell partition technique
 */
void engine_split(struct engine *e, struct partition *initial_partition) {

#ifdef WITH_MPI
  struct space *s = e->s;

  /* Do the initial partition of the cells. */
  partition_initial_partition(initial_partition, e->nodeID, e->nr_nodes, s);

  /* Make the proxies. */
  engine_makeproxies(e);

  /* Re-allocate the local parts. */
  if (e->verbose)
    message("Re-allocating parts array from %zu to %zu.", s->size_parts,
            (size_t)(s->nr_parts * 1.2));
  s->size_parts = s->nr_parts * 1.2;
  struct part *parts_new = NULL;
  struct xpart *xparts_new = NULL;
  if (posix_memalign((void **)&parts_new, part_align,
                     sizeof(struct part) * s->size_parts) != 0 ||
      posix_memalign((void **)&xparts_new, xpart_align,
                     sizeof(struct xpart) * s->size_parts) != 0)
    error("Failed to allocate new part data.");
  if (s->nr_parts > 0) {
    memcpy(parts_new, s->parts, sizeof(struct part) * s->nr_parts);
    memcpy(xparts_new, s->xparts, sizeof(struct xpart) * s->nr_parts);
  }
  free(s->parts);
  free(s->xparts);
  s->parts = parts_new;
  s->xparts = xparts_new;

  /* Re-link the gparts to their parts. */
  if (s->nr_parts > 0 && s->nr_gparts > 0)
    part_relink_gparts_to_parts(s->parts, s->nr_parts, 0);

  /* Re-allocate the local sparts. */
  if (e->verbose)
    message("Re-allocating sparts array from %zu to %zu.", s->size_sparts,
            (size_t)(s->nr_sparts * 1.2));
  s->size_sparts = s->nr_sparts * 1.2;
  struct spart *sparts_new = NULL;
  if (posix_memalign((void **)&sparts_new, spart_align,
                     sizeof(struct spart) * s->size_sparts) != 0)
    error("Failed to allocate new spart data.");
  if (s->nr_sparts > 0)
    memcpy(sparts_new, s->sparts, sizeof(struct spart) * s->nr_sparts);
  free(s->sparts);
  s->sparts = sparts_new;

  /* Re-link the gparts to their sparts. */
  if (s->nr_sparts > 0 && s->nr_gparts > 0)
    part_relink_gparts_to_sparts(s->sparts, s->nr_sparts, 0);

  /* Re-allocate the local gparts. */
  if (e->verbose)
    message("Re-allocating gparts array from %zu to %zu.", s->size_gparts,
            (size_t)(s->nr_gparts * 1.2));
  s->size_gparts = s->nr_gparts * 1.2;
  struct gpart *gparts_new = NULL;
  if (posix_memalign((void **)&gparts_new, gpart_align,
                     sizeof(struct gpart) * s->size_gparts) != 0)
    error("Failed to allocate new gpart data.");
  if (s->nr_gparts > 0)
    memcpy(gparts_new, s->gparts, sizeof(struct gpart) * s->nr_gparts);
  free(s->gparts);
  s->gparts = gparts_new;

  /* Re-link the parts. */
  if (s->nr_parts > 0 && s->nr_gparts > 0)
    part_relink_parts_to_gparts(s->gparts, s->nr_gparts, s->parts);

  /* Re-link the sparts. */
  if (s->nr_sparts > 0 && s->nr_gparts > 0)
    part_relink_sparts_to_gparts(s->gparts, s->nr_gparts, s->sparts);

#ifdef SWIFT_DEBUG_CHECKS

  /* Verify that the links are correct */
  part_verify_links(s->parts, s->gparts, s->sparts, s->nr_parts, s->nr_gparts,
                    s->nr_sparts, e->verbose);
#endif

#else
  error("SWIFT was not compiled with MPI support.");
#endif
}

/**
 * @brief Writes a snapshot with the current state of the engine
 *
 * @param e The #engine.
 */
void engine_dump_snapshot(struct engine *e) {

  struct clocks_time time1, time2;
  clocks_gettime(&time1);

#ifdef SWIFT_DEBUG_CHECKS
  /* Check that all cells have been drifted to the current time.
   * That can include cells that have not
   * previously been active on this rank. */
  space_check_drift_point(e->s, e->ti_current,
                          e->policy & engine_policy_self_gravity);

  /* Be verbose about this */
  if (e->nodeID == 0) {
    if (e->policy & engine_policy_cosmology)
      message("Dumping snapshot at a=%e",
              exp(e->ti_current * e->time_base) * e->cosmology->a_begin);
    else
      message("Dumping snapshot at t=%e",
              e->ti_current * e->time_base + e->time_begin);
  }
#else
  if (e->verbose) {
    if (e->policy & engine_policy_cosmology)
      message("Dumping snapshot at a=%e",
              exp(e->ti_current * e->time_base) * e->cosmology->a_begin);
    else
      message("Dumping snapshot at t=%e",
              e->ti_current * e->time_base + e->time_begin);
  }
#endif

/* Dump... */
#if defined(HAVE_HDF5)
#if defined(WITH_MPI)
#if defined(HAVE_PARALLEL_HDF5)
  write_output_parallel(e, e->snapshot_base_name, e->internal_units,
                        e->snapshot_units, e->nodeID, e->nr_nodes,
                        MPI_COMM_WORLD, MPI_INFO_NULL);
#else
  write_output_serial(e, e->snapshot_base_name, e->internal_units,
                      e->snapshot_units, e->nodeID, e->nr_nodes, MPI_COMM_WORLD,
                      MPI_INFO_NULL);
#endif
#else
  write_output_single(e, e->snapshot_base_name, e->internal_units,
                      e->snapshot_units);
#endif
#endif

  /* Flag that we dumped a snapshot */
  e->step_props |= engine_step_prop_snapshot;

  clocks_gettime(&time2);
  if (e->verbose)
    message("writing particle properties took %.3f %s.",
            (float)clocks_diff(&time1, &time2), clocks_getunit());
}

#ifdef HAVE_SETAFFINITY
/**
 * @brief Returns the initial affinity the main thread is using.
 */
cpu_set_t *engine_entry_affinity(void) {

  static int use_entry_affinity = 0;
  static cpu_set_t entry_affinity;

  if (!use_entry_affinity) {
    pthread_t engine = pthread_self();
    pthread_getaffinity_np(engine, sizeof(entry_affinity), &entry_affinity);
    use_entry_affinity = 1;
  }

  return &entry_affinity;
}
#endif

/**
 * @brief  Ensure the NUMA node on which we initialise (first touch) everything
 * doesn't change before engine_init allocates NUMA-local workers.
 */
void engine_pin(void) {

#ifdef HAVE_SETAFFINITY
  cpu_set_t *entry_affinity = engine_entry_affinity();
  int pin;
  for (pin = 0; pin < CPU_SETSIZE && !CPU_ISSET(pin, entry_affinity); ++pin)
    ;

  cpu_set_t affinity;
  CPU_ZERO(&affinity);
  CPU_SET(pin, &affinity);
  if (sched_setaffinity(0, sizeof(affinity), &affinity) != 0) {
    error("failed to set engine's affinity");
  }
#else
  error("SWIFT was not compiled with support for pinning.");
#endif
}

/**
 * @brief Unpins the main thread.
 */
void engine_unpin(void) {
#ifdef HAVE_SETAFFINITY
  pthread_t main_thread = pthread_self();
  cpu_set_t *entry_affinity = engine_entry_affinity();
  pthread_setaffinity_np(main_thread, sizeof(*entry_affinity), entry_affinity);
#else
  error("SWIFT was not compiled with support for pinning.");
#endif
}

/**
 * @brief init an engine struct with the necessary properties for the
 *        simulation.
 *
 * Note do not use when restarting. Engine initialisation
 * is completed by a call to engine_config().
 *
 * @param e The #engine.
 * @param s The #space in which this #runner will run.
 * @param params The parsed parameter file.
 * @param Ngas total number of gas particles in the simulation.
 * @param Ngparts total number of gravity particles in the simulation.
 * @param Nstars total number of star particles in the simulation.
 * @param policy The queuing policy to use.
 * @param verbose Is this #engine talkative ?
 * @param reparttype What type of repartition algorithm are we using ?
 * @param internal_units The system of units used internally.
 * @param physical_constants The #phys_const used for this run.
 * @param cosmo The #cosmology used for this run.
 * @param hydro The #hydro_props used for this run.
 * @param gravity The #gravity_props used for this run.
 * @param stars The #stars_props used for this run.
 * @param mesh The #pm_mesh used for the long-range periodic forces.
 * @param potential The properties of the external potential.
 * @param cooling_func The properties of the cooling function.
 * @param chemistry The chemistry information.
 * @param sourceterms The properties of the source terms function.
 */
void engine_init(struct engine *e, struct space *s, struct swift_params *params,
                 long long Ngas, long long Ngparts, long long Nstars,
                 int policy, int verbose, struct repartition *reparttype,
                 const struct unit_system *internal_units,
                 const struct phys_const *physical_constants,
                 struct cosmology *cosmo, const struct hydro_props *hydro,
                 struct gravity_props *gravity, const struct stars_props *stars,
                 struct pm_mesh *mesh,
                 const struct external_potential *potential,
                 const struct cooling_function_data *cooling_func,
                 const struct chemistry_global_data *chemistry,
                 struct sourceterms *sourceterms) {

  /* Clean-up everything */
  bzero(e, sizeof(struct engine));

  /* Store the all values in the fields of the engine. */
  e->s = s;
  e->policy = policy;
  e->step = 0;
  e->total_nr_parts = Ngas;
  e->total_nr_gparts = Ngparts;
  e->total_nr_sparts = Nstars;
  e->proxy_ind = NULL;
  e->nr_proxies = 0;
  e->reparttype = reparttype;
  e->ti_old = 0;
  e->ti_current = 0;
  e->time_step = 0.;
  e->time_base = 0.;
  e->time_base_inv = 0.;
  e->time_begin = 0.;
  e->time_end = 0.;
  e->max_active_bin = num_time_bins;
  e->min_active_bin = 1;
  e->internal_units = internal_units;
  e->a_first_snapshot =
      parser_get_opt_param_double(params, "Snapshots:scale_factor_first", 0.1);
  e->time_first_snapshot =
      parser_get_opt_param_double(params, "Snapshots:time_first", 0.);
  e->delta_time_snapshot =
      parser_get_param_double(params, "Snapshots:delta_time");
  e->ti_next_snapshot = 0;
  parser_get_param_string(params, "Snapshots:basename", e->snapshot_base_name);
  e->snapshot_compression =
      parser_get_opt_param_int(params, "Snapshots:compression", 0);
  e->snapshot_int_time_label_on =
      parser_get_opt_param_int(params, "Snapshots:int_time_label_on", 0);
  e->snapshot_units = (struct unit_system *)malloc(sizeof(struct unit_system));
  units_init_default(e->snapshot_units, params, "Snapshots", internal_units);
  e->snapshot_output_count = 0;
  e->dt_min = parser_get_param_double(params, "TimeIntegration:dt_min");
  e->dt_max = parser_get_param_double(params, "TimeIntegration:dt_max");
  e->dt_max_RMS_displacement = FLT_MAX;
  e->max_RMS_displacement_factor = parser_get_opt_param_double(
      params, "TimeIntegration:max_dt_RMS_factor", 0.25);
  e->a_first_statistics =
      parser_get_opt_param_double(params, "Statistics:scale_factor_first", 0.1);
  e->time_first_statistics =
      parser_get_opt_param_double(params, "Statistics:time_first", 0.);
  e->delta_time_statistics =
      parser_get_param_double(params, "Statistics:delta_time");
  e->ti_next_stats = 0;
  e->verbose = verbose;
  e->wallclock_time = 0.f;
  e->physical_constants = physical_constants;
  e->cosmology = cosmo;
  e->hydro_properties = hydro;
  e->gravity_properties = gravity;
  e->stars_properties = stars;
  e->mesh = mesh;
  e->external_potential = potential;
  e->cooling_func = cooling_func;
  e->chemistry = chemistry;
  e->sourceterms = sourceterms;
  e->parameter_file = params;
  e->cell_loc = NULL;
#ifdef WITH_MPI
  e->cputime_last_step = 0;
  e->last_repartition = 0;
#endif

  /* Make the space link back to the engine. */
  s->e = e;

  /* Setup the timestep if non-cosmological */
  if (!(e->policy & engine_policy_cosmology)) {
    e->time_begin =
        parser_get_param_double(params, "TimeIntegration:time_begin");
    e->time_end = parser_get_param_double(params, "TimeIntegration:time_end");
    e->time_old = e->time_begin;
    e->time = e->time_begin;

    e->time_base = (e->time_end - e->time_begin) / max_nr_timesteps;
    e->time_base_inv = 1.0 / e->time_base;
    e->ti_current = 0;
  } else {

    e->time_begin = e->cosmology->time_begin;
    e->time_end = e->cosmology->time_end;
    e->time_old = e->time_begin;
    e->time = e->time_begin;

    /* Copy the relevent information from the cosmology model */
    e->time_base = e->cosmology->time_base;
    e->time_base_inv = e->cosmology->time_base_inv;
    e->ti_current = 0;
  }

  /* Initialise VELOCIraptor output. */
  if (e->policy & engine_policy_structure_finding) {
    parser_get_param_string(params, "StructureFinding:basename",
                            e->stfBaseName);
    e->time_first_stf_output =
        parser_get_opt_param_double(params, "StructureFinding:time_first", 0.);
    e->a_first_stf_output = parser_get_opt_param_double(
        params, "StructureFinding:scale_factor_first", 0.1);
    e->stf_output_freq_format =
        parser_get_param_int(params, "StructureFinding:output_time_format");

    if (e->stf_output_freq_format == io_stf_steps) {
      e->delta_step_stf =
          parser_get_param_int(params, "StructureFinding:delta_step");
    } else if (e->stf_output_freq_format == io_stf_time) {
      e->delta_time_stf =
          parser_get_param_double(params, "StructureFinding:delta_time");
    } else {
      error(
          "Invalid flag (%d) set for output time format of structure finding.",
          e->stf_output_freq_format);
    }

    /* overwrite input if outputlist */
    if (e->output_list_stf) e->stf_output_freq_format = io_stf_time;
  }

  engine_init_output_lists(e, params);
}

/**
 * @brief configure an engine with the given number of threads, queues
 *        and core affinity. Also initialises the scheduler and opens various
 *        output files, computes the next timestep and initialises the
 *        threadpool.
 *
 * Assumes the engine is correctly initialised i.e. is restored from a restart
 * file or has been setup by engine_init(). When restarting any output log
 * files are positioned so that further output is appended. Note that
 * parameters are not read from the engine, just the parameter file, this
 * allows values derived in this function to be changed between runs.
 * When not restarting params should be the same as given to engine_init().
 *
 * @param restart true when restarting the application.
 * @param e The #engine.
 * @param params The parsed parameter file.
 * @param nr_nodes The number of MPI ranks.
 * @param nodeID The MPI rank of this node.
 * @param nr_threads The number of threads per MPI rank.
 * @param with_aff use processor affinity, if supported.
 * @param verbose Is this #engine talkative ?
 * @param restart_file The name of our restart file.
 */
void engine_config(int restart, struct engine *e, struct swift_params *params,
                   int nr_nodes, int nodeID, int nr_threads, int with_aff,
                   int verbose, const char *restart_file) {

  /* Store the values and initialise global fields. */
  e->nodeID = nodeID;
  e->nr_threads = nr_threads;
  e->nr_nodes = nr_nodes;
  e->proxy_ind = NULL;
  e->nr_proxies = 0;
  e->forcerebuild = 1;
  e->forcerepart = 0;
  e->restarting = restart;
  e->step_props = engine_step_prop_none;
  e->links = NULL;
  e->nr_links = 0;
  e->file_stats = NULL;
  e->file_timesteps = NULL;
  e->verbose = verbose;
  e->wallclock_time = 0.f;
  e->restart_dump = 0;
  e->restart_file = restart_file;
  e->restart_next = 0;
  e->restart_dt = 0;
  engine_rank = nodeID;

  /* Get the number of queues */
  int nr_queues =
      parser_get_opt_param_int(params, "Scheduler:nr_queues", nr_threads);
  if (nr_queues <= 0) nr_queues = e->nr_threads;
  if (nr_queues != nr_threads)
    message("Number of task queues set to %d", nr_queues);
  e->s->nr_queues = nr_queues;

/* Deal with affinity. For now, just figure out the number of cores. */
#if defined(HAVE_SETAFFINITY)
  const int nr_cores = sysconf(_SC_NPROCESSORS_ONLN);
  cpu_set_t *entry_affinity = engine_entry_affinity();
  const int nr_affinity_cores = CPU_COUNT(entry_affinity);

  if (nr_cores > CPU_SETSIZE) /* Unlikely, except on e.g. SGI UV. */
    error("must allocate dynamic cpu_set_t (too many cores per node)");

  char *buf = (char *)malloc((nr_cores + 1) * sizeof(char));
  buf[nr_cores] = '\0';
  for (int j = 0; j < nr_cores; ++j) {
    /* Reversed bit order from convention, but same as e.g. Intel MPI's
     * I_MPI_PIN_DOMAIN explicit mask: left-to-right, LSB-to-MSB. */
    buf[j] = CPU_ISSET(j, entry_affinity) ? '1' : '0';
  }

  if (verbose && with_aff) message("Affinity at entry: %s", buf);

  int *cpuid = NULL;
  cpu_set_t cpuset;

  if (with_aff) {

    cpuid = (int *)malloc(nr_affinity_cores * sizeof(int));

    int skip = 0;
    for (int k = 0; k < nr_affinity_cores; k++) {
      int c;
      for (c = skip; c < CPU_SETSIZE && !CPU_ISSET(c, entry_affinity); ++c)
        ;
      cpuid[k] = c;
      skip = c + 1;
    }

#if defined(HAVE_LIBNUMA) && defined(_GNU_SOURCE)
    if ((e->policy & engine_policy_cputight) != engine_policy_cputight) {

      if (numa_available() >= 0) {
        if (nodeID == 0) message("prefer NUMA-distant CPUs");

        /* Get list of numa nodes of all available cores. */
        int *nodes = (int *)malloc(nr_affinity_cores * sizeof(int));
        int nnodes = 0;
        for (int i = 0; i < nr_affinity_cores; i++) {
          nodes[i] = numa_node_of_cpu(cpuid[i]);
          if (nodes[i] > nnodes) nnodes = nodes[i];
        }
        nnodes += 1;

        /* Count cores per node. */
        int *core_counts = (int *)malloc(nnodes * sizeof(int));
        for (int i = 0; i < nr_affinity_cores; i++) {
          core_counts[nodes[i]] = 0;
        }
        for (int i = 0; i < nr_affinity_cores; i++) {
          core_counts[nodes[i]] += 1;
        }

        /* Index cores within each node. */
        int *core_indices = (int *)malloc(nr_affinity_cores * sizeof(int));
        for (int i = nr_affinity_cores - 1; i >= 0; i--) {
          core_indices[i] = core_counts[nodes[i]];
          core_counts[nodes[i]] -= 1;
        }

        /* Now sort so that we pick adjacent cpuids from different nodes
         * by sorting internal node core indices. */
        int done = 0;
        while (!done) {
          done = 1;
          for (int i = 1; i < nr_affinity_cores; i++) {
            if (core_indices[i] < core_indices[i - 1]) {
              int t = cpuid[i - 1];
              cpuid[i - 1] = cpuid[i];
              cpuid[i] = t;

              t = core_indices[i - 1];
              core_indices[i - 1] = core_indices[i];
              core_indices[i] = t;
              done = 0;
            }
          }
        }

        free(nodes);
        free(core_counts);
        free(core_indices);
      }
    }
#endif
  } else {
    if (nodeID == 0) message("no processor affinity used");

  } /* with_aff */

  /* Avoid (unexpected) interference between engine and runner threads. We can
   * do this once we've made at least one call to engine_entry_affinity and
   * maybe numa_node_of_cpu(sched_getcpu()), even if the engine isn't already
   * pinned. */
  if (with_aff) engine_unpin();
#endif

  if (with_aff && nodeID == 0) {
#ifdef HAVE_SETAFFINITY
#ifdef WITH_MPI
    printf("[%04i] %s engine_init: cpu map is [ ", nodeID,
           clocks_get_timesincestart());
#else
    printf("%s engine_init: cpu map is [ ", clocks_get_timesincestart());
#endif
    for (int i = 0; i < nr_affinity_cores; i++) printf("%i ", cpuid[i]);
    printf("].\n");
#endif
  }

  /* Are we doing stuff in parallel? */
  if (nr_nodes > 1) {
#ifndef WITH_MPI
    error("SWIFT was not compiled with MPI support.");
#else
    e->policy |= engine_policy_mpi;
    if ((e->proxies = (struct proxy *)calloc(sizeof(struct proxy),
                                             engine_maxproxies)) == NULL)
      error("Failed to allocate memory for proxies.");
    e->nr_proxies = 0;
#endif
  }

  /* Open some files */
  if (e->nodeID == 0) {

    /* When restarting append to these files. */
    const char *mode;
    if (restart)
      mode = "a";
    else
      mode = "w";

    char energyfileName[200] = "";
    parser_get_opt_param_string(params, "Statistics:energy_file_name",
                                energyfileName,
                                engine_default_energy_file_name);
    sprintf(energyfileName + strlen(energyfileName), ".txt");
    e->file_stats = fopen(energyfileName, mode);

    if (!restart) {
      fprintf(
          e->file_stats,
          "#%14s %14s %14s %14s %14s %14s %14s %14s %14s %14s %14s %14s %14s "
          "%14s %14s %14s %14s %14s %14s\n",
          "Time", "Mass", "E_tot", "E_kin", "E_int", "E_pot", "E_pot_self",
          "E_pot_ext", "E_radcool", "Entropy", "p_x", "p_y", "p_z", "ang_x",
          "ang_y", "ang_z", "com_x", "com_y", "com_z");
      fflush(e->file_stats);
    }

    char timestepsfileName[200] = "";
    parser_get_opt_param_string(params, "Statistics:timestep_file_name",
                                timestepsfileName,
                                engine_default_timesteps_file_name);

    sprintf(timestepsfileName + strlen(timestepsfileName), "_%d.txt",
            nr_nodes * nr_threads);
    e->file_timesteps = fopen(timestepsfileName, mode);

    if (!restart) {
      fprintf(
          e->file_timesteps,
          "# Host: %s\n# Branch: %s\n# Revision: %s\n# Compiler: %s, "
          "Version: %s \n# "
          "Number of threads: %d\n# Number of MPI ranks: %d\n# Hydrodynamic "
          "scheme: %s\n# Hydrodynamic kernel: %s\n# No. of neighbours: %.2f "
          "+/- %.4f\n# Eta: %f\n# Config: %s\n# CFLAGS: %s\n",
          hostname(), git_branch(), git_revision(), compiler_name(),
          compiler_version(), e->nr_threads, e->nr_nodes, SPH_IMPLEMENTATION,
          kernel_name, e->hydro_properties->target_neighbours,
          e->hydro_properties->delta_neighbours,
          e->hydro_properties->eta_neighbours, configuration_options(),
          compilation_cflags());

      fprintf(e->file_timesteps,
              "# Step Properties: Rebuild=%d, Redistribute=%d, Repartition=%d, "
              "Statistics=%d, Snapshot=%d, Restarts=%d\n",
              engine_step_prop_rebuild, engine_step_prop_redistribute,
              engine_step_prop_repartition, engine_step_prop_statistics,
              engine_step_prop_snapshot, engine_step_prop_restarts);

      fprintf(e->file_timesteps,
              "# %6s %14s %12s %12s %14s %9s %12s %12s %12s %16s [%s] %6s\n",
              "Step", "Time", "Scale-factor", "Redshift", "Time-step",
              "Time-bins", "Updates", "g-Updates", "s-Updates",
              "Wall-clock time", clocks_getunit(), "Props");
      fflush(e->file_timesteps);
    }
  }

  /* Print policy */
  engine_print_policy(e);

  /* Print information about the hydro scheme */
  if (e->policy & engine_policy_hydro)
    if (e->nodeID == 0) hydro_props_print(e->hydro_properties);

  /* Print information about the gravity scheme */
  if (e->policy & engine_policy_self_gravity)
    if (e->nodeID == 0) gravity_props_print(e->gravity_properties);

  if (e->policy & engine_policy_stars)
    if (e->nodeID == 0) stars_props_print(e->stars_properties);

  /* Check we have sensible time bounds */
  if (e->time_begin >= e->time_end)
    error(
        "Final simulation time (t_end = %e) must be larger than the start time "
        "(t_beg = %e)",
        e->time_end, e->time_begin);

  /* Check we don't have inappropriate time labels */
  if ((e->snapshot_int_time_label_on == 1) && (e->time_end <= 1.f))
    error("Snapshot integer time labels enabled but end time <= 1");

  /* Check we have sensible time-step values */
  if (e->dt_min > e->dt_max)
    error(
        "Minimal time-step size (%e) must be smaller than maximal time-step "
        "size (%e)",
        e->dt_min, e->dt_max);

  /* Info about time-steps */
  if (e->nodeID == 0) {
    message("Absolute minimal timestep size: %e", e->time_base);

    float dt_min = e->time_end - e->time_begin;
    while (dt_min > e->dt_min) dt_min /= 2.f;

    message("Minimal timestep size (on time-line): %e", dt_min);

    float dt_max = e->time_end - e->time_begin;
    while (dt_max > e->dt_max) dt_max /= 2.f;

    message("Maximal timestep size (on time-line): %e", dt_max);
  }

  if (e->dt_min < e->time_base && e->nodeID == 0)
    error(
        "Minimal time-step size smaller than the absolute possible minimum "
        "dt=%e",
        e->time_base);

  if (!(e->policy & engine_policy_cosmology))
    if (e->dt_max > (e->time_end - e->time_begin) && e->nodeID == 0)
      error("Maximal time-step size larger than the simulation run time t=%e",
            e->time_end - e->time_begin);

  /* Deal with outputs */
  if (e->policy & engine_policy_cosmology) {

    if (e->delta_time_snapshot <= 1.)
      error("Time between snapshots (%e) must be > 1.", e->delta_time_snapshot);

    if (e->delta_time_statistics <= 1.)
      error("Time between statistics (%e) must be > 1.",
            e->delta_time_statistics);

    if (e->a_first_snapshot < e->cosmology->a_begin)
      error(
          "Scale-factor of first snapshot (%e) must be after the simulation "
          "start a=%e.",
          e->a_first_snapshot, e->cosmology->a_begin);

    if (e->a_first_statistics < e->cosmology->a_begin)
      error(
          "Scale-factor of first stats output (%e) must be after the "
          "simulation start a=%e.",
          e->a_first_statistics, e->cosmology->a_begin);

    if ((e->policy & engine_policy_structure_finding) &&
        (e->stf_output_freq_format == io_stf_time)) {

      if (e->delta_time_stf <= 1.)
        error("Time between STF (%e) must be > 1.", e->delta_time_stf);

      if (e->a_first_stf_output < e->cosmology->a_begin)
        error(
            "Scale-factor of first stf output (%e) must be after the "
            "simulation "
            "start a=%e.",
            e->a_first_stf_output, e->cosmology->a_begin);
    }
  } else {

    if (e->delta_time_snapshot <= 0.)
      error("Time between snapshots (%e) must be positive.",
            e->delta_time_snapshot);

    if (e->delta_time_statistics <= 0.)
      error("Time between statistics (%e) must be positive.",
            e->delta_time_statistics);

    /* Find the time of the first output */
    if (e->time_first_snapshot < e->time_begin)
      error(
          "Time of first snapshot (%e) must be after the simulation start "
          "t=%e.",
          e->time_first_snapshot, e->time_begin);

    if (e->time_first_statistics < e->time_begin)
      error(
          "Time of first stats output (%e) must be after the simulation start "
          "t=%e.",
          e->time_first_statistics, e->time_begin);

    if ((e->policy & engine_policy_structure_finding) &&
        (e->stf_output_freq_format == io_stf_time)) {

      if (e->delta_time_stf <= 0.)
        error("Time between STF (%e) must be positive.", e->delta_time_stf);

      if (e->time_first_stf_output < e->time_begin)
        error("Time of first STF (%e) must be after the simulation start t=%e.",
              e->time_first_stf_output, e->time_begin);
    }
  }

  if (e->policy & engine_policy_structure_finding) {
    /* Find the time of the first stf output */
    if (e->stf_output_freq_format == io_stf_time)
      engine_compute_next_stf_time(e);
  }

  /* Get the total mass */
  e->total_mass = 0.;
  for (size_t i = 0; i < e->s->nr_gparts; ++i)
    e->total_mass += e->s->gparts[i].mass;

/* Reduce the total mass */
#ifdef WITH_MPI
  MPI_Allreduce(MPI_IN_PLACE, &e->total_mass, 1, MPI_DOUBLE, MPI_SUM,
                MPI_COMM_WORLD);
#endif

  /* Find the time of the first snapshot  output */
  engine_compute_next_snapshot_time(e);

  /* Find the time of the first statistics output */
  engine_compute_next_statistics_time(e);

  /* Whether restarts are enabled. Yes by default. Can be changed on restart. */
  e->restart_dump = parser_get_opt_param_int(params, "Restarts:enable", 1);

  /* Whether to save backup copies of the previous restart files. */
  e->restart_save = parser_get_opt_param_int(params, "Restarts:save", 1);

  /* Whether restarts should be dumped on exit. Not by default. Can be changed
   * on restart. */
  e->restart_onexit = parser_get_opt_param_int(params, "Restarts:onexit", 0);

  /* Hours between restart dumps. Can be changed on restart. */
  float dhours =
      parser_get_opt_param_float(params, "Restarts:delta_hours", 6.0);
  if (e->nodeID == 0) {
    if (e->restart_dump)
      message("Restarts will be dumped every %f hours", dhours);
    else
      message("WARNING: restarts will not be dumped");

    if (e->verbose && e->restart_onexit)
      message("Restarts will be dumped after the final step");
  }

  /* Internally we use ticks, so convert into a delta ticks. Assumes we can
   * convert from ticks into milliseconds. */
  e->restart_dt = clocks_to_ticks(dhours * 60.0 * 60.0 * 1000.0);

  /* The first dump will happen no sooner than restart_dt ticks in the
   * future. */
  e->restart_next = getticks() + e->restart_dt;

/* Construct types for MPI communications */
#ifdef WITH_MPI
  part_create_mpi_types();
  stats_create_mpi_type();
  proxy_create_mpi_type();
  task_create_mpi_comms();
#endif

  /* Initialise the collection group. */
  collectgroup_init();

  /* Initialize the threadpool. */
  threadpool_init(&e->threadpool, e->nr_threads);

  /* First of all, init the barrier and lock it. */
  if (swift_barrier_init(&e->wait_barrier, NULL, e->nr_threads + 1) != 0 ||
      swift_barrier_init(&e->run_barrier, NULL, e->nr_threads + 1) != 0)
    error("Failed to initialize barrier.");

  /* Expected average for tasks per cell. If set to zero we use a heuristic
   * guess based on the numbers of cells and how many tasks per cell we expect.
   * On restart this number cannot be estimated (no cells yet), so we recover
   * from the end of the dumped run. Can be changed on restart.
   */
  e->tasks_per_cell =
      parser_get_opt_param_int(params, "Scheduler:tasks_per_cell", 0);
  int maxtasks = 0;
  if (restart)
    maxtasks = e->restart_max_tasks;
  else
    maxtasks = engine_estimate_nr_tasks(e);

  /* Init the scheduler. */
  scheduler_init(&e->sched, e->s, maxtasks, nr_queues,
                 (e->policy & scheduler_flag_steal), e->nodeID, &e->threadpool);

  /* Maximum size of MPI task messages, in KB, that should not be buffered,
   * that is sent using MPI_Issend, not MPI_Isend. 4Mb by default. Can be
   * changed on restart.
   */
  e->sched.mpi_message_limit =
      parser_get_opt_param_int(params, "Scheduler:mpi_message_limit", 4) * 1024;

  /* Allocate and init the threads. */
  if (posix_memalign((void **)&e->runners, SWIFT_CACHE_ALIGNMENT,
                     e->nr_threads * sizeof(struct runner)) != 0)
    error("Failed to allocate threads array.");
  for (int k = 0; k < e->nr_threads; k++) {
    e->runners[k].id = k;
    e->runners[k].e = e;
    if (pthread_create(&e->runners[k].thread, NULL, &runner_main,
                       &e->runners[k]) != 0)
      error("Failed to create runner thread.");

    /* Try to pin the runner to a given core */
    if (with_aff &&
        (e->policy & engine_policy_setaffinity) == engine_policy_setaffinity) {
#if defined(HAVE_SETAFFINITY)

      /* Set a reasonable queue ID. */
      int coreid = k % nr_affinity_cores;
      e->runners[k].cpuid = cpuid[coreid];

      if (nr_queues < e->nr_threads)
        e->runners[k].qid = cpuid[coreid] * nr_queues / nr_affinity_cores;
      else
        e->runners[k].qid = k;

      /* Set the cpu mask to zero | e->id. */
      CPU_ZERO(&cpuset);
      CPU_SET(cpuid[coreid], &cpuset);

      /* Apply this mask to the runner's pthread. */
      if (pthread_setaffinity_np(e->runners[k].thread, sizeof(cpu_set_t),
                                 &cpuset) != 0)
        error("Failed to set thread affinity.");

#else
      error("SWIFT was not compiled with affinity enabled.");
#endif
    } else {
      e->runners[k].cpuid = k;
      e->runners[k].qid = k * nr_queues / e->nr_threads;
    }

    /* Allocate particle caches. */
    e->runners[k].ci_gravity_cache.count = 0;
    e->runners[k].cj_gravity_cache.count = 0;
    gravity_cache_init(&e->runners[k].ci_gravity_cache, space_splitsize);
    gravity_cache_init(&e->runners[k].cj_gravity_cache, space_splitsize);
#ifdef WITH_VECTORIZATION
    e->runners[k].ci_cache.count = 0;
    e->runners[k].cj_cache.count = 0;
    cache_init(&e->runners[k].ci_cache, CACHE_SIZE);
    cache_init(&e->runners[k].cj_cache, CACHE_SIZE);
#endif

    if (verbose) {
      if (with_aff)
        message("runner %i on cpuid=%i with qid=%i.", e->runners[k].id,
                e->runners[k].cpuid, e->runners[k].qid);
      else
        message("runner %i using qid=%i no cpuid.", e->runners[k].id,
                e->runners[k].qid);
    }
  }

/* Free the affinity stuff */
#if defined(HAVE_SETAFFINITY)
  if (with_aff) {
    free(cpuid);
  }
  free(buf);
#endif

  /* Wait for the runner threads to be in place. */
  swift_barrier_wait(&e->wait_barrier);
}

/**
 * @brief Prints the current policy of an engine
 *
 * @param e The engine to print information about
 */
void engine_print_policy(struct engine *e) {

#ifdef WITH_MPI
  if (e->nodeID == 0) {
    printf("[0000] %s engine_policy: engine policies are [ ",
           clocks_get_timesincestart());
    for (int k = 0; k <= engine_maxpolicy; k++)
      if (e->policy & (1 << k)) printf(" '%s' ", engine_policy_names[k + 1]);
    printf(" ]\n");
    fflush(stdout);
  }
#else
  printf("%s engine_policy: engine policies are [ ",
         clocks_get_timesincestart());
  for (int k = 0; k <= engine_maxpolicy; k++)
    if (e->policy & (1 << k)) printf(" '%s' ", engine_policy_names[k + 1]);
  printf(" ]\n");
  fflush(stdout);
#endif
}

/**
 * @brief Computes the next time (on the time line) for a dump
 *
 * @param e The #engine.
 */
void engine_compute_next_snapshot_time(struct engine *e) {
  /* Do outputlist file case */
  if (e->output_list_snapshots) {
    output_list_read_next_time(e->output_list_snapshots, e, "snapshots",
                               &e->ti_next_snapshot);
    return;
  }

  /* Find upper-bound on last output */
  double time_end;
  if (e->policy & engine_policy_cosmology)
    time_end = e->cosmology->a_end * e->delta_time_snapshot;
  else
    time_end = e->time_end + e->delta_time_snapshot;

  /* Find next snasphot above current time */
  double time;
  if (e->policy & engine_policy_cosmology)
    time = e->a_first_snapshot;
  else
    time = e->time_first_snapshot;
  while (time < time_end) {

    /* Output time on the integer timeline */
    if (e->policy & engine_policy_cosmology)
      e->ti_next_snapshot = log(time / e->cosmology->a_begin) / e->time_base;
    else
      e->ti_next_snapshot = (time - e->time_begin) / e->time_base;

    /* Found it? */
    if (e->ti_next_snapshot > e->ti_current) break;

    if (e->policy & engine_policy_cosmology)
      time *= e->delta_time_snapshot;
    else
      time += e->delta_time_snapshot;
  }

  /* Deal with last snapshot */
  if (e->ti_next_snapshot >= max_nr_timesteps) {
    e->ti_next_snapshot = -1;
    if (e->verbose) message("No further output time.");
  } else {

    /* Be nice, talk... */
    if (e->policy & engine_policy_cosmology) {
      const double next_snapshot_time =
          exp(e->ti_next_snapshot * e->time_base) * e->cosmology->a_begin;
      if (e->verbose)
        message("Next snapshot time set to a=%e.", next_snapshot_time);
    } else {
      const double next_snapshot_time =
          e->ti_next_snapshot * e->time_base + e->time_begin;
      if (e->verbose)
        message("Next snapshot time set to t=%e.", next_snapshot_time);
    }
  }
}

/**
 * @brief Computes the next time (on the time line) for a statistics dump
 *
 * @param e The #engine.
 */
void engine_compute_next_statistics_time(struct engine *e) {
  /* Do output_list file case */
  if (e->output_list_stats) {
    output_list_read_next_time(e->output_list_stats, e, "stats",
                               &e->ti_next_stats);
    return;
  }

  /* Find upper-bound on last output */
  double time_end;
  if (e->policy & engine_policy_cosmology)
    time_end = e->cosmology->a_end * e->delta_time_statistics;
  else
    time_end = e->time_end + e->delta_time_statistics;

  /* Find next snasphot above current time */
  double time;
  if (e->policy & engine_policy_cosmology)
    time = e->a_first_statistics;
  else
    time = e->time_first_statistics;
  while (time < time_end) {

    /* Output time on the integer timeline */
    if (e->policy & engine_policy_cosmology)
      e->ti_next_stats = log(time / e->cosmology->a_begin) / e->time_base;
    else
      e->ti_next_stats = (time - e->time_begin) / e->time_base;

    /* Found it? */
    if (e->ti_next_stats > e->ti_current) break;

    if (e->policy & engine_policy_cosmology)
      time *= e->delta_time_statistics;
    else
      time += e->delta_time_statistics;
  }

  /* Deal with last statistics */
  if (e->ti_next_stats >= max_nr_timesteps) {
    e->ti_next_stats = -1;
    if (e->verbose) message("No further output time.");
  } else {

    /* Be nice, talk... */
    if (e->policy & engine_policy_cosmology) {
      const double next_statistics_time =
          exp(e->ti_next_stats * e->time_base) * e->cosmology->a_begin;
      if (e->verbose)
        message("Next output time for stats set to a=%e.",
                next_statistics_time);
    } else {
      const double next_statistics_time =
          e->ti_next_stats * e->time_base + e->time_begin;
      if (e->verbose)
        message("Next output time for stats set to t=%e.",
                next_statistics_time);
    }
  }
}

/**
 * @brief Computes the next time (on the time line) for structure finding
 *
 * @param e The #engine.
 */
void engine_compute_next_stf_time(struct engine *e) {
  /* Do output_list file case */
  if (e->output_list_stf) {
    output_list_read_next_time(e->output_list_stf, e, "stf", &e->ti_next_stf);
    return;
  }

  /* Find upper-bound on last output */
  double time_end;
  if (e->policy & engine_policy_cosmology)
    time_end = e->cosmology->a_end * e->delta_time_stf;
  else
    time_end = e->time_end + e->delta_time_stf;

  /* Find next snasphot above current time */
  double time;
  if (e->policy & engine_policy_cosmology)
    time = e->a_first_stf_output;
  else
    time = e->time_first_stf_output;
  while (time < time_end) {

    /* Output time on the integer timeline */
    if (e->policy & engine_policy_cosmology)
      e->ti_next_stf = log(time / e->cosmology->a_begin) / e->time_base;
    else
      e->ti_next_stf = (time - e->time_begin) / e->time_base;

    /* Found it? */
    if (e->ti_next_stf > e->ti_current) break;

    if (e->policy & engine_policy_cosmology)
      time *= e->delta_time_stf;
    else
      time += e->delta_time_stf;
  }

  /* Deal with last snapshot */
  if (e->ti_next_stf >= max_nr_timesteps) {
    e->ti_next_stf = -1;
    if (e->verbose) message("No further output time.");
  } else {

    /* Be nice, talk... */
    if (e->policy & engine_policy_cosmology) {
      const float next_stf_time =
          exp(e->ti_next_stf * e->time_base) * e->cosmology->a_begin;
      if (e->verbose)
        message("Next VELOCIraptor time set to a=%e.", next_stf_time);
    } else {
      const float next_stf_time = e->ti_next_stf * e->time_base + e->time_begin;
      if (e->verbose)
        message("Next VELOCIraptor time set to t=%e.", next_stf_time);
    }
  }
}

/**
 * @brief Initialize all the output_list required by the engine
 *
 * @param e The #engine.
 * @param params The #swift_params.
 */
void engine_init_output_lists(struct engine *e, struct swift_params *params) {
  /* Deal with snapshots */
  double snaps_time_first;
  e->output_list_snapshots = NULL;
  output_list_init(&e->output_list_snapshots, e, "Snapshots",
                   &e->delta_time_snapshot, &snaps_time_first);

  if (e->output_list_snapshots) {
    if (e->policy & engine_policy_cosmology)
      e->a_first_snapshot = snaps_time_first;
    else
      e->time_first_snapshot = snaps_time_first;
  }

  /* Deal with stats */
  double stats_time_first;
  e->output_list_stats = NULL;
  output_list_init(&e->output_list_stats, e, "Statistics",
                   &e->delta_time_statistics, &stats_time_first);

  if (e->output_list_stats) {
    if (e->policy & engine_policy_cosmology)
      e->a_first_statistics = stats_time_first;
    else
      e->time_first_statistics = stats_time_first;
  }

  /* Deal with stf */
  double stf_time_first;
  e->output_list_stf = NULL;
  output_list_init(&e->output_list_stf, e, "StructureFinding",
                   &e->delta_time_stf, &stf_time_first);

  if (e->output_list_stf) {
    if (e->policy & engine_policy_cosmology)
      e->a_first_stf_output = stf_time_first;
    else
      e->time_first_stf_output = stf_time_first;
  }
}

/**
 * @brief Computes the maximal time-step allowed by the max RMS displacement
 * condition.
 *
 * @param e The #engine.
 */
void engine_recompute_displacement_constraint(struct engine *e) {

  /* Get the cosmological information */
  const struct cosmology *cosmo = e->cosmology;
  const float Om = cosmo->Omega_m;
  const float Ob = cosmo->Omega_b;
  const float H0 = cosmo->H0;
  const float a = cosmo->a;
  const float G_newton = e->physical_constants->const_newton_G;
  const float rho_crit0 = 3.f * H0 * H0 / (8.f * M_PI * G_newton);

  /* Start by reducing the minimal mass of each particle type */
  float min_mass[swift_type_count] = {e->s->min_part_mass,
                                      e->s->min_gpart_mass,
                                      FLT_MAX,
                                      FLT_MAX,
                                      e->s->min_spart_mass,
                                      FLT_MAX};
#ifdef SWIFT_DEBUG_CHECKS
  /* Check that the minimal mass collection worked */
  float min_part_mass_check = FLT_MAX;
  for (size_t i = 0; i < e->s->nr_parts; ++i)
    min_part_mass_check =
        min(min_part_mass_check, hydro_get_mass(&e->s->parts[i]));
  if (min_part_mass_check != min_mass[swift_type_gas])
    error("Error collecting minimal mass of gas particles.");
#endif

#ifdef WITH_MPI
  MPI_Allreduce(MPI_IN_PLACE, min_mass, swift_type_count, MPI_FLOAT, MPI_MIN,
                MPI_COMM_WORLD);
#endif

  /* Do the same for the velocity norm sum */
  float vel_norm[swift_type_count] = {e->s->sum_part_vel_norm,
                                      e->s->sum_gpart_vel_norm,
                                      0.f,
                                      0.f,
                                      e->s->sum_spart_vel_norm,
                                      0.f};
#ifdef WITH_MPI
  MPI_Allreduce(MPI_IN_PLACE, vel_norm, swift_type_count, MPI_FLOAT, MPI_SUM,
                MPI_COMM_WORLD);
#endif

  /* Get the counts of each particle types */
  const long long total_nr_dm_gparts =
      e->total_nr_gparts - e->total_nr_parts - e->total_nr_sparts;
  float count_parts[swift_type_count] = {(float)e->total_nr_parts,
                                         (float)total_nr_dm_gparts,
                                         0.f,
                                         0.f,
                                         (float)e->total_nr_sparts,
                                         0.f};

  /* Count of particles for the two species */
  const float N_dm = count_parts[1];
  const float N_b = count_parts[0] + count_parts[4];

  /* Peculiar motion norm for the two species */
  const float vel_norm_dm = vel_norm[1];
  const float vel_norm_b = vel_norm[0] + vel_norm[4];

  /* Mesh forces smoothing scale */
  float r_s;
  if ((e->policy & engine_policy_self_gravity) && e->s->periodic == 1)
    r_s = e->mesh->r_s;
  else
    r_s = FLT_MAX;

  float dt_dm = FLT_MAX, dt_b = FLT_MAX;

  /* DM case */
  if (N_dm > 0.f) {

    /* Minimal mass for the DM */
    const float min_mass_dm = min_mass[1];

    /* Inter-particle sepration for the DM */
    const float d_dm = cbrtf(min_mass_dm / ((Om - Ob) * rho_crit0));

    /* RMS peculiar motion for the DM */
    const float rms_vel_dm = vel_norm_dm / N_dm;

    /* Time-step based on maximum displacement */
    dt_dm = a * a * min(r_s, d_dm) / sqrtf(rms_vel_dm);
  }

  /* Baryon case */
  if (N_b > 0.f) {

    /* Minimal mass for the baryons */
    const float min_mass_b = min(min_mass[0], min_mass[4]);

    /* Inter-particle sepration for the baryons */
    const float d_b = cbrtf(min_mass_b / (Ob * rho_crit0));

    /* RMS peculiar motion for the baryons */
    const float rms_vel_b = vel_norm_b / N_b;

    /* Time-step based on maximum displacement */
    dt_b = a * a * min(r_s, d_b) / sqrtf(rms_vel_b);
  }

  /* Use the minimum */
  const float dt = min(dt_dm, dt_b);

  /* Apply the dimensionless factor */
  e->dt_max_RMS_displacement = dt * e->max_RMS_displacement_factor;

  if (e->verbose)
    message("max_dt_RMS_displacement = %e", e->dt_max_RMS_displacement);
}

/**
 * @brief Frees up the memory allocated for this #engine
 */
void engine_clean(struct engine *e) {

  for (int i = 0; i < e->nr_threads; ++i) {
#ifdef WITH_VECTORIZATION
    cache_clean(&e->runners[i].ci_cache);
    cache_clean(&e->runners[i].cj_cache);
#endif
    gravity_cache_clean(&e->runners[i].ci_gravity_cache);
    gravity_cache_clean(&e->runners[i].cj_gravity_cache);
  }
  free(e->runners);
  free(e->snapshot_units);
  if (e->output_list_snapshots) {
    output_list_clean(e->output_list_snapshots);
    free(e->output_list_snapshots);
  }
  if (e->output_list_stats) {
    output_list_clean(e->output_list_stats);
    free(e->output_list_stats);
  }
  if (e->output_list_stf) {
    output_list_clean(e->output_list_stf);
    free(e->output_list_stf);
  }
  free(e->links);
  free(e->cell_loc);
  scheduler_clean(&e->sched);
  space_clean(e->s);
  threadpool_clean(&e->threadpool);
}

/**
 * @brief Write the engine struct and its contents to the given FILE as a
 * stream of bytes.
 *
 * @param e the engine
 * @param stream the file stream
 */
void engine_struct_dump(struct engine *e, FILE *stream) {

  /* Dump the engine. Save the current tasks_per_cell estimate. */
  e->restart_max_tasks = engine_estimate_nr_tasks(e);
  restart_write_blocks(e, sizeof(struct engine), 1, stream, "engine",
                       "engine struct");

  /* And all the engine pointed data, these use their own dump functions. */
  space_struct_dump(e->s, stream);
  units_struct_dump(e->internal_units, stream);
  units_struct_dump(e->snapshot_units, stream);
  cosmology_struct_dump(e->cosmology, stream);

#ifdef WITH_MPI
  /* Save the partition for restoration. */
  partition_store_celllist(e->s, e->reparttype);
  partition_struct_dump(e->reparttype, stream);
#endif

  phys_const_struct_dump(e->physical_constants, stream);
  hydro_props_struct_dump(e->hydro_properties, stream);
  gravity_props_struct_dump(e->gravity_properties, stream);
  stars_props_struct_dump(e->stars_properties, stream);
  pm_mesh_struct_dump(e->mesh, stream);
  potential_struct_dump(e->external_potential, stream);
  cooling_struct_dump(e->cooling_func, stream);
  chemistry_struct_dump(e->chemistry, stream);
  sourceterms_struct_dump(e->sourceterms, stream);
  parser_struct_dump(e->parameter_file, stream);
  if (e->output_list_snapshots)
    output_list_struct_dump(e->output_list_snapshots, stream);
  if (e->output_list_stats)
    output_list_struct_dump(e->output_list_stats, stream);
  if (e->output_list_stf) output_list_struct_dump(e->output_list_stf, stream);
}

/**
 * @brief Re-create an engine struct and its contents from the given FILE
 *        stream.
 *
 * @param e the engine
 * @param stream the file stream
 */
void engine_struct_restore(struct engine *e, FILE *stream) {

  /* Read the engine. */
  restart_read_blocks(e, sizeof(struct engine), 1, stream, NULL,
                      "engine struct");

  /* Re-initializations as necessary for our struct and its members. */
  e->sched.tasks = NULL;
  e->sched.tasks_ind = NULL;
  e->sched.tid_active = NULL;
  e->sched.size = 0;

  /* Now for the other pointers, these use their own restore functions. */
  /* Note all this memory leaks, but is used once. */
  struct space *s = (struct space *)malloc(sizeof(struct space));
  space_struct_restore(s, stream);
  e->s = s;
  s->e = e;

  struct unit_system *us =
      (struct unit_system *)malloc(sizeof(struct unit_system));
  units_struct_restore(us, stream);
  e->internal_units = us;

  us = (struct unit_system *)malloc(sizeof(struct unit_system));
  units_struct_restore(us, stream);
  e->snapshot_units = us;

  struct cosmology *cosmo =
      (struct cosmology *)malloc(sizeof(struct cosmology));
  cosmology_struct_restore(e->policy & engine_policy_cosmology, cosmo, stream);
  e->cosmology = cosmo;

#ifdef WITH_MPI
  struct repartition *reparttype =
      (struct repartition *)malloc(sizeof(struct repartition));
  partition_struct_restore(reparttype, stream);
  e->reparttype = reparttype;
#endif

  struct phys_const *physical_constants =
      (struct phys_const *)malloc(sizeof(struct phys_const));
  phys_const_struct_restore(physical_constants, stream);
  e->physical_constants = physical_constants;

  struct hydro_props *hydro_properties =
      (struct hydro_props *)malloc(sizeof(struct hydro_props));
  hydro_props_struct_restore(hydro_properties, stream);
  e->hydro_properties = hydro_properties;

  struct gravity_props *gravity_properties =
      (struct gravity_props *)malloc(sizeof(struct gravity_props));
  gravity_props_struct_restore(gravity_properties, stream);
  e->gravity_properties = gravity_properties;

  struct stars_props *stars_properties =
      (struct stars_props *)malloc(sizeof(struct stars_props));
  stars_props_struct_restore(stars_properties, stream);
  e->stars_properties = stars_properties;

  struct pm_mesh *mesh = (struct pm_mesh *)malloc(sizeof(struct pm_mesh));
  pm_mesh_struct_restore(mesh, stream);
  e->mesh = mesh;

  struct external_potential *external_potential =
      (struct external_potential *)malloc(sizeof(struct external_potential));
  potential_struct_restore(external_potential, stream);
  e->external_potential = external_potential;

  struct cooling_function_data *cooling_func =
      (struct cooling_function_data *)malloc(
          sizeof(struct cooling_function_data));
  cooling_struct_restore(cooling_func, stream);
  e->cooling_func = cooling_func;

  struct chemistry_global_data *chemistry =
      (struct chemistry_global_data *)malloc(
          sizeof(struct chemistry_global_data));
  chemistry_struct_restore(chemistry, stream);
  e->chemistry = chemistry;

  struct sourceterms *sourceterms =
      (struct sourceterms *)malloc(sizeof(struct sourceterms));
  sourceterms_struct_restore(sourceterms, stream);
  e->sourceterms = sourceterms;

  struct swift_params *parameter_file =
      (struct swift_params *)malloc(sizeof(struct swift_params));
  parser_struct_restore(parameter_file, stream);
  e->parameter_file = parameter_file;

  if (e->output_list_snapshots) {
    struct output_list *output_list_snapshots =
        (struct output_list *)malloc(sizeof(struct output_list));
    output_list_struct_restore(output_list_snapshots, stream);
    e->output_list_snapshots = output_list_snapshots;
  }

  if (e->output_list_stats) {
    struct output_list *output_list_stats =
        (struct output_list *)malloc(sizeof(struct output_list));
    output_list_struct_restore(output_list_stats, stream);
    e->output_list_stats = output_list_stats;
  }

  if (e->output_list_stf) {
    struct output_list *output_list_stf =
        (struct output_list *)malloc(sizeof(struct output_list));
    output_list_struct_restore(output_list_stf, stream);
    e->output_list_stf = output_list_stf;
  }

#ifdef EOS_PLANETARY
  eos_init(&eos, e->physical_constants, e->snapshot_units, e->parameter_file);
#endif

  /* Want to force a rebuild before using this engine. Wait to repartition.*/
  e->forcerebuild = 1;
  e->forcerepart = 0;
}<|MERGE_RESOLUTION|>--- conflicted
+++ resolved
@@ -110,13 +110,9 @@
                                      "cooling",
                                      "sourceterms",
                                      "stars",
-<<<<<<< HEAD
                                      "fof search",
-                                     "structure finding"};
-=======
                                      "structure finding",
                                      "feedback"};
->>>>>>> cee4c633
 
 /** The rank of the engine as a global variable (for messages). */
 int engine_rank;
