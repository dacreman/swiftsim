/*******************************************************************************
 * This file is part of SWIFT.
 * Copyright (c) 2012 Pedro Gonnet (pedro.gonnet@durham.ac.uk)
 *               2015 Peter W. Draper (p.w.draper@durham.ac.uk)
 *
 * This program is free software: you can redistribute it and/or modify
 * it under the terms of the GNU Lesser General Public License as published
 * by the Free Software Foundation, either version 3 of the License, or
 * (at your option) any later version.
 *
 * This program is distributed in the hope that it will be useful,
 * but WITHOUT ANY WARRANTY; without even the implied warranty of
 * MERCHANTABILITY or FITNESS FOR A PARTICULAR PURPOSE.  See the
 * GNU General Public License for more details.
 *
 * You should have received a copy of the GNU Lesser General Public License
 * along with this program.  If not, see <http://www.gnu.org/licenses/>.
 *
 ******************************************************************************/

/* Config parameters. */
#include "../config.h"

/* Some standard headers. */
#include <float.h>
#include <limits.h>
#include <sched.h>
#include <stdio.h>
#include <stdlib.h>
#include <string.h>
#include <unistd.h>
#include <stdbool.h>

/* MPI headers. */
#ifdef WITH_MPI
#include <mpi.h>
#endif

#ifdef HAVE_LIBNUMA
#include <numa.h>
#endif

/* This object's header. */
#include "engine.h"

/* Local headers. */
#include "atomic.h"
#include "cell.h"
#include "clocks.h"
#include "cycle.h"
#include "debug.h"
#include "error.h"
#include "hydro.h"
#include "minmax.h"
#include "part.h"
#include "partition.h"
#include "timers.h"

const char *engine_policy_names[12] = {
    "none",          "rand",   "steal",        "keep",
    "block",         "fix_dt", "cpu_tight",    "mpi",
    "numa_affinity", "hydro",  "self_gravity", "external_gravity"};

/** The rank of the engine as a global variable (for messages). */
int engine_rank;

/**
 * @brief Link a density/force task to a cell.
 *
 * @param e The #engine.
 * @param l The #link.
 * @param t The #task.
 *
 * @return The new #link pointer.
 */

struct link *engine_addlink(struct engine *e, struct link *l, struct task *t) {

  const int ind = atomic_inc(&e->nr_links);
  if (ind >= e->size_links) {
    error("Link table overflow.");
  }
  struct link *res = &e->links[ind];
  res->next = l;
  res->t = t;
  return res;
}

/**
 * @brief Generate the ghosts all the O(Npart) tasks for a hierarchy of cells.
 *
 * Tasks are only created here. The dependencies will be added later on.
 *
 * @param e The #engine.
 * @param c The #cell.
 * @param super The super #cell.
 */

void engine_make_ghost_tasks(struct engine *e, struct cell *c,
                             struct cell *super) {

  struct scheduler *s = &e->sched;

  /* Am I the super-cell? */
  if (super == NULL && c->nr_tasks > 0) {

    /* Remember me. */
    super = c;

    /* Local tasks only... */
    if (c->nodeID == e->nodeID) {

      /* Generate the ghost task. */
      c->ghost = scheduler_addtask(s, task_type_ghost, task_subtype_none, 0, 0,
                                   c, NULL, 0);
      /* Add the drift task. */
      c->drift = scheduler_addtask(s, task_type_drift, task_subtype_none, 0, 0,
                                   c, NULL, 0);
      /* Add the init task. */
      c->init = scheduler_addtask(s, task_type_init, task_subtype_none, 0, 0, c,
                                  NULL, 0);
      /* Add the kick task. */
      c->kick = scheduler_addtask(s, task_type_kick, task_subtype_none, 0, 0, c,
                                  NULL, 0);
    }
  }

  /* Set the super-cell. */
  c->super = super;

  /* Recurse. */
  if (c->split)
    for (int k = 0; k < 8; k++)
      if (c->progeny[k] != NULL)
        engine_make_ghost_tasks(e, c->progeny[k], super);
}

/**
 * @brief Redistribute the particles amongst the nodes according
 *      to their cell's node IDs.
 *
 * The strategy here is as follows:
 * 1) Each node counts the number of particles it has to send to each other
 * node.
 * 2) The number of particles of each type is then exchanged.
 * 3) The particles to send are placed in a temporary buffer in which the
 * part-gpart links are preserved.
 * 4) Each node allocates enough space for the new particles.
 * 5) (Asynchronous) communications are issued to transfer the data.
 *
 *
 * @param e The #engine.
 */
void engine_redistribute(struct engine *e) {

#ifdef WITH_MPI

  const int nr_nodes = e->nr_nodes;
  const int nodeID = e->nodeID;
  struct space *s = e->s;
  struct cell *cells = s->cells;
  const int nr_cells = s->nr_cells;
  const int *cdim = s->cdim;
  const double ih[3] = {s->ih[0], s->ih[1], s->ih[2]};
  const double dim[3] = {s->dim[0], s->dim[1], s->dim[2]};
  struct part *parts = s->parts;
  struct xpart *xparts = s->xparts;
  struct gpart *gparts = s->gparts;
  ticks tic = getticks();

  /* Allocate temporary arrays to store the counts of particles to be sent
     and the destination of each particle */
  int *counts, *g_counts;
  if ((counts = (int *)malloc(sizeof(int) * nr_nodes * nr_nodes)) == NULL)
    error("Failed to allocate count temporary buffer.");
  if ((g_counts = (int *)malloc(sizeof(int) * nr_nodes * nr_nodes)) == NULL)
    error("Failed to allocate gcount temporary buffer.");
  bzero(counts, sizeof(int) * nr_nodes * nr_nodes);
<<<<<<< HEAD
  struct part *parts = s->parts;
  for (size_t k = 0; k < s->nr_parts; k++) {
=======
  bzero(g_counts, sizeof(int) * nr_nodes * nr_nodes);

  // Allocate the destination index arrays.
  int *dest, *g_dest;
  if ((dest = (int *)malloc(sizeof(int) * s->nr_parts)) == NULL)
    error("Failed to allocate dest temporary buffer.");
  if ((g_dest = (int *)malloc(sizeof(int) * s->nr_gparts)) == NULL)
    error("Failed to allocate g_dest temporary buffer.");

  /* Get destination of each particle */
  for (size_t k = 0; k < s->nr_parts; k++) {

    /* Periodic boundary conditions */
>>>>>>> 8a357b65
    for (int j = 0; j < 3; j++) {
      if (parts[k].x[j] < 0.0)
        parts[k].x[j] += dim[j];
      else if (parts[k].x[j] >= dim[j])
        parts[k].x[j] -= dim[j];
    }
    const int cid = cell_getid(cdim, parts[k].x[0] * ih[0],
                               parts[k].x[1] * ih[1], parts[k].x[2] * ih[2]);
    /* if (cid < 0 || cid >= s->nr_cells)
       error("Bad cell id %i for part %i at [%.3e,%.3e,%.3e].",
             cid, k, parts[k].x[0], parts[k].x[1], parts[k].x[2]); */
    dest[k] = cells[cid].nodeID;

    /* The counts array is indexed as count[from * nr_nodes + to]. */
    counts[nodeID * nr_nodes + dest[k]] += 1;
  }

  /* Sort the particles according to their cell index. */
  space_parts_sort(s, dest, s->nr_parts, 0, nr_nodes - 1, e->verbose);

  /* We need to re-link the gpart partners of parts. */
  int current_dest = dest[0];
  size_t count_this_dest = 0;
  for (size_t k = 0; k < s->nr_parts; ++k) {
    if (s->parts[k].gpart != NULL) {

      /* As the addresses will be invalidated by the communications, we will */
      /* instead store the absolute index from the start of the sub-array */
      /* of particles to be sent to a given node. */
      /* Recall that gparts without partners have a negative id. */
      /* We will restore the pointers on the receiving node later on. */
      if (dest[k] != current_dest) {
        current_dest = dest[k];
        count_this_dest = 0;
      }

      /* Debug */
      /* if(s->parts[k].gpart->id < 0) */
      /* 	error("Trying to link a partnerless gpart !"); */

      s->parts[k].gpart->id = count_this_dest;
      count_this_dest++;
    }
  }

  /* Get destination of each g-particle */
  for (size_t k = 0; k < s->nr_gparts; k++) {

    /* Periodic boundary conditions */
    for (int j = 0; j < 3; j++) {
      if (gparts[k].x[j] < 0.0)
        gparts[k].x[j] += dim[j];
      else if (gparts[k].x[j] >= dim[j])
        gparts[k].x[j] -= dim[j];
    }
    const int cid = cell_getid(cdim, gparts[k].x[0] * ih[0],
                               gparts[k].x[1] * ih[1], gparts[k].x[2] * ih[2]);
    /* if (cid < 0 || cid >= s->nr_cells)
       error("Bad cell id %i for part %i at [%.3e,%.3e,%.3e].",
             cid, k, g_parts[k].x[0], g_parts[k].x[1], g_parts[k].x[2]); */
    g_dest[k] = cells[cid].nodeID;

    /* The counts array is indexed as count[from * nr_nodes + to]. */
    g_counts[nodeID * nr_nodes + g_dest[k]] += 1;
  }

  /* Sort the gparticles according to their cell index. */
  space_gparts_sort(gparts, g_dest, s->nr_gparts, 0, nr_nodes - 1);

  /* Get all the counts from all the nodes. */
  if (MPI_Allreduce(MPI_IN_PLACE, counts, nr_nodes * nr_nodes, MPI_INT, MPI_SUM,
                    MPI_COMM_WORLD) != MPI_SUCCESS)
    error("Failed to allreduce particle transfer counts.");

<<<<<<< HEAD
  /* Get the new number of parts for this node, be generous in allocating. */
  size_t nr_parts = 0;
=======
  /* Get all the g_counts from all the nodes. */
  if (MPI_Allreduce(MPI_IN_PLACE, g_counts, nr_nodes * nr_nodes, MPI_INT,
                    MPI_SUM, MPI_COMM_WORLD) != MPI_SUCCESS)
    error("Failed to allreduce gparticle transfer counts.");

  /* Each node knows how many parts and gparts will be transferred to every
     other node. We can start preparing to receive data */

  /* Get the new number of parts and gparts for this node */
  size_t nr_parts = 0, nr_gparts = 0;
>>>>>>> 8a357b65
  for (int k = 0; k < nr_nodes; k++) nr_parts += counts[k * nr_nodes + nodeID];
  for (int k = 0; k < nr_nodes; k++)
    nr_gparts += g_counts[k * nr_nodes + nodeID];

  /* Allocate the new arrays with some extra margin */
  struct part *parts_new = NULL;
  struct xpart *xparts_new = NULL;
  struct gpart *gparts_new = NULL;
  if (posix_memalign((void **)&parts_new, part_align,
                     sizeof(struct part) * nr_parts *
                         engine_redistribute_alloc_margin) != 0)
    error("Failed to allocate new part data.");
  if (posix_memalign((void **)&xparts_new, xpart_align,
                     sizeof(struct xpart) * nr_parts *
                         engine_redistribute_alloc_margin) != 0)
    error("Failed to allocate new xpart data.");
  if (posix_memalign((void **)&gparts_new, gpart_align,
                     sizeof(struct gpart) * nr_gparts *
                         engine_redistribute_alloc_margin) != 0)
    error("Failed to allocate new gpart data.");

  /* Prepare MPI requests for the asynchronous communications */
  MPI_Request *reqs;
  if ((reqs = (MPI_Request *)malloc(sizeof(MPI_Request) * 6 * nr_nodes)) ==
      NULL)
    error("Failed to allocate MPI request list.");
  for (int k = 0; k < 6 * nr_nodes; k++) reqs[k] = MPI_REQUEST_NULL;

  /* Emit the sends and recvs for the particle and gparticle data. */
  size_t offset_send = 0, offset_recv = 0;
  size_t g_offset_send = 0, g_offset_recv = 0;
  for (int k = 0; k < nr_nodes; k++) {

    /* Indices in the count arrays of the node of interest */
    const int ind_send = nodeID * nr_nodes + k;
    const int ind_recv = k * nr_nodes + nodeID;

    /* Are we sending any part/xpart ? */
    if (counts[ind_send] > 0) {

      /* message("Sending %d part to node %d", counts[ind_send], k); */

      /* If the send is to the same node, just copy */
      if (k == nodeID) {
        memcpy(&parts_new[offset_recv], &s->parts[offset_send],
               sizeof(struct part) * counts[ind_recv]);
        memcpy(&xparts_new[offset_recv], &s->xparts[offset_send],
               sizeof(struct xpart) * counts[ind_recv]);
        offset_send += counts[ind_send];
        offset_recv += counts[ind_recv];

        /* Else, emit some communications */
      } else {
        if (MPI_Isend(&s->parts[offset_send], counts[ind_send], part_mpi_type,
                      k, 3 * ind_send + 0, MPI_COMM_WORLD,
                      &reqs[6 * k]) != MPI_SUCCESS)
          error("Failed to isend parts to node %i.", k);
        if (MPI_Isend(&s->xparts[offset_send], counts[ind_send], xpart_mpi_type,
                      k, 3 * ind_send + 1, MPI_COMM_WORLD,
                      &reqs[6 * k + 1]) != MPI_SUCCESS)
          error("Failed to isend xparts to node %i.", k);
        offset_send += counts[ind_send];
      }
    }

    /* Are we sending any gpart ? */
    if (g_counts[ind_send] > 0) {

      /* message("Sending %d gpart to node %d", g_counts[ind_send], k); */

      /* If the send is to the same node, just copy */
      if (k == nodeID) {
        memcpy(&gparts_new[g_offset_recv], &s->gparts[g_offset_send],
               sizeof(struct gpart) * g_counts[ind_recv]);
        g_offset_send += g_counts[ind_send];
        g_offset_recv += g_counts[ind_recv];

        /* Else, emit some communications */
      } else {
        if (MPI_Isend(&s->gparts[g_offset_send], g_counts[ind_send],
                      gpart_mpi_type, k, 3 * ind_send + 2, MPI_COMM_WORLD,
                      &reqs[6 * k + 2]) != MPI_SUCCESS)
          error("Failed to isend gparts to node %i.", k);
        g_offset_send += g_counts[ind_send];
      }
    }

    /* Now emit the corresponding Irecv() */

    /* Are we receiving any part/xpart from this node ? */
    if (k != nodeID && counts[ind_recv] > 0) {
      if (MPI_Irecv(&parts_new[offset_recv], counts[ind_recv], part_mpi_type, k,
                    3 * ind_recv + 0, MPI_COMM_WORLD,
                    &reqs[6 * k + 3]) != MPI_SUCCESS)
        error("Failed to emit irecv of parts from node %i.", k);
      if (MPI_Irecv(&xparts_new[offset_recv], counts[ind_recv], xpart_mpi_type,
                    k, 3 * ind_recv + 1, MPI_COMM_WORLD,
                    &reqs[6 * k + 4]) != MPI_SUCCESS)
        error("Failed to emit irecv of xparts from node %i.", k);
      offset_recv += counts[ind_recv];
    }

    /* Are we receiving any gpart from this node ? */
    if (k != nodeID && g_counts[ind_recv] > 0) {
      if (MPI_Irecv(&gparts_new[g_offset_recv], g_counts[ind_recv],
                    gpart_mpi_type, k, 3 * ind_recv + 2, MPI_COMM_WORLD,
                    &reqs[6 * k + 5]) != MPI_SUCCESS)
        error("Failed to emit irecv of gparts from node %i.", k);
      g_offset_recv += g_counts[ind_recv];
    }
  }

  /* Wait for all the sends and recvs to tumble in. */
  MPI_Status stats[6 * nr_nodes];
  int res;
  if ((res = MPI_Waitall(6 * nr_nodes, reqs, stats)) != MPI_SUCCESS) {
    for (int k = 0; k < 6 * nr_nodes; k++) {
      char buff[MPI_MAX_ERROR_STRING];
      MPI_Error_string(stats[k].MPI_ERROR, buff, &res);
      message("request %i has error '%s'.", k, buff);
    }
    error("Failed during waitall for part data.");
  }

  /* We now need to restore the part<->gpart links */
  size_t offset_parts = 0, offset_gparts = 0;
  for (int node = 0; node < nr_nodes; ++node) {

    const int ind_recv = node * nr_nodes + nodeID;
    const size_t count_parts = counts[ind_recv];
    const size_t count_gparts = g_counts[ind_recv];

    /* Loop over the gparts received from that node */
    for (size_t k = offset_gparts; k < offset_gparts + count_gparts; ++k) {

      /* Does this gpart have a partner ? */
      if (gparts_new[k].id >= 0) {

        const size_t partner_index = offset_parts + gparts_new[k].id;

        /* Re-link */
        gparts_new[k].part = &parts_new[partner_index];
        gparts_new[k].part->gpart = &gparts_new[k];
      }
    }

    offset_parts += count_parts;
    offset_gparts += count_gparts;
  }

  /* Verify that all parts are in the right place. */
<<<<<<< HEAD
  /* for (size_t k = 0 ; k < nr_parts ; k++ ) {
      cid = cell_getid( cdim , parts_new[k].x[0]*ih[0] , parts_new[k].x[1]*ih[1]
     , parts_new[k].x[2]*ih[2] );
=======
  /* for ( int k = 0 ; k < nr_parts ; k++ ) {
      int cid = cell_getid( cdim , parts_new[k].x[0]*ih[0],
    parts_new[k].x[1]*ih[1], parts_new[k].x[2]*ih[2] );
>>>>>>> 8a357b65
      if ( cells[ cid ].nodeID != nodeID )
          error( "Received particle (%i) that does not belong here
    (nodeID=%i).", k , cells[ cid ].nodeID );
    } */

  /* Verify that the links are correct */
  /* MATTHIEU: To be commented out once we are happy */
  for (size_t k = 0; k < nr_gparts; ++k) {

    if (gparts_new[k].id > 0) {

      if (gparts_new[k].part->gpart != &gparts_new[k])
        error("Linking problem !");

      /* if (gparts_new[k].x[0] != gparts_new[k].part->x[0] || */
      /*     gparts_new[k].x[1] != gparts_new[k].part->x[1] || */
      /*     gparts_new[k].x[2] != gparts_new[k].part->x[2]) */
      /*   error("Linked particles are not at the same position !"); */
    }
  }
  for (size_t k = 0; k < nr_parts; ++k) {

    if (parts_new[k].gpart != NULL) {

      if (parts_new[k].gpart->part != &parts_new[k]) error("Linking problem !");
    }
  }

  /* Set the new part data, free the old. */
  free(parts);
  free(xparts);
  free(gparts);
  s->parts = parts_new;
  s->xparts = xparts_new;
  s->gparts = gparts_new;
  s->nr_parts = nr_parts;
  s->nr_gparts = nr_gparts;
  s->size_parts = engine_redistribute_alloc_margin * nr_parts;
  s->size_gparts = engine_redistribute_alloc_margin * nr_gparts;

<<<<<<< HEAD
  /* Be verbose about what just happened. */
  for (int k = 0; k < nr_cells; k++)
    if (cells[k].nodeID == nodeID) my_cells += 1;
  if (e->verbose)
    message("node %i now has %zi parts in %i cells.", nodeID, nr_parts,
            my_cells);

  /* Clean up other stuff. */
=======
  /* Clean up the temporary stuff. */
>>>>>>> 8a357b65
  free(reqs);
  free(counts);
  free(dest);

  /* Be verbose about what just happened. */
  if (e->verbose) {
    int my_cells = 0;
    for (int k = 0; k < nr_cells; k++)
      if (cells[k].nodeID == nodeID) my_cells += 1;
    message("node %i now has %zi parts and %zi gparts in %i cells.", nodeID,
            nr_parts, nr_gparts, my_cells);
  }

  if (e->verbose)
    message("took %.3f %s.", clocks_from_ticks(getticks() - tic),
            clocks_getunit());
#else
  error("SWIFT was not compiled with MPI support.");
#endif
}

/**
 * @brief Repartition the cells amongst the nodes.
 *
 * @param e The #engine.
 */

void engine_repartition(struct engine *e) {

#if defined(WITH_MPI) && defined(HAVE_METIS)

  ticks tic = getticks();

  /* Clear the repartition flag. */
  enum repartition_type reparttype = e->forcerepart;
  e->forcerepart = REPART_NONE;

  /* Nothing to do if only using a single node. Also avoids METIS
   * bug that doesn't handle this case well. */
  if (e->nr_nodes == 1) return;

  /* Do the repartitioning. */
  partition_repartition(reparttype, e->nodeID, e->nr_nodes, e->s,
                        e->sched.tasks, e->sched.nr_tasks);

  /* Now comes the tricky part: Exchange particles between all nodes.
     This is done in two steps, first allreducing a matrix of
     how many particles go from where to where, then re-allocating
     the parts array, and emitting the sends and receives.
     Finally, the space, tasks, and proxies need to be rebuilt. */

  /* Redistribute the particles between the nodes. */
  engine_redistribute(e);

  /* Make the proxies. */
  engine_makeproxies(e);

  /* Tell the engine it should re-build whenever possible */
  e->forcerebuild = 1;

  if (e->verbose)
    message("took %.3f %s.", clocks_from_ticks(getticks() - tic),
            clocks_getunit());
#else
  error("SWIFT was not compiled with MPI and METIS support.");
#endif
}

/**
 * @brief Add up/down gravity tasks to a cell hierarchy.
 *
 * @param e The #engine.
 * @param c The #cell
 * @param up The upward gravity #task.
 * @param down The downward gravity #task.
 */

void engine_addtasks_grav(struct engine *e, struct cell *c, struct task *up,
                          struct task *down) {

  /* Link the tasks to this cell. */
  c->grav_up = up;
  c->grav_down = down;

  /* Recurse? */
  if (c->split)
    for (int k = 0; k < 8; k++)
      if (c->progeny[k] != NULL)
        engine_addtasks_grav(e, c->progeny[k], up, down);
}

/**
 * @brief Add send tasks to a hierarchy of cells.
 *
 * @param e The #engine.
 * @param ci The sending #cell.
 * @param cj The receiving #cell
 */

void engine_addtasks_send(struct engine *e, struct cell *ci, struct cell *cj) {

#ifdef WITH_MPI
  struct link *l = NULL;
  struct scheduler *s = &e->sched;

  /* Check if any of the density tasks are for the target node. */
  for (l = ci->density; l != NULL; l = l->next)
    if (l->t->ci->nodeID == cj->nodeID ||
        (l->t->cj != NULL && l->t->cj->nodeID == cj->nodeID))
      break;

  /* If so, attach send tasks. */
  if (l != NULL) {

    /* Create the tasks. */
    struct task *t_xv = scheduler_addtask(s, task_type_send, task_subtype_none,
                                          2 * ci->tag, 0, ci, cj, 0);
    struct task *t_rho = scheduler_addtask(s, task_type_send, task_subtype_none,
                                           2 * ci->tag + 1, 0, ci, cj, 0);

    /* The send_rho task depends on the cell's ghost task. */
    scheduler_addunlock(s, ci->super->ghost, t_rho);

    /* The send_rho task should unlock the super-cell's kick task. */
    scheduler_addunlock(s, t_rho, ci->super->kick);

    /* The send_xv task should unlock the super-cell's ghost task. */
    scheduler_addunlock(s, t_xv, ci->super->ghost);

  }

  /* Recurse? */
  else if (ci->split)
    for (int k = 0; k < 8; k++)
      if (ci->progeny[k] != NULL) engine_addtasks_send(e, ci->progeny[k], cj);

#else
  error("SWIFT was not compiled with MPI support.");
#endif
}

/**
 * @brief Add recv tasks to a hierarchy of cells.
 *
 * @param e The #engine.
 * @param c The #cell.
 * @param t_xv The recv_xv #task, if it has already been created.
 * @param t_rho The recv_rho #task, if it has already been created.
 */

void engine_addtasks_recv(struct engine *e, struct cell *c, struct task *t_xv,
                          struct task *t_rho) {

#ifdef WITH_MPI
  struct scheduler *s = &e->sched;

  /* Do we need to construct a recv task? */
  if (t_xv == NULL && c->nr_density > 0) {

    /* Create the tasks. */
    t_xv = c->recv_xv = scheduler_addtask(s, task_type_recv, task_subtype_none,
                                          2 * c->tag, 0, c, NULL, 0);
    t_rho = c->recv_rho = scheduler_addtask(
        s, task_type_recv, task_subtype_none, 2 * c->tag + 1, 0, c, NULL, 0);
  }

  /* Add dependencies. */
  for (struct link *l = c->density; l != NULL; l = l->next) {
    scheduler_addunlock(s, t_xv, l->t);
    scheduler_addunlock(s, l->t, t_rho);
  }
  for (struct link *l = c->force; l != NULL; l = l->next)
    scheduler_addunlock(s, t_rho, l->t);
  if (c->sorts != NULL) scheduler_addunlock(s, t_xv, c->sorts);

  /* Recurse? */
  if (c->split)
    for (int k = 0; k < 8; k++)
      if (c->progeny[k] != NULL)
        engine_addtasks_recv(e, c->progeny[k], t_xv, t_rho);

#else
  error("SWIFT was not compiled with MPI support.");
#endif
}

/**
 * @brief Exchange cell structures with other nodes.
 *
 * @param e The #engine.
 */

void engine_exchange_cells(struct engine *e) {

#ifdef WITH_MPI

  struct space *s = e->s;
  struct cell *cells = s->cells;
  const int nr_cells = s->nr_cells;
  const int nr_proxies = e->nr_proxies;
  int offset[nr_cells];
  MPI_Request reqs_in[engine_maxproxies];
  MPI_Request reqs_out[engine_maxproxies];
  MPI_Status status;
  ticks tic = getticks();

  /* Run through the cells and get the size of the ones that will be sent off.
   */
  int count_out = 0;
  for (int k = 0; k < nr_cells; k++) {
    offset[k] = count_out;
    if (cells[k].sendto)
      count_out += (cells[k].pcell_size = cell_getsize(&cells[k]));
  }

  /* Allocate the pcells. */
  struct pcell *pcells;
  if ((pcells = (struct pcell *)malloc(sizeof(struct pcell) * count_out)) ==
      NULL)
    error("Failed to allocate pcell buffer.");

  /* Pack the cells. */
  cell_next_tag = 0;
  for (int k = 0; k < nr_cells; k++)
    if (cells[k].sendto) {
      cell_pack(&cells[k], &pcells[offset[k]]);
      cells[k].pcell = &pcells[offset[k]];
    }

  /* Launch the proxies. */
  for (int k = 0; k < nr_proxies; k++) {
    proxy_cells_exch1(&e->proxies[k]);
    reqs_in[k] = e->proxies[k].req_cells_count_in;
    reqs_out[k] = e->proxies[k].req_cells_count_out;
  }

  /* Wait for each count to come in and start the recv. */
  for (int k = 0; k < nr_proxies; k++) {
    int pid = MPI_UNDEFINED;
    if (MPI_Waitany(nr_proxies, reqs_in, &pid, &status) != MPI_SUCCESS ||
        pid == MPI_UNDEFINED)
      error("MPI_Waitany failed.");
    // message( "request from proxy %i has arrived." , pid );
    proxy_cells_exch2(&e->proxies[pid]);
  }

  /* Wait for all the sends to have finished too. */
  if (MPI_Waitall(nr_proxies, reqs_out, MPI_STATUSES_IGNORE) != MPI_SUCCESS)
    error("MPI_Waitall on sends failed.");

  /* Set the requests for the cells. */
  for (int k = 0; k < nr_proxies; k++) {
    reqs_in[k] = e->proxies[k].req_cells_in;
    reqs_out[k] = e->proxies[k].req_cells_out;
  }

  /* Wait for each pcell array to come in from the proxies. */
  for (int k = 0; k < nr_proxies; k++) {
    int pid = MPI_UNDEFINED;
    if (MPI_Waitany(nr_proxies, reqs_in, &pid, &status) != MPI_SUCCESS ||
        pid == MPI_UNDEFINED)
      error("MPI_Waitany failed.");
    // message( "cell data from proxy %i has arrived." , pid );
    for (int count = 0, j = 0; j < e->proxies[pid].nr_cells_in; j++)
      count += cell_unpack(&e->proxies[pid].pcells_in[count],
                           e->proxies[pid].cells_in[j], e->s);
  }

  /* Wait for all the sends to have finished too. */
  if (MPI_Waitall(nr_proxies, reqs_out, MPI_STATUSES_IGNORE) != MPI_SUCCESS)
    error("MPI_Waitall on sends failed.");

  /* Count the number of particles we need to import and re-allocate
     the buffer if needed. */
  int count_parts_in = 0, count_gparts_in = 0;
  for (int k = 0; k < nr_proxies; k++)
    for (int j = 0; j < e->proxies[k].nr_cells_in; j++) {
      count_parts_in += e->proxies[k].cells_in[j]->count;
      count_gparts_in += e->proxies[k].cells_in[j]->gcount;
    }
  if (count_parts_in > s->size_parts_foreign) {
    if (s->parts_foreign != NULL) free(s->parts_foreign);
    s->size_parts_foreign = 1.1 * count_parts_in;
    if (posix_memalign((void **)&s->parts_foreign, part_align,
                       sizeof(struct part) * s->size_parts_foreign) != 0)
      error("Failed to allocate foreign part data.");
  }
  if (count_gparts_in > s->size_gparts_foreign) {
    if (s->gparts_foreign != NULL) free(s->gparts_foreign);
    s->size_gparts_foreign = 1.1 * count_gparts_in;
    if (posix_memalign((void **)&s->gparts_foreign, gpart_align,
                       sizeof(struct gpart) * s->size_gparts_foreign) != 0)
      error("Failed to allocate foreign gpart data.");
  }

  /* Unpack the cells and link to the particle data. */
  struct part *parts = s->parts_foreign;
  struct gpart *gparts = s->gparts_foreign;
  for (int k = 0; k < nr_proxies; k++) {
    for (int j = 0; j < e->proxies[k].nr_cells_in; j++) {
      cell_link_parts(e->proxies[k].cells_in[j], parts);
      cell_link_gparts(e->proxies[k].cells_in[j], gparts);
      parts = &parts[e->proxies[k].cells_in[j]->count];
      gparts = &gparts[e->proxies[k].cells_in[j]->gcount];
    }
  }
  s->nr_parts_foreign = parts - s->parts_foreign;
  s->nr_gparts_foreign = gparts - s->gparts_foreign;

  /* Free the pcell buffer. */
  free(pcells);

  if (e->verbose)
    message("took %.3f %s.", clocks_from_ticks(getticks() - tic),
            clocks_getunit());

#else
  error("SWIFT was not compiled with MPI support.");
#endif
}

/**
 * @brief Exchange straying parts with other nodes.
 *
 * @param e The #engine.
 * @param offset_parts The index in the parts array as of which the foreign
 *        parts reside.
 * @param ind_part The foreign #cell ID of each part.
 * @param Npart The number of stray parts, contains the number of parts received
 *        on return.
 * @param offset_gparts The index in the gparts array as of which the foreign
 *        parts reside.
 * @param ind_gpart The foreign #cell ID of each gpart.
 * @param Ngpart The number of stray gparts, contains the number of gparts
 *        received on return.
 *
 * Note that this function does not mess-up the linkage between parts and
 * gparts, i.e. the received particles have correct linkeage.
 */

void engine_exchange_strays(struct engine *e, size_t offset_parts,
                            int *ind_part, size_t *Npart, size_t offset_gparts,
                            int *ind_gpart, size_t *Ngpart) {

#ifdef WITH_MPI

  struct space *s = e->s;
  ticks tic = getticks();

  /* Re-set the proxies. */
  for (int k = 0; k < e->nr_proxies; k++) e->proxies[k].nr_parts_out = 0;

  /* Put the parts and gparts into the corresponding proxies. */
  for (size_t k = 0; k < *Npart; k++) {
    /* Get the target node and proxy ID. */
    const int node_id = e->s->cells[ind_part[k]].nodeID;
    if (node_id < 0 || node_id >= e->nr_nodes)
      error("Bad node ID %i.", node_id);
    const int pid = e->proxy_ind[node_id];
    if (pid < 0) {
      error(
          "Do not have a proxy for the requested nodeID %i for part with "
          "id=%llu, x=[%e,%e,%e].",
          node_id, s->parts[offset_parts + k].id,
          s->parts[offset_parts + k].x[0], s->parts[offset_parts + k].x[1],
          s->parts[offset_parts + k].x[2]);
    }

    /* Re-link the associated gpart with the buffer offset of the part. */
    if (s->parts[offset_parts + k].gpart != NULL) {
      s->parts[offset_parts + k].gpart->id = e->proxies[pid].nr_parts_in;
    }

    /* Load the part and xpart into the proxy. */
    proxy_parts_load(&e->proxies[pid], &s->parts[offset_parts + k],
                     &s->xparts[offset_parts + k], 1);
  }
  for (size_t k = 0; k < *Ngpart; k++) {
    const int node_id = e->s->cells[ind_gpart[k]].nodeID;
    if (node_id < 0 || node_id >= e->nr_nodes)
      error("Bad node ID %i.", node_id);
    const int pid = e->proxy_ind[node_id];
    if (pid < 0)
      error(
          "Do not have a proxy for the requested nodeID %i for part with "
          "id=%lli, x=[%e,%e,%e].",
          node_id, s->gparts[offset_parts + k].id,
          s->gparts[offset_gparts + k].x[0], s->gparts[offset_parts + k].x[1],
          s->gparts[offset_gparts + k].x[2]);
    proxy_gparts_load(&e->proxies[pid], &s->gparts[offset_gparts + k], 1);
  }

  /* Launch the proxies. */
  MPI_Request reqs_in[3 * engine_maxproxies];
  MPI_Request reqs_out[3 * engine_maxproxies];
  for (int k = 0; k < e->nr_proxies; k++) {
    proxy_parts_exch1(&e->proxies[k]);
    reqs_in[k] = e->proxies[k].req_parts_count_in;
    reqs_out[k] = e->proxies[k].req_parts_count_out;
  }

  /* Wait for each count to come in and start the recv. */
  for (int k = 0; k < e->nr_proxies; k++) {
    int pid = MPI_UNDEFINED;
    if (MPI_Waitany(e->nr_proxies, reqs_in, &pid, MPI_STATUS_IGNORE) !=
            MPI_SUCCESS ||
        pid == MPI_UNDEFINED)
      error("MPI_Waitany failed.");
    // message( "request from proxy %i has arrived." , pid );
    proxy_parts_exch2(&e->proxies[pid]);
  }

  /* Wait for all the sends to have finished too. */
  if (MPI_Waitall(e->nr_proxies, reqs_out, MPI_STATUSES_IGNORE) != MPI_SUCCESS)
    error("MPI_Waitall on sends failed.");

  /* Count the total number of incoming particles and make sure we have
     enough space to accommodate them. */
  int count_parts_in = 0;
  int count_gparts_in = 0;
  for (int k = 0; k < e->nr_proxies; k++) {
    count_parts_in += e->proxies[k].nr_parts_in;
    count_gparts_in += e->proxies[k].nr_gparts_in;
  }
  if (e->verbose) {
    message("sent out %zi/%zi parts/gparts, got %i/%i back.", *Npart, *Ngpart,
            count_parts_in, count_gparts_in);
  }
  if (offset_parts + count_parts_in > s->size_parts) {
    s->size_parts = (offset_parts + count_parts_in) * engine_parts_size_grow;
    struct part *parts_new = NULL;
    struct xpart *xparts_new = NULL;
    if (posix_memalign((void **)&parts_new, part_align,
                       sizeof(struct part) * s->size_parts) != 0 ||
        posix_memalign((void **)&xparts_new, part_align,
                       sizeof(struct xpart) * s->size_parts) != 0)
      error("Failed to allocate new part data.");
    memcpy(parts_new, s->parts, sizeof(struct part) * offset_parts);
    memcpy(xparts_new, s->xparts, sizeof(struct xpart) * offset_parts);
    free(s->parts);
    free(s->xparts);
    s->parts = parts_new;
    s->xparts = xparts_new;
  }
  if (offset_gparts + count_gparts_in > s->size_gparts) {
    s->size_gparts = (offset_gparts + count_gparts_in) * engine_parts_size_grow;
    struct gpart *gparts_new = NULL;
    if (posix_memalign((void **)&gparts_new, gpart_align,
                       sizeof(struct gpart) * s->size_gparts) != 0)
      error("Failed to allocate new gpart data.");
    memcpy(gparts_new, s->gparts, sizeof(struct gpart) * offset_gparts);
    free(s->gparts);
    s->gparts = gparts_new;
  }

  /* Collect the requests for the particle data from the proxies. */
  int nr_in = 0, nr_out = 0;
  for (int k = 0; k < e->nr_proxies; k++) {
    if (e->proxies[k].nr_parts_in > 0) {
      reqs_in[3 * k] = e->proxies[k].req_parts_in;
      reqs_in[3 * k + 1] = e->proxies[k].req_xparts_in;
      nr_in += 2;
    } else {
      reqs_in[3 * k] = reqs_in[3 * k + 1] = MPI_REQUEST_NULL;
    }
    if (e->proxies[k].nr_gparts_in > 0) {
      reqs_in[3 * k + 2] = e->proxies[k].req_gparts_in;
      nr_in += 1;
    } else {
      reqs_in[3 * k + 2] = MPI_REQUEST_NULL;
    }
    if (e->proxies[k].nr_parts_out > 0) {
      reqs_out[3 * k] = e->proxies[k].req_parts_out;
      reqs_out[3 * k + 1] = e->proxies[k].req_xparts_out;
      nr_out += 2;
    } else {
      reqs_out[3 * k] = reqs_out[3 * k + 1] = MPI_REQUEST_NULL;
    }
    if (e->proxies[k].nr_gparts_out > 0) {
      reqs_out[3 * k + 2] = e->proxies[k].req_gparts_out;
      nr_out += 1;
    } else {
      reqs_out[3 * k + 2] = MPI_REQUEST_NULL;
    }
  }

  /* Wait for each part array to come in and collect the new
     parts from the proxies. */
  int count_parts = 0, count_gparts = 0;
  for (int k = 0; k < nr_in; k++) {
    int err, pid;
    if ((err = MPI_Waitany(3 * e->nr_proxies, reqs_in, &pid,
                           MPI_STATUS_IGNORE)) != MPI_SUCCESS) {
      char buff[MPI_MAX_ERROR_STRING];
      int res;
      MPI_Error_string(err, buff, &res);
      error("MPI_Waitany failed (%s).", buff);
    }
    if (pid == MPI_UNDEFINED) break;
    // message( "request from proxy %i has arrived." , pid / 3 );
    pid = 3 * (pid / 3);

    /* If all the requests for a given proxy have arrived... */
    if (reqs_in[pid + 0] == MPI_REQUEST_NULL &&
        reqs_in[pid + 1] == MPI_REQUEST_NULL &&
        reqs_in[pid + 2] == MPI_REQUEST_NULL) {
      /* Copy the particle data to the part/xpart/gpart arrays. */
      struct proxy *p = &e->proxies[pid >> 1];
      memcpy(&s->parts[offset_parts + count_parts], p->parts_in,
             sizeof(struct part) * p->nr_parts_in);
      memcpy(&s->xparts[offset_parts + count_parts], p->xparts_in,
             sizeof(struct xpart) * p->nr_parts_in);
      memcpy(&s->gparts[offset_gparts + count_gparts], p->gparts_in,
             sizeof(struct gpart) * p->nr_gparts_in);
      /* for (int k = offset; k < offset + count; k++)
         message(
            "received particle %lli, x=[%.3e %.3e %.3e], h=%.3e, from node %i.",
            s->parts[k].id, s->parts[k].x[0], s->parts[k].x[1],
            s->parts[k].x[2], s->parts[k].h, p->nodeID); */

      /* Re-link the gparts. */
      for (int k = 0; k < p->nr_gparts_in; k++) {
        struct gpart *gp = &s->gparts[offset_gparts + count_gparts + k];
        if (gp->id >= 0) {
          struct part *p = &s->parts[offset_gparts + count_parts + gp->id];
          gp->part = p;
          p->gpart = gp;
        }
      }

      /* Advance the counters. */
      count_parts += p->nr_parts_in;
      count_gparts += p->nr_gparts_in;
    }
  }

  /* Wait for all the sends to have finished too. */
  if (nr_out > 0)
    if (MPI_Waitall(3 * e->nr_proxies, reqs_out, MPI_STATUSES_IGNORE) !=
        MPI_SUCCESS)
      error("MPI_Waitall on sends failed.");

  if (e->verbose)
    message("took %.3f %s.", clocks_from_ticks(getticks() - tic),
            clocks_getunit());

  /* Return the number of harvested parts. */
  *Npart = count_parts;
  *Ngpart = count_gparts;

#else
  error("SWIFT was not compiled with MPI support.");
#endif
}

/**
 * @brief Constructs the top-level pair tasks for the first hydro loop over
 *neighbours
 *
 * Here we construct all the tasks for all possible neighbouring non-empty
 * local cells in the hierarchy. No dependencies are being added thus far.
 * Additional loop over neighbours can later be added by simply duplicating
 * all the tasks created by this function.
 *
 * @param e The #engine.
 */
void engine_make_hydroloop_tasks(struct engine *e) {

  struct space *s = e->s;
  struct scheduler *sched = &e->sched;
  const int nodeID = e->nodeID;
  const int *cdim = s->cdim;
  struct cell *cells = s->cells;

  /* Run through the highest level of cells and add pairs. */
  for (int i = 0; i < cdim[0]; i++) {
    for (int j = 0; j < cdim[1]; j++) {
      for (int k = 0; k < cdim[2]; k++) {

        /* Get the cell */
        const int cid = cell_getid(cdim, i, j, k);
        struct cell *ci = &cells[cid];

        /* Skip cells without hydro particles */
        if (ci->count == 0) continue;

        /* If the cells is local build a self-interaction */
        if (ci->nodeID == nodeID)
          scheduler_addtask(sched, task_type_self, task_subtype_density, 0, 0,
                            ci, NULL, 0);

        /* Now loop over all the neighbours of this cell */
        for (int ii = -1; ii < 2; ii++) {
          int iii = i + ii;
          if (!s->periodic && (iii < 0 || iii >= cdim[0])) continue;
          iii = (iii + cdim[0]) % cdim[0];
          for (int jj = -1; jj < 2; jj++) {
            int jjj = j + jj;
            if (!s->periodic && (jjj < 0 || jjj >= cdim[1])) continue;
            jjj = (jjj + cdim[1]) % cdim[1];
            for (int kk = -1; kk < 2; kk++) {
              int kkk = k + kk;
              if (!s->periodic && (kkk < 0 || kkk >= cdim[2])) continue;
              kkk = (kkk + cdim[2]) % cdim[2];

              /* Get the neighbouring cell */
              const int cjd = cell_getid(cdim, iii, jjj, kkk);
              struct cell *cj = &cells[cjd];

              /* Is that neighbour local and does it have particles ? */
              if (cid >= cjd || cj->count == 0 ||
                  (ci->nodeID != nodeID && cj->nodeID != nodeID))
                continue;

              /* Construct the pair task */
              const int sid =
                  sortlistID[(kk + 1) + 3 * ((jj + 1) + 3 * (ii + 1))];
              scheduler_addtask(sched, task_type_pair, task_subtype_density,
                                sid, 0, ci, cj, 1);
            }
          }
        }
      }
    }
  }
}

/**
 * @brief Counts the tasks associated with one cell and constructs the links
 *
 * For each hydrodynamic task, construct the links with the corresponding cell.
 * Similarly, construct the dependencies for all the sorting tasks.
 *
 * @param e The #engine.
 */
void engine_count_and_link_tasks(struct engine *e) {

  struct scheduler *sched = &e->sched;
  const int nr_tasks = sched->nr_tasks;

  for (int k = 0; k < nr_tasks; k++) {

    /* Get the current task. */
    struct task *t = &sched->tasks[k];
    if (t->skip) continue;

    /* Link sort tasks together. */
    if (t->type == task_type_sort && t->ci->split)
      for (int j = 0; j < 8; j++)
        if (t->ci->progeny[j] != NULL && t->ci->progeny[j]->sorts != NULL) {
          t->ci->progeny[j]->sorts->skip = 0;
          scheduler_addunlock(sched, t->ci->progeny[j]->sorts, t);
        }

    /* Link density tasks to cells. */
    if (t->type == task_type_self) {
      atomic_inc(&t->ci->nr_tasks);
      if (t->subtype == task_subtype_density) {
        t->ci->density = engine_addlink(e, t->ci->density, t);
        atomic_inc(&t->ci->nr_density);
      }
    } else if (t->type == task_type_pair) {
      atomic_inc(&t->ci->nr_tasks);
      atomic_inc(&t->cj->nr_tasks);
      if (t->subtype == task_subtype_density) {
        t->ci->density = engine_addlink(e, t->ci->density, t);
        atomic_inc(&t->ci->nr_density);
        t->cj->density = engine_addlink(e, t->cj->density, t);
        atomic_inc(&t->cj->nr_density);
      }
    } else if (t->type == task_type_sub) {
      atomic_inc(&t->ci->nr_tasks);
      if (t->cj != NULL) atomic_inc(&t->cj->nr_tasks);
      if (t->subtype == task_subtype_density) {
        t->ci->density = engine_addlink(e, t->ci->density, t);
        atomic_inc(&t->ci->nr_density);
        if (t->cj != NULL) {
          t->cj->density = engine_addlink(e, t->cj->density, t);
          atomic_inc(&t->cj->nr_density);
        }
      }
    }

    /* /\* Link gravity multipole tasks to the up/down tasks. *\/ */
    /* if (t->type == task_type_grav_mm || */
    /*     (t->type == task_type_sub && t->subtype == task_subtype_grav)) { */
    /*   atomic_inc(&t->ci->nr_tasks); */
    /*   scheduler_addunlock(sched, t->ci->grav_up, t); */
    /*   scheduler_addunlock(sched, t, t->ci->grav_down); */
    /*   if (t->cj != NULL && t->ci->grav_up != t->cj->grav_up) { */
    /*     scheduler_addunlock(sched, t->cj->grav_up, t); */
    /*     scheduler_addunlock(sched, t, t->cj->grav_down); */
    /*   } */
    /* } */
  }
}

/**
 * @brief Duplicates the first hydro loop and construct all the
 * dependencies for the hydro part
 *
 * This is done by looping over all the previously constructed tasks
 * and adding another task involving the same cells but this time
 * corresponding to the second hydro loop over neighbours.
 * With all the relevant tasks for a given cell available, we construct
 * all the dependencies for that cell.
 *
 * @param e The #engine.
 */
void engine_make_extra_hydroloop_tasks(struct engine *e) {

  struct scheduler *sched = &e->sched;
  const int nodeID = e->nodeID;
  const int nr_tasks = sched->nr_tasks;

  for (int k = 0; k < nr_tasks; k++) {

    /* Get a pointer to the task. */
    struct task *t = &sched->tasks[k];

    /* Skip? */
    if (t->skip) continue;

    /* Self-interaction? */
    if (t->type == task_type_self && t->subtype == task_subtype_density) {

      /* Start by constructing the task for the second hydro loop */
      struct task *t2 = scheduler_addtask(
          sched, task_type_self, task_subtype_force, 0, 0, t->ci, NULL, 0);

      /* Add the link between the new loop and the cell */
      t->ci->force = engine_addlink(e, t->ci->force, t2);
      atomic_inc(&t->ci->nr_force);

      /* Now, build all the dependencies for the hydro */
      /* init --> t (density loop) --> ghost --> t2 (force loop) --> kick */
      scheduler_addunlock(sched, t->ci->super->init, t);
      scheduler_addunlock(sched, t, t->ci->super->ghost);
      scheduler_addunlock(sched, t->ci->super->ghost, t2);
      scheduler_addunlock(sched, t2, t->ci->super->kick);
    }

    /* Otherwise, pair interaction? */
    else if (t->type == task_type_pair && t->subtype == task_subtype_density) {

      /* Start by constructing the task for the second hydro loop */
      struct task *t2 = scheduler_addtask(
          sched, task_type_pair, task_subtype_force, 0, 0, t->ci, t->cj, 0);

      /* Add the link between the new loop and both cells */
      t->ci->force = engine_addlink(e, t->ci->force, t2);
      atomic_inc(&t->ci->nr_force);
      t->cj->force = engine_addlink(e, t->cj->force, t2);
      atomic_inc(&t->cj->nr_force);

      /* Now, build all the dependencies for the hydro for the cells */
      /* that are local and are not descendant of the same super-cells */
      /* init --> t (density loop) --> ghost --> t2 (force loop) --> kick */
      if (t->ci->nodeID == nodeID) {
        scheduler_addunlock(sched, t->ci->super->init, t);
        scheduler_addunlock(sched, t, t->ci->super->ghost);
        scheduler_addunlock(sched, t->ci->super->ghost, t2);
        scheduler_addunlock(sched, t2, t->ci->super->kick);
      }
      if (t->cj->nodeID == nodeID && t->ci->super != t->cj->super) {
        scheduler_addunlock(sched, t->cj->super->init, t);
        scheduler_addunlock(sched, t, t->cj->super->ghost);
        scheduler_addunlock(sched, t->cj->super->ghost, t2);
        scheduler_addunlock(sched, t2, t->cj->super->kick);
      }
    }

    /* Otherwise, sub interaction? */
    else if (t->type == task_type_sub && t->subtype == task_subtype_density) {

      /* Start by constructing the task for the second hydro loop */
      struct task *t2 =
          scheduler_addtask(sched, task_type_sub, task_subtype_force, t->flags,
                            0, t->ci, t->cj, 0);

      /* Add the link between the new loop and both cells */
      t->ci->force = engine_addlink(e, t->ci->force, t2);
      atomic_inc(&t->ci->nr_force);
      if (t->cj != NULL) {
        t->cj->force = engine_addlink(e, t->cj->force, t2);
        atomic_inc(&t->cj->nr_force);
      }

      /* Now, build all the dependencies for the hydro for the cells */
      /* that are local and are not descendant of the same super-cells */
      /* init --> t (density loop) --> ghost --> t2 (force loop) --> kick */
      if (t->ci->nodeID == nodeID) {
        scheduler_addunlock(sched, t, t->ci->super->ghost);
        scheduler_addunlock(sched, t->ci->super->ghost, t2);
        scheduler_addunlock(sched, t2, t->ci->super->kick);
      }
      if (t->cj != NULL && t->cj->nodeID == nodeID &&
          t->ci->super != t->cj->super) {
        scheduler_addunlock(sched, t, t->cj->super->ghost);
        scheduler_addunlock(sched, t->cj->super->ghost, t2);
        scheduler_addunlock(sched, t2, t->cj->super->kick);
      }
    }

    /* /\* Kick tasks should rely on the grav_down tasks of their cell. *\/ */
    /* else if (t->type == task_type_kick && t->ci->grav_down != NULL) */
    /*   scheduler_addunlock(sched, t->ci->grav_down, t); */
  }
}

/**
 * @brief Constructs the top-level pair tasks for the gravity M-M interactions
 *
 * Correct implementation is still lacking here.
 *
 * @param e The #engine.
 */
void engine_make_gravityinteraction_tasks(struct engine *e) {

  struct space *s = e->s;
  struct scheduler *sched = &e->sched;
  const int nr_cells = s->nr_cells;
  struct cell *cells = s->cells;

  /* Loop over all cells. */
  for (int i = 0; i < nr_cells; i++) {

    /* If it has gravity particles, add a self-task */
    if (cells[i].gcount > 0) {
      scheduler_addtask(sched, task_type_grav_mm, task_subtype_none, -1, 0,
                        &cells[i], NULL, 0);

      /* Loop over all remainding cells */
      for (int j = i + 1; j < nr_cells; j++) {

        /* If that other cell has gravity parts, add a pair interaction */
        if (cells[j].gcount > 0) {
          scheduler_addtask(sched, task_type_grav_mm, task_subtype_none, -1, 0,
                            &cells[i], &cells[j], 0);
        }
      }
    }
  }
}

/**
 * @brief Constructs the gravity tasks building the multipoles and propagating
 *them to the children
 *
 * Correct implementation is still lacking here.
 *
 * @param e The #engine.
 */
void engine_make_gravityrecursive_tasks(struct engine *e) {

  struct space *s = e->s;
  struct scheduler *sched = &e->sched;
  const int nodeID = e->nodeID;
  const int nr_cells = s->nr_cells;
  struct cell *cells = s->cells;

  for (int k = 0; k < nr_cells; k++) {

    /* Only do this for local cells containing gravity particles */
    if (cells[k].nodeID == nodeID && cells[k].gcount > 0) {

      /* Create tasks at top level. */
      struct task *up =
          scheduler_addtask(sched, task_type_grav_up, task_subtype_none, 0, 0,
                            &cells[k], NULL, 0);
      struct task *down =
          scheduler_addtask(sched, task_type_grav_down, task_subtype_none, 0, 0,
                            &cells[k], NULL, 0);

      /* Push tasks down the cell hierarchy. */
      engine_addtasks_grav(e, &cells[k], up, down);
    }
  }
}

/**
 * @brief Fill the #space's task list.
 *
 * @param e The #engine we are working with.
 */
void engine_maketasks(struct engine *e) {

  struct space *s = e->s;
  struct scheduler *sched = &e->sched;
  struct cell *cells = s->cells;
  const int nr_cells = s->nr_cells;
  const ticks tic = getticks();

  /* Re-set the scheduler. */
  scheduler_reset(sched, s->tot_cells * engine_maxtaskspercell);

  /* Add the space sorting tasks. */
  for (int i = 0; i < e->nr_threads; i++)
    scheduler_addtask(sched, task_type_psort, task_subtype_none, i, 0, NULL,
                      NULL, 0);

  /* Construct the firt hydro loop over neighbours */
  engine_make_hydroloop_tasks(e);

  /* Add the gravity mm tasks. */
  if ((e->policy & engine_policy_self_gravity) == engine_policy_self_gravity)
    engine_make_gravityinteraction_tasks(e);

  /* Split the tasks. */
  scheduler_splittasks(sched);

  /* Allocate the list of cell-task links. The maximum number of links
     is the number of cells (s->tot_cells) times the number of neighbours (27)
     times the number of interaction types (2, density and force). */
  if (e->links != NULL) free(e->links);
  e->size_links = s->tot_cells * 27 * 2;
  if ((e->links = malloc(sizeof(struct link) * e->size_links)) == NULL)
    error("Failed to allocate cell-task links.");
  e->nr_links = 0;

  /* Add the gravity up/down tasks at the top-level cells and push them down. */
  if ((e->policy & engine_policy_self_gravity) == engine_policy_self_gravity)
    engine_make_gravityrecursive_tasks(e);

  /* Count the number of tasks associated with each cell and
     store the density tasks in each cell, and make each sort
     depend on the sorts of its progeny. */
  engine_count_and_link_tasks(e);

  /* Append a ghost task to each cell, and add kick tasks to the
     super cells. */
  for (int k = 0; k < nr_cells; k++)
    engine_make_ghost_tasks(e, &cells[k], NULL);

  /* Run through the tasks and make force tasks for each density task.
     Each force task depends on the cell ghosts and unlocks the kick task
     of its super-cell. */
  engine_make_extra_hydroloop_tasks(e);

  /* Add the communication tasks if MPI is being used. */
  if ((e->policy & engine_policy_mpi) == engine_policy_mpi) {

    /* Loop over the proxies. */
    for (int pid = 0; pid < e->nr_proxies; pid++) {

      /* Get a handle on the proxy. */
      struct proxy *p = &e->proxies[pid];

      /* Loop through the proxy's incoming cells and add the
         recv tasks. */
      for (int k = 0; k < p->nr_cells_in; k++)
        engine_addtasks_recv(e, p->cells_in[k], NULL, NULL);

      /* Loop through the proxy's outgoing cells and add the
         send tasks. */
      for (int k = 0; k < p->nr_cells_out; k++)
        engine_addtasks_send(e, p->cells_out[k], p->cells_in[0]);
    }
  }

  /* Set the unlocks per task. */
  scheduler_set_unlocks(sched);

  /* Rank the tasks. */
  scheduler_ranktasks(sched);

  /* Weight the tasks. */
  scheduler_reweight(sched);

  /* Set the tasks age. */
  e->tasks_age = 0;

  if (e->verbose)
    message("took %.3f %s.", clocks_from_ticks(getticks() - tic),
            clocks_getunit());
}

/**
 * @brief Mark tasks to be skipped and set the sort flags accordingly.
 *
 * @return 1 if the space has to be rebuilt, 0 otherwise.
 */

int engine_marktasks(struct engine *e) {

  struct scheduler *s = &e->sched;
  const int ti_end = e->ti_current;
  const int nr_tasks = s->nr_tasks;
  const int *const ind = s->tasks_ind;
  struct task *tasks = s->tasks;
  const ticks tic = getticks();

  /* Much less to do here if we're on a fixed time-step. */
  if ((e->policy & engine_policy_fixdt) == engine_policy_fixdt) {

    /* Run through the tasks and mark as skip or not. */
    for (int k = 0; k < nr_tasks; k++) {

      /* Get a handle on the kth task. */
      struct task *t = &tasks[ind[k]];

      /* Pair? */
      if (t->type == task_type_pair ||
          (t->type == task_type_sub && t->cj != NULL)) {

        /* Local pointers. */
        const struct cell *ci = t->ci;
        const struct cell *cj = t->cj;

        /* Too much particle movement? */
        if (t->tight &&
            (fmaxf(ci->h_max, cj->h_max) + ci->dx_max + cj->dx_max > cj->dmin ||
             ci->dx_max > space_maxreldx * ci->h_max ||
             cj->dx_max > space_maxreldx * cj->h_max))
          return 1;

      }

      /* Sort? */
      else if (t->type == task_type_sort) {

        /* If all the sorts have been done, make this task implicit. */
        if (!(t->flags & (t->flags ^ t->ci->sorted))) t->implicit = 1;
      }
    }

    /* Multiple-timestep case */
  } else {

    /* Run through the tasks and mark as skip or not. */
    for (int k = 0; k < nr_tasks; k++) {

      /* Get a handle on the kth task. */
      struct task *t = &tasks[ind[k]];

      /* Sort-task? Note that due to the task ranking, the sorts
         will all come before the pairs. */
      if (t->type == task_type_sort) {

        /* Re-set the flags. */
        t->flags = 0;
        t->skip = 1;

      }

      /* Single-cell task? */
      else if (t->type == task_type_self || t->type == task_type_ghost ||
               (t->type == task_type_sub && t->cj == NULL)) {

        /* Set this task's skip. */
        t->skip = (t->ci->ti_end_min > ti_end);
      }

      /* Pair? */
      else if (t->type == task_type_pair ||
               (t->type == task_type_sub && t->cj != NULL)) {

        /* Local pointers. */
        const struct cell *ci = t->ci;
        const struct cell *cj = t->cj;

        /* Set this task's skip. */
        t->skip = (ci->ti_end_min > ti_end && cj->ti_end_min > ti_end);

        /* Too much particle movement? */
        if (t->tight &&
            (fmaxf(ci->h_max, cj->h_max) + ci->dx_max + cj->dx_max > cj->dmin ||
             ci->dx_max > space_maxreldx * ci->h_max ||
             cj->dx_max > space_maxreldx * cj->h_max))
          return 1;

        /* Set the sort flags. */
        if (!t->skip && t->type == task_type_pair) {
          if (!(ci->sorted & (1 << t->flags))) {
            ci->sorts->flags |= (1 << t->flags);
            ci->sorts->skip = 0;
          }
          if (!(cj->sorted & (1 << t->flags))) {
            cj->sorts->flags |= (1 << t->flags);
            cj->sorts->skip = 0;
          }
        }

      }

      /* Kick? */
      else if (t->type == task_type_kick) {
        t->skip = (t->ci->ti_end_min > ti_end);
        t->ci->updated = 0;
      }

      /* Drift? */
      else if (t->type == task_type_drift)
        t->skip = 0;

      /* Init? */
      else if (t->type == task_type_init) {
        /* Set this task's skip. */
        t->skip = (t->ci->ti_end_min > ti_end);
      }

      /* None? */
      else if (t->type == task_type_none)
        t->skip = 1;
    }
  }

  if (e->verbose)
    message("took %.3f %s.", clocks_from_ticks(getticks() - tic),
            clocks_getunit());

  /* All is well... */
  return 0;
}

/**
 * @brief Prints the number of tasks in the engine
 *
 * @param e The #engine.
 */

void engine_print_task_counts(struct engine *e) {

  struct scheduler *sched = &e->sched;

  /* Count and print the number of each task type. */
  int counts[task_type_count + 1];
  for (int k = 0; k <= task_type_count; k++) counts[k] = 0;
  for (int k = 0; k < sched->nr_tasks; k++)
    if (!sched->tasks[k].skip)
      counts[(int)sched->tasks[k].type] += 1;
    else
      counts[task_type_count] += 1;
#ifdef WITH_MPI
  printf("[%04i] %s engine_print_task_counts: task counts are [ %s=%i",
         e->nodeID, clocks_get_timesincestart(), taskID_names[0], counts[0]);
#else
  printf("%s engine_print_task_counts: task counts are [ %s=%i",
         clocks_get_timesincestart(), taskID_names[0], counts[0]);
#endif
  for (int k = 1; k < task_type_count; k++)
    printf(" %s=%i", taskID_names[k], counts[k]);
  printf(" skipped=%i ]\n", counts[task_type_count]);
  fflush(stdout);
  message("nr_parts = %zi.", e->s->nr_parts);
}

/**
 * @brief Rebuild the space and tasks.
 *
 * @param e The #engine.
 */

void engine_rebuild(struct engine *e) {

  const ticks tic = getticks();

  /* Clear the forcerebuild flag, whatever it was. */
  e->forcerebuild = 0;

  /* Re-build the space. */
  space_rebuild(e->s, 0.0, e->verbose);

/* If in parallel, exchange the cell structure. */
#ifdef WITH_MPI
  engine_exchange_cells(e);
#endif

  /* Re-build the tasks. */
  engine_maketasks(e);

  /* Run through the tasks and mark as skip or not. */
  if (engine_marktasks(e))
    error("engine_marktasks failed after space_rebuild.");

  /* Print the status of the system */
  engine_print_task_counts(e);

  if (e->verbose)
    message("took %.3f %s.", clocks_from_ticks(getticks() - tic),
            clocks_getunit());
}

/**
 * @brief Prepare the #engine by re-building the cells and tasks.
 *
 * @param e The #engine to prepare.
 */

void engine_prepare(struct engine *e) {

  TIMER_TIC;

  /* Run through the tasks and mark as skip or not. */
  int rebuild = (e->forcerebuild || engine_marktasks(e));

/* Collect the values of rebuild from all nodes. */
#ifdef WITH_MPI
  int buff = 0;
  if (MPI_Allreduce(&rebuild, &buff, 1, MPI_INT, MPI_MAX, MPI_COMM_WORLD) !=
      MPI_SUCCESS)
    error("Failed to aggregate the rebuild flag across nodes.");
  rebuild = buff;
#endif
  e->tic_step = getticks();

  /* Did this not go through? */
  if (rebuild) {
    engine_rebuild(e);
  }

  /* Re-rank the tasks every now and then. */
  if (e->tasks_age % engine_tasksreweight == 1) {
    scheduler_reweight(&e->sched);
  }
  e->tasks_age += 1;

  TIMER_TOC(timer_prepare);

  if (e->verbose)
    message("took %.3f %s.", clocks_from_ticks(getticks() - tic),
            clocks_getunit());
}

/**
 * @brief Implements a barrier for the #runner threads.
 *
 * @param e The #engine.
 * @param tid The thread ID
 */

void engine_barrier(struct engine *e, int tid) {

  /* First, get the barrier mutex. */
  if (pthread_mutex_lock(&e->barrier_mutex) != 0)
    error("Failed to get barrier mutex.");

  /* This thread is no longer running. */
  e->barrier_running -= 1;

  /* If all threads are in, send a signal... */
  if (e->barrier_running == 0)
    if (pthread_cond_broadcast(&e->barrier_cond) != 0)
      error("Failed to broadcast barrier full condition.");

  /* Wait for the barrier to open. */
  while (e->barrier_launch == 0 || tid >= e->barrier_launchcount)
    if (pthread_cond_wait(&e->barrier_cond, &e->barrier_mutex) != 0)
      error("Error waiting for barrier to close.");

  /* This thread has been launched. */
  e->barrier_running += 1;
  e->barrier_launch -= 1;

  /* If I'm the last one out, signal the condition again. */
  if (e->barrier_launch == 0)
    if (pthread_cond_broadcast(&e->barrier_cond) != 0)
      error("Failed to broadcast empty barrier condition.");

  /* Last but not least, release the mutex. */
  if (pthread_mutex_unlock(&e->barrier_mutex) != 0)
    error("Failed to get unlock the barrier mutex.");
}

/**
 * @brief Mapping function to collect the data from the kick.
 */

void engine_collect_kick(struct cell *c) {

  /* Skip super-cells (Their values are already set) */
  if (c->kick != NULL) return;

  /* Counters for the different quantities. */
  int updated = 0;
  double e_kin = 0.0, e_int = 0.0, e_pot = 0.0;
  float mom[3] = {0.0f, 0.0f, 0.0f}, ang[3] = {0.0f, 0.0f, 0.0f};
  int ti_end_min = max_nr_timesteps, ti_end_max = 0;

  /* Only do something is the cell is non-empty */
  if (c->count != 0) {

    /* If this cell is not split, I'm in trouble. */
    if (!c->split) error("Cell has no super-cell.");

    /* Collect the values from the progeny. */
    for (int k = 0; k < 8; k++) {
      struct cell *cp = c->progeny[k];
      if (cp != NULL) {

        /* Recurse */
        engine_collect_kick(cp);

        /* And update */
        ti_end_min = min(ti_end_min, cp->ti_end_min);
        ti_end_max = max(ti_end_max, cp->ti_end_max);
        updated += cp->updated;
        e_kin += cp->e_kin;
        e_int += cp->e_int;
        e_pot += cp->e_pot;
        mom[0] += cp->mom[0];
        mom[1] += cp->mom[1];
        mom[2] += cp->mom[2];
        ang[0] += cp->ang[0];
        ang[1] += cp->ang[1];
        ang[2] += cp->ang[2];
      }
    }
  }

  /* Store the collected values in the cell. */
  c->ti_end_min = ti_end_min;
  c->ti_end_max = ti_end_max;
  c->updated = updated;
  c->e_kin = e_kin;
  c->e_int = e_int;
  c->e_pot = e_pot;
  c->mom[0] = mom[0];
  c->mom[1] = mom[1];
  c->mom[2] = mom[2];
  c->ang[0] = ang[0];
  c->ang[1] = ang[1];
  c->ang[2] = ang[2];
}

/**
 * @brief Launch the runners.
 *
 * @param e The #engine.
 * @param nr_runners The number of #runner to let loose.
 * @param mask The task mask to launch.
 * @param submask The sub-task mask to launch.
 */

void engine_launch(struct engine *e, int nr_runners, unsigned int mask,
                   unsigned int submask) {

  /* Prepare the scheduler. */
  atomic_inc(&e->sched.waiting);

  /* Cry havoc and let loose the dogs of war. */
  e->barrier_launch = nr_runners;
  e->barrier_launchcount = nr_runners;
  if (pthread_cond_broadcast(&e->barrier_cond) != 0)
    error("Failed to broadcast barrier open condition.");

  /* Load the tasks. */
  pthread_mutex_unlock(&e->barrier_mutex);
  scheduler_start(&e->sched, mask, submask);
  pthread_mutex_lock(&e->barrier_mutex);

  /* Remove the safeguard. */
  pthread_mutex_lock(&e->sched.sleep_mutex);
  atomic_dec(&e->sched.waiting);
  pthread_cond_broadcast(&e->sched.sleep_cond);
  pthread_mutex_unlock(&e->sched.sleep_mutex);

  /* Sit back and wait for the runners to come home. */
  while (e->barrier_launch || e->barrier_running)
    if (pthread_cond_wait(&e->barrier_cond, &e->barrier_mutex) != 0)
      error("Error while waiting for barrier.");
}

/**
 * @brief Initialises the particles and set them in a state ready to move
 *forward in time.
 *
 * @param e The #engine
 */
void engine_init_particles(struct engine *e) {

  struct space *s = e->s;

  if (e->nodeID == 0) message("Initialising particles");

  /* Make sure all particles are ready to go */
  /* i.e. clean-up any stupid state in the ICs */
  space_map_cells_pre(s, 1, cell_init_parts, NULL);

  engine_prepare(e);

  engine_marktasks(e);

  // printParticle(e->s->parts, 1000, e->s->nr_parts);
  // printParticle(e->s->parts, 515050, e->s->nr_parts);

  // message("\n0th DENSITY CALC\n");

  /* Build the masks corresponding to the policy */
  unsigned int mask = 0;
  unsigned int submask = 0;

  /* We always have sort tasks */
  mask |= 1 << task_type_sort;

  /* Add the tasks corresponding to hydro operations to the masks */
  if ((e->policy & engine_policy_hydro) == engine_policy_hydro) {

    mask |= 1 << task_type_init;
    mask |= 1 << task_type_self;
    mask |= 1 << task_type_pair;
    mask |= 1 << task_type_sub;
    mask |= 1 << task_type_ghost;

    submask |= 1 << task_subtype_density;
  }

  /* Add the tasks corresponding to self-gravity to the masks */
  if ((e->policy & engine_policy_self_gravity) == engine_policy_self_gravity) {

    /* Nothing here for now */
  }

  /* Add the tasks corresponding to self-gravity to the masks */
  if ((e->policy & engine_policy_external_gravity) ==
      engine_policy_external_gravity) {

    /* Nothing here for now */
  }

  /* Add MPI tasks if need be */
  if ((e->policy & engine_policy_mpi) == engine_policy_mpi) {

    mask |= 1 << task_type_send;
    mask |= 1 << task_type_recv;
  }

  /* Now, launch the calculation */
  TIMER_TIC;
  engine_launch(e, e->nr_threads, mask, submask);
  TIMER_TOC(timer_runners);

  // message("\n0th ENTROPY CONVERSION\n")

  /* Apply some conversions (e.g. internal energy -> entropy) */
  space_map_cells_pre(s, 1, cell_convert_hydro, NULL);

  // printParticle(e->s->parts, e->s->xparts,1000, e->s->nr_parts);
  // printParticle(e->s->parts, e->s->xparts,515050, e->s->nr_parts);

  /* Ready to go */
  e->step = -1;
}

/**
 * @brief Let the #engine loose to compute the forces.
 *
 * @param e The #engine.
 */
void engine_step(struct engine *e) {

  int updates = 0;
  int ti_end_min = max_nr_timesteps, ti_end_max = 0;
  double e_pot = 0.0, e_int = 0.0, e_kin = 0.0;
  float mom[3] = {0.0, 0.0, 0.0};
  float ang[3] = {0.0, 0.0, 0.0};
  struct space *s = e->s;

  TIMER_TIC2;

  struct clocks_time time1, time2;
  clocks_gettime(&time1);

  /* Collect the cell data. */
  for (int k = 0; k < s->nr_cells; k++)
    if (s->cells[k].nodeID == e->nodeID) {
      struct cell *c = &s->cells[k];

      /* Recurse */
      engine_collect_kick(c);

      /* And aggregate */
      ti_end_min = min(ti_end_min, c->ti_end_min);
      ti_end_max = max(ti_end_max, c->ti_end_max);
      e_kin += c->e_kin;
      e_int += c->e_int;
      e_pot += c->e_pot;
      updates += c->updated;
      mom[0] += c->mom[0];
      mom[1] += c->mom[1];
      mom[2] += c->mom[2];
      ang[0] += c->ang[0];
      ang[1] += c->ang[1];
      ang[2] += c->ang[2];
    }

/* Aggregate the data from the different nodes. */
#ifdef WITH_MPI
  {
    int in_i[1], out_i[1];
    in_i[0] = 0;
    out_i[0] = ti_end_min;
    if (MPI_Allreduce(out_i, in_i, 1, MPI_INT, MPI_MIN, MPI_COMM_WORLD) !=
        MPI_SUCCESS)
      error("Failed to aggregate t_end_min.");
    ti_end_min = in_i[0];
    out_i[0] = ti_end_max;
    if (MPI_Allreduce(out_i, in_i, 1, MPI_INT, MPI_MAX, MPI_COMM_WORLD) !=
        MPI_SUCCESS)
      error("Failed to aggregate t_end_max.");
    ti_end_max = in_i[0];
  }
  {
    double in_d[4], out_d[4];
    out_d[0] = updates;
    out_d[1] = e_kin;
    out_d[2] = e_int;
    out_d[3] = e_pot;
    if (MPI_Allreduce(out_d, in_d, 4, MPI_DOUBLE, MPI_SUM, MPI_COMM_WORLD) !=
        MPI_SUCCESS)
      error("Failed to aggregate energies.");
    updates = in_d[0];
    e_kin = in_d[1];
    e_int = in_d[2];
    e_pot = in_d[3];
  }
#endif

  // message("\nDRIFT\n");

  /* Move forward in time */
  e->ti_old = e->ti_current;
  e->ti_current = ti_end_min;
  e->step += 1;
  e->time = e->ti_current * e->timeBase + e->timeBegin;
  e->timeOld = e->ti_old * e->timeBase + e->timeBegin;
  e->timeStep = (e->ti_current - e->ti_old) * e->timeBase;

  /* Drift everybody */
  engine_launch(e, e->nr_threads, 1 << task_type_drift, 0);

  // printParticle(e->s->parts, e->s->xparts, 1000, e->s->nr_parts);
  // printParticle(e->s->parts, e->s->xparts, 515050, e->s->nr_parts);

  // if(e->step == 2)   exit(0);

  if (e->nodeID == 0) {

    /* Print some information to the screen */
    printf("%d %e %e %d %.3f\n", e->step, e->time, e->timeStep, updates,
           e->wallclock_time);
    fflush(stdout);

    /* Write some energy statistics */
    fprintf(e->file_stats, "%d %f %f %f %f %f %f %f %f %f %f %f\n", e->step,
            e->time, e_kin, e_int, e_pot, e_kin + e_int + e_pot, mom[0], mom[1],
            mom[2], ang[0], ang[1], ang[2]);
    fflush(e->file_stats);
  }

  // message("\nACCELERATION AND KICK\n");

  /* Re-distribute the particles amongst the nodes? */
  if (e->forcerepart != REPART_NONE) engine_repartition(e);

  /* Prepare the space. */
  engine_prepare(e);

  /* Build the masks corresponding to the policy */
  unsigned int mask = 0, submask = 0;

  /* We always have sort tasks and kick tasks */
  mask |= 1 << task_type_sort;
  mask |= 1 << task_type_kick;

  /* Add the tasks corresponding to hydro operations to the masks */
  if ((e->policy & engine_policy_hydro) == engine_policy_hydro) {

    mask |= 1 << task_type_init;
    mask |= 1 << task_type_self;
    mask |= 1 << task_type_pair;
    mask |= 1 << task_type_sub;
    mask |= 1 << task_type_ghost;

    submask |= 1 << task_subtype_density;
    submask |= 1 << task_subtype_force;
  }

  /* Add the tasks corresponding to self-gravity to the masks */
  if ((e->policy & engine_policy_self_gravity) == engine_policy_self_gravity) {

    /* Nothing here for now */
  }

  /* Add the tasks corresponding to self-gravity to the masks */
  if ((e->policy & engine_policy_external_gravity) ==
      engine_policy_external_gravity) {

    /* Nothing here for now */
  }

  /* Add MPI tasks if need be */
  if ((e->policy & engine_policy_mpi) == engine_policy_mpi) {

    mask |= 1 << task_type_send;
    mask |= 1 << task_type_recv;
  }

  /* Send off the runners. */
  TIMER_TIC;
  engine_launch(e, e->nr_threads, mask, submask);
  TIMER_TOC(timer_runners);

  TIMER_TOC2(timer_step);

  clocks_gettime(&time2);

  e->wallclock_time = (float)clocks_diff(&time1, &time2);
  // printParticle(e->s->parts, e->s->xparts,1000, e->s->nr_parts);
  // printParticle(e->s->parts, e->s->xparts,515050, e->s->nr_parts);
}

/**
 * @brief Returns 1 if the simulation has reached its end point, 0 otherwise
 */
int engine_is_done(struct engine *e) {
  return !(e->ti_current < max_nr_timesteps);
}

/**
 * @brief Create and fill the proxies.
 *
 * @param e The #engine.
 */

void engine_makeproxies(struct engine *e) {

#ifdef WITH_MPI
  const int *cdim = e->s->cdim;
  const struct space *s = e->s;
  struct cell *cells = s->cells;
  struct proxy *proxies = e->proxies;
  ticks tic = getticks();

  /* Prepare the proxies and the proxy index. */
  if (e->proxy_ind == NULL)
    if ((e->proxy_ind = (int *)malloc(sizeof(int) * e->nr_nodes)) == NULL)
      error("Failed to allocate proxy index.");
  for (int k = 0; k < e->nr_nodes; k++) e->proxy_ind[k] = -1;
  e->nr_proxies = 0;

  /* The following loop is super-clunky, but it's necessary
     to ensure that the order of the send and recv cells in
     the proxies is identical for all nodes! */

  /* Loop over each cell in the space. */
  int ind[3];
  for (ind[0] = 0; ind[0] < cdim[0]; ind[0]++)
    for (ind[1] = 0; ind[1] < cdim[1]; ind[1]++)
      for (ind[2] = 0; ind[2] < cdim[2]; ind[2]++) {

        /* Get the cell ID. */
        const int cid = cell_getid(cdim, ind[0], ind[1], ind[2]);

        /* Loop over all its neighbours (periodic). */
        for (int i = -1; i <= 1; i++) {
          int ii = ind[0] + i;
          if (ii >= cdim[0])
            ii -= cdim[0];
          else if (ii < 0)
            ii += cdim[0];
          for (int j = -1; j <= 1; j++) {
            int jj = ind[1] + j;
            if (jj >= cdim[1])
              jj -= cdim[1];
            else if (jj < 0)
              jj += cdim[1];
            for (int k = -1; k <= 1; k++) {
              int kk = ind[2] + k;
              if (kk >= cdim[2])
                kk -= cdim[2];
              else if (kk < 0)
                kk += cdim[2];

              /* Get the cell ID. */
              const int cjd = cell_getid(cdim, ii, jj, kk);

              /* Add to proxies? */
              if (cells[cid].nodeID == e->nodeID &&
                  cells[cjd].nodeID != e->nodeID) {
                int pid = e->proxy_ind[cells[cjd].nodeID];
                if (pid < 0) {
                  if (e->nr_proxies == engine_maxproxies)
                    error("Maximum number of proxies exceeded.");
                  proxy_init(&proxies[e->nr_proxies], e->nodeID,
                             cells[cjd].nodeID);
                  e->proxy_ind[cells[cjd].nodeID] = e->nr_proxies;
                  pid = e->nr_proxies;
                  e->nr_proxies += 1;
                }
                proxy_addcell_in(&proxies[pid], &cells[cjd]);
                proxy_addcell_out(&proxies[pid], &cells[cid]);
                cells[cid].sendto |= (1ULL << pid);
              }

              if (cells[cjd].nodeID == e->nodeID &&
                  cells[cid].nodeID != e->nodeID) {
                int pid = e->proxy_ind[cells[cid].nodeID];
                if (pid < 0) {
                  if (e->nr_proxies == engine_maxproxies)
                    error("Maximum number of proxies exceeded.");
                  proxy_init(&proxies[e->nr_proxies], e->nodeID,
                             cells[cid].nodeID);
                  e->proxy_ind[cells[cid].nodeID] = e->nr_proxies;
                  pid = e->nr_proxies;
                  e->nr_proxies += 1;
                }
                proxy_addcell_in(&proxies[pid], &cells[cid]);
                proxy_addcell_out(&proxies[pid], &cells[cjd]);
                cells[cjd].sendto |= (1ULL << pid);
              }
            }
          }
        }
      }

  if (e->verbose)
    message("took %.3f %s.", clocks_from_ticks(getticks() - tic),
            clocks_getunit());
#else
  error("SWIFT was not compiled with MPI support.");
#endif
}

/**
 * @brief Split the underlying space into regions and assign to separate nodes.
 *
 * @param e The #engine.
 * @param initial_partition structure defining the cell partition technique
 */

void engine_split(struct engine *e, struct partition *initial_partition) {

#ifdef WITH_MPI
  struct space *s = e->s;

  /* Do the initial partition of the cells. */
  partition_initial_partition(initial_partition, e->nodeID, e->nr_nodes, s);

  /* Make the proxies. */
  engine_makeproxies(e);

  /* Re-allocate the local parts. */
  if (e->verbose)
    message("Re-allocating parts array from %zi to %zi.", s->size_parts,
            (size_t)(s->nr_parts * 1.2));
  s->size_parts = s->nr_parts * 1.2;
  struct part *parts_new = NULL;
  struct xpart *xparts_new = NULL;
  if (posix_memalign((void **)&parts_new, part_align,
                     sizeof(struct part) * s->size_parts) != 0 ||
      posix_memalign((void **)&xparts_new, xpart_align,
                     sizeof(struct xpart) * s->size_parts) != 0)
    error("Failed to allocate new part data.");
  memcpy(parts_new, s->parts, sizeof(struct part) * s->nr_parts);
  memcpy(xparts_new, s->xparts, sizeof(struct xpart) * s->nr_parts);
  free(s->parts);
  free(s->xparts);
  s->parts = parts_new;
  s->xparts = xparts_new;

  /* Re-link the gparts. */
  for (size_t k = 0; k < s->nr_parts; k++)
    if (s->parts[k].gpart != NULL) s->parts[k].gpart->part = &s->parts[k];

  /* Re-allocate the local gparts. */
  if (e->verbose)
    message("Re-allocating gparts array from %zi to %zi.", s->size_gparts,
            (size_t)(s->nr_gparts * 1.2));
  s->size_gparts = s->nr_gparts * 1.2;
  struct gpart *gparts_new = NULL;
  if (posix_memalign((void **)&gparts_new, gpart_align,
                     sizeof(struct gpart) * s->size_gparts) != 0)
    error("Failed to allocate new gpart data.");
  memcpy(gparts_new, s->gparts, sizeof(struct gpart) * s->nr_gparts);
  free(s->gparts);
  s->gparts = gparts_new;

  /* Re-link the parts. */
  for (size_t k = 0; k < s->nr_gparts; k++)
    if (s->gparts[k].id > 0) s->gparts[k].part->gpart = &s->gparts[k];

#else
  error("SWIFT was not compiled with MPI support.");
#endif
}

#if defined(HAVE_LIBNUMA) && defined(_GNU_SOURCE)
static bool hyperthreads_present(void) {
#ifdef __linux__
  FILE *f =
      fopen("/sys/devices/system/cpu/cpu0/topology/thread_siblings_list", "r");

  int c;
  while ((c = fgetc(f)) != EOF && c != ',')
    ;
  fclose(f);

  return c == ',';
#else
  return true;  // just guess
#endif
}
#endif

/**
 * @brief init an engine with the given number of threads, queues, and
 *      the given policy.
 *
 * @param e The #engine.
 * @param s The #space in which this #runner will run.
 * @param dt The initial time step to use.
 * @param nr_threads The number of threads to spawn.
 * @param nr_queues The number of task queues to create.
 * @param nr_nodes The number of MPI ranks.
 * @param nodeID The MPI rank of this node.
 * @param policy The queuing policy to use.
 * @param timeBegin Time at the begininning of the simulation.
 * @param timeEnd Time at the end of the simulation.
 * @param dt_min Minimal allowed timestep (unsed with fixdt policy)
 * @param dt_max Maximal allowed timestep
 * @param verbose Is this #engine talkative ?
 */

void engine_init(struct engine *e, struct space *s, float dt, int nr_threads,
                 int nr_queues, int nr_nodes, int nodeID, int policy,
                 float timeBegin, float timeEnd, float dt_min, float dt_max,
                 int verbose) {

  /* Store the values. */
  e->s = s;
  e->nr_threads = nr_threads;
  e->policy = policy;
  e->step = 0;
  e->nullstep = 0;
  e->nr_nodes = nr_nodes;
  e->nodeID = nodeID;
  e->proxy_ind = NULL;
  e->nr_proxies = 0;
  e->forcerebuild = 1;
  e->forcerepart = REPART_NONE;
  e->links = NULL;
  e->nr_links = 0;
  e->timeBegin = timeBegin;
  e->timeEnd = timeEnd;
  e->timeOld = timeBegin;
  e->time = timeBegin;
  e->ti_old = 0;
  e->ti_current = 0;
  e->timeStep = 0.;
  e->dt_min = dt_min;
  e->dt_max = dt_max;
  e->file_stats = NULL;
  e->verbose = verbose;
  e->count_step = 0;
  e->wallclock_time = 0.f;
  engine_rank = nodeID;

  /* Make the space link back to the engine. */
  s->e = e;

#if defined(HAVE_SETAFFINITY)
  const int nr_cores = sysconf(_SC_NPROCESSORS_ONLN);
  int cpuid[nr_cores];
  cpu_set_t cpuset;
  if ((policy & engine_policy_cputight) == engine_policy_cputight) {
    for (int k = 0; k < nr_cores; k++) cpuid[k] = k;
  } else {
    /*  Get next highest power of 2. */
    int maxint = 1;
    while (maxint < nr_cores) maxint *= 2;

    cpuid[0] = 0;
    int k = 1;
    for (int i = 1; i < maxint; i *= 2)
      for (int j = maxint / i / 2; j < maxint; j += maxint / i)
        if (j < nr_cores && j != 0) cpuid[k++] = j;

#if defined(HAVE_LIBNUMA) && defined(_GNU_SOURCE)
    /* Ascending NUMA distance. Bubblesort(!) for stable equidistant CPUs. */
    if (numa_available() >= 0) {
      if (nodeID == 0) message("prefer NUMA-local CPUs");

      const int home = numa_node_of_cpu(sched_getcpu());
      const int half = nr_cores / 2;
      const bool swap_hyperthreads = hyperthreads_present();
      bool done = false;
      if (swap_hyperthreads && nodeID == 0)
        message("prefer physical cores to hyperthreads");

      while (!done) {
        done = true;
        for (int i = 1; i < nr_cores; i++) {
          const int node_a = numa_node_of_cpu(cpuid[i - 1]);
          const int node_b = numa_node_of_cpu(cpuid[i]);

          /* Avoid using local hyperthreads over unused remote physical cores.
           * Assume two hyperthreads, and that cpuid >= half partitions them.
           */
          const int thread_a = swap_hyperthreads && cpuid[i - 1] >= half;
          const int thread_b = swap_hyperthreads && cpuid[i] >= half;

          bool swap = thread_a > thread_b;
          if (thread_a == thread_b)
            swap = numa_distance(home, node_a) > numa_distance(home, node_b);

          if (swap) {
            const int t = cpuid[i - 1];
            cpuid[i - 1] = cpuid[i];
            cpuid[i] = t;
            done = false;
          }
        }
      }
    }
#endif

    if (nodeID == 0) {
#ifdef WITH_MPI
      printf("[%04i] %s engine_init: cpu map is [ ", nodeID,
             clocks_get_timesincestart());
#else
      printf("%s engine_init: cpu map is [ ", clocks_get_timesincestart());
#endif
      for (int i = 0; i < nr_cores; i++) printf("%i ", cpuid[i]);
      printf("].\n");
    }
  }
#endif

  /* Are we doing stuff in parallel? */
  if (nr_nodes > 1) {
#ifndef WITH_MPI
    error("SWIFT was not compiled with MPI support.");
#else
    e->policy |= engine_policy_mpi;
    if ((e->proxies = (struct proxy *)malloc(sizeof(struct proxy) *
                                             engine_maxproxies)) == NULL)
      error("Failed to allocate memory for proxies.");
    bzero(e->proxies, sizeof(struct proxy) * engine_maxproxies);
    e->nr_proxies = 0;
#endif
  }

  /* Open some files */
  if (e->nodeID == 0) {
    e->file_stats = fopen("energy.txt", "w");
    fprintf(e->file_stats,
            "# Step Time E_kin E_int E_pot E_tot "
            "p_x p_y p_z ang_x ang_y ang_z\n");
  }

  /* Print policy */
  engine_print_policy(e);

  /* Print information about the hydro scheme */
  if (e->nodeID == 0) message("Hydrodynamic scheme: %s", SPH_IMPLEMENTATION);

  /* Check we have sensible time bounds */
  if (timeBegin >= timeEnd)
    error(
        "Final simulation time (t_end = %e) must be larger than the start time "
        "(t_beg = %e)",
        timeEnd, timeBegin);

  /* Check we have sensible time step bounds */
  if (e->dt_min > e->dt_max)
    error(
        "Minimal time step size must be smaller than maximal time step size ");

  /* Deal with timestep */
  e->timeBase = (timeEnd - timeBegin) / max_nr_timesteps;
  e->ti_current = 0;

  /* Fixed time-step case */
  if ((e->policy & engine_policy_fixdt) == engine_policy_fixdt) {
    e->dt_min = e->dt_max;

    /* Find timestep on the timeline */
    int dti_timeline = max_nr_timesteps;
    while (e->dt_min < dti_timeline * e->timeBase) dti_timeline /= 2;

    e->dt_min = e->dt_max = dti_timeline * e->timeBase;

    if (e->nodeID == 0) message("Timestep set to %e", e->dt_max);
  } else {

    if (e->nodeID == 0) {
      message("Absolute minimal timestep size: %e", e->timeBase);

      float dt_min = timeEnd - timeBegin;
      while (dt_min > e->dt_min) dt_min /= 2.f;

      message("Minimal timestep size (on time-line): %e", dt_min);

      float dt_max = timeEnd - timeBegin;
      while (dt_max > e->dt_max) dt_max /= 2.f;

      message("Maximal timestep size (on time-line): %e", dt_max);
    }
  }

  if (e->dt_min < e->timeBase && e->nodeID == 0)
    error(
        "Minimal time-step size smaller than the absolute possible minimum "
        "dt=%e",
        e->timeBase);

  if (e->dt_max > (e->timeEnd - e->timeBegin) && e->nodeID == 0)
    error("Maximal time-step size larger than the simulation run time t=%e",
          e->timeEnd - e->timeBegin);

/* Construct types for MPI communications */
#ifdef WITH_MPI
  part_create_mpi_types();
#endif

  /* First of all, init the barrier and lock it. */
  if (pthread_mutex_init(&e->barrier_mutex, NULL) != 0)
    error("Failed to initialize barrier mutex.");
  if (pthread_cond_init(&e->barrier_cond, NULL) != 0)
    error("Failed to initialize barrier condition variable.");
  if (pthread_mutex_lock(&e->barrier_mutex) != 0)
    error("Failed to lock barrier mutex.");
  e->barrier_running = 0;
  e->barrier_launch = 0;
  e->barrier_launchcount = 0;

  /* Init the scheduler with enough tasks for the initial sorting tasks. */
  int nr_tasks = 2 * s->tot_cells + e->nr_threads;
  scheduler_init(&e->sched, e->s, nr_tasks, nr_queues, scheduler_flag_steal,
                 e->nodeID);
  s->nr_queues = nr_queues;

  /* Create the sorting tasks. */
  for (int i = 0; i < e->nr_threads; i++)
    scheduler_addtask(&e->sched, task_type_psort, task_subtype_none, i, 0, NULL,
                      NULL, 0);

  scheduler_ranktasks(&e->sched);

  /* Allocate and init the threads. */
  if ((e->runners =
           (struct runner *)malloc(sizeof(struct runner) * nr_threads)) == NULL)
    error("Failed to allocate threads array.");
  for (int k = 0; k < nr_threads; k++) {
    e->runners[k].id = k;
    e->runners[k].e = e;
    e->barrier_running += 1;
    if (pthread_create(&e->runners[k].thread, NULL, &runner_main,
                       &e->runners[k]) != 0)
      error("Failed to create runner thread.");
    if ((e->policy & engine_policy_setaffinity) == engine_policy_setaffinity) {
#if defined(HAVE_SETAFFINITY)

      /* Set a reasonable queue ID. */
      e->runners[k].cpuid = cpuid[k % nr_cores];
      if (nr_queues < nr_threads)
        e->runners[k].qid = cpuid[k % nr_cores] * nr_queues / nr_cores;
      else
        e->runners[k].qid = k;

      /* Set the cpu mask to zero | e->id. */
      CPU_ZERO(&cpuset);
      CPU_SET(cpuid[k % nr_cores], &cpuset);

      /* Apply this mask to the runner's pthread. */
      if (pthread_setaffinity_np(e->runners[k].thread, sizeof(cpu_set_t),
                                 &cpuset) != 0)
        error("Failed to set thread affinity.");

#else
      error("SWIFT was not compiled with affinity enabled.");
#endif
    } else {
      e->runners[k].cpuid = k;
      e->runners[k].qid = k * nr_queues / nr_threads;
    }
    // message( "runner %i on cpuid=%i with qid=%i." , e->runners[k].id ,
    // e->runners[k].cpuid , e->runners[k].qid );
  }

  /* Wait for the runner threads to be in place. */
  while (e->barrier_running || e->barrier_launch)
    if (pthread_cond_wait(&e->barrier_cond, &e->barrier_mutex) != 0)
      error("Error while waiting for runner threads to get in place.");
}

/**
 * @brief Prints the current policy of an engine
 *
 * @param e The engine to print information about
 */
void engine_print_policy(struct engine *e) {

#ifdef WITH_MPI
  if (e->nodeID == 0) {
    printf("[0000] %s engine_policy: engine policies are [ ",
           clocks_get_timesincestart());
    for (int k = 1; k < 32; k++)
      if (e->policy & (1 << k)) printf(" %s ", engine_policy_names[k + 1]);
    printf(" ]\n");
    fflush(stdout);
  }
#else
  printf("%s engine_policy: engine policies are [ ",
         clocks_get_timesincestart());
  for (int k = 1; k < 32; k++)
    if (e->policy & (1 << k)) printf(" %s ", engine_policy_names[k + 1]);
  printf(" ]\n");
  fflush(stdout);
#endif
}<|MERGE_RESOLUTION|>--- conflicted
+++ resolved
@@ -176,10 +176,6 @@
   if ((g_counts = (int *)malloc(sizeof(int) * nr_nodes * nr_nodes)) == NULL)
     error("Failed to allocate gcount temporary buffer.");
   bzero(counts, sizeof(int) * nr_nodes * nr_nodes);
-<<<<<<< HEAD
-  struct part *parts = s->parts;
-  for (size_t k = 0; k < s->nr_parts; k++) {
-=======
   bzero(g_counts, sizeof(int) * nr_nodes * nr_nodes);
 
   // Allocate the destination index arrays.
@@ -193,7 +189,6 @@
   for (size_t k = 0; k < s->nr_parts; k++) {
 
     /* Periodic boundary conditions */
->>>>>>> 8a357b65
     for (int j = 0; j < 3; j++) {
       if (parts[k].x[j] < 0.0)
         parts[k].x[j] += dim[j];
@@ -268,10 +263,6 @@
                     MPI_COMM_WORLD) != MPI_SUCCESS)
     error("Failed to allreduce particle transfer counts.");
 
-<<<<<<< HEAD
-  /* Get the new number of parts for this node, be generous in allocating. */
-  size_t nr_parts = 0;
-=======
   /* Get all the g_counts from all the nodes. */
   if (MPI_Allreduce(MPI_IN_PLACE, g_counts, nr_nodes * nr_nodes, MPI_INT,
                     MPI_SUM, MPI_COMM_WORLD) != MPI_SUCCESS)
@@ -282,7 +273,6 @@
 
   /* Get the new number of parts and gparts for this node */
   size_t nr_parts = 0, nr_gparts = 0;
->>>>>>> 8a357b65
   for (int k = 0; k < nr_nodes; k++) nr_parts += counts[k * nr_nodes + nodeID];
   for (int k = 0; k < nr_nodes; k++)
     nr_gparts += g_counts[k * nr_nodes + nodeID];
@@ -434,15 +424,9 @@
   }
 
   /* Verify that all parts are in the right place. */
-<<<<<<< HEAD
-  /* for (size_t k = 0 ; k < nr_parts ; k++ ) {
-      cid = cell_getid( cdim , parts_new[k].x[0]*ih[0] , parts_new[k].x[1]*ih[1]
-     , parts_new[k].x[2]*ih[2] );
-=======
   /* for ( int k = 0 ; k < nr_parts ; k++ ) {
       int cid = cell_getid( cdim , parts_new[k].x[0]*ih[0],
     parts_new[k].x[1]*ih[1], parts_new[k].x[2]*ih[2] );
->>>>>>> 8a357b65
       if ( cells[ cid ].nodeID != nodeID )
           error( "Received particle (%i) that does not belong here
     (nodeID=%i).", k , cells[ cid ].nodeID );
@@ -483,18 +467,7 @@
   s->size_parts = engine_redistribute_alloc_margin * nr_parts;
   s->size_gparts = engine_redistribute_alloc_margin * nr_gparts;
 
-<<<<<<< HEAD
-  /* Be verbose about what just happened. */
-  for (int k = 0; k < nr_cells; k++)
-    if (cells[k].nodeID == nodeID) my_cells += 1;
-  if (e->verbose)
-    message("node %i now has %zi parts in %i cells.", nodeID, nr_parts,
-            my_cells);
-
-  /* Clean up other stuff. */
-=======
   /* Clean up the temporary stuff. */
->>>>>>> 8a357b65
   free(reqs);
   free(counts);
   free(dest);
