/*******************************************************************************
 * This file is part of SWIFT.
 * Copyright (c) 2016 James Willis (james.s.willis@durham.ac.uk)
 *
 * This program is free software: you can redistribute it and/or modify
 * it under the terms of the GNU Lesser General Public License as published
 * by the Free Software Foundation, either version 3 of the License, or
 * (at your option) any later version.
 *
 * This program is distributed in the hope that it will be useful,
 * but WITHOUT ANY WARRANTY; without even the implied warranty of
 * MERCHANTABILITY or FITNESS FOR A PARTICULAR PURPOSE.  See the
 * GNU General Public License for more details.
 *
 * You should have received a copy of the GNU Lesser General Public License
 * along with this program.  If not, see <http://www.gnu.org/licenses/>.
 *
 ******************************************************************************/

/* Config parameters. */
#include "../config.h"

/* This object's header. */
#include "runner_doiact_vec.h"

/* Local headers. */
#include "active.h"

#ifdef WITH_VECTORIZATION
static const vector kernel_gamma2_vec = FILL_VEC(kernel_gamma2);

/**
 * @brief Compute the vector remainder interactions from the secondary cache.
 *
 * @param int_cache (return) secondary #cache of interactions between two
 * particles.
 * @param icount Interaction count.
 * @param rhoSum (return) #vector holding the cumulative sum of the density
 * update on pi.
 * @param rho_dhSum (return) #vector holding the cumulative sum of the density
 * gradient update on pi.
 * @param wcountSum (return) #vector holding the cumulative sum of the wcount
 * update on pi.
 * @param wcount_dhSum (return) #vector holding the cumulative sum of the wcount
 * gradient update on pi.
 * @param div_vSum (return) #vector holding the cumulative sum of the divergence
 * update on pi.
 * @param curlvxSum (return) #vector holding the cumulative sum of the curl of
 * vx update on pi.
 * @param curlvySum (return) #vector holding the cumulative sum of the curl of
 * vy update on pi.
 * @param curlvzSum (return) #vector holding the cumulative sum of the curl of
 * vz update on pi.
 * @param v_hi_inv #vector of 1/h for pi.
 * @param v_vix #vector of x velocity of pi.
 * @param v_viy #vector of y velocity of pi.
 * @param v_viz #vector of z velocity of pi.
 * @param icount_align (return) Interaction count after the remainder
 * interactions have been performed, should be a multiple of the vector length.
 */
__attribute__((always_inline)) INLINE static void calcRemInteractions(
    struct c2_cache *const int_cache, const int icount, vector *rhoSum,
    vector *rho_dhSum, vector *wcountSum, vector *wcount_dhSum,
    vector *div_vSum, vector *curlvxSum, vector *curlvySum, vector *curlvzSum,
    vector v_hi_inv, vector v_vix, vector v_viy, vector v_viz,
    int *icount_align) {

  mask_t int_mask, int_mask2;

  /* Work out the number of remainder interactions and pad secondary cache. */
  *icount_align = icount;
  int rem = icount % (NUM_VEC_PROC * VEC_SIZE);
  if (rem != 0) {
    int pad = (NUM_VEC_PROC * VEC_SIZE) - rem;
    *icount_align += pad;

    /* Initialise masks to true. */
    vec_init_mask_true(int_mask);
    vec_init_mask_true(int_mask2);

    /* Pad secondary cache so that there are no contributions in the interaction
     * function. */
    for (int i = icount; i < *icount_align; i++) {
      int_cache->mq[i] = 0.f;
      int_cache->r2q[i] = 1.f;
      int_cache->dxq[i] = 0.f;
      int_cache->dyq[i] = 0.f;
      int_cache->dzq[i] = 0.f;
      int_cache->vxq[i] = 0.f;
      int_cache->vyq[i] = 0.f;
      int_cache->vzq[i] = 0.f;
    }

    /* Zero parts of mask that represent the padded values.*/
    if (pad < VEC_SIZE) {
      vec_pad_mask(int_mask2, pad);
    } else {
      vec_pad_mask(int_mask, VEC_SIZE - rem);
      vec_zero_mask(int_mask2);
    }

    /* Perform remainder interaction and remove remainder from aligned
     * interaction count. */
    *icount_align = icount - rem;
    runner_iact_nonsym_2_vec_density(
        &int_cache->r2q[*icount_align], &int_cache->dxq[*icount_align],
        &int_cache->dyq[*icount_align], &int_cache->dzq[*icount_align],
        v_hi_inv, v_vix, v_viy, v_viz, &int_cache->vxq[*icount_align],
        &int_cache->vyq[*icount_align], &int_cache->vzq[*icount_align],
        &int_cache->mq[*icount_align], rhoSum, rho_dhSum, wcountSum,
        wcount_dhSum, div_vSum, curlvxSum, curlvySum, curlvzSum, int_mask,
        int_mask2, 1);
  }
}

/**
 * @brief Left-packs the values needed by an interaction into the secondary
 * cache (Supports AVX, AVX2 and AVX512 instruction sets).
 *
 * @param mask Contains which particles need to interact.
 * @param pjd Index of the particle to store into.
 * @param v_r2 #vector of the separation between two particles squared.
 * @param v_dx #vector of the x separation between two particles.
 * @param v_dy #vector of the y separation between two particles.
 * @param v_dz #vector of the z separation between two particles.
 * @param cell_cache #cache of all particles in the cell.
 * @param int_cache (return) secondary #cache of interactions between two
 * particles.
 * @param icount Interaction count.
 * @param rhoSum #vector holding the cumulative sum of the density update on pi.
 * @param rho_dhSum #vector holding the cumulative sum of the density gradient
 * update on pi.
 * @param wcountSum #vector holding the cumulative sum of the wcount update on
 * pi.
 * @param wcount_dhSum #vector holding the cumulative sum of the wcount gradient
 * update on pi.
 * @param div_vSum #vector holding the cumulative sum of the divergence update
 * on pi.
 * @param curlvxSum #vector holding the cumulative sum of the curl of vx update
 * on pi.
 * @param curlvySum #vector holding the cumulative sum of the curl of vy update
 * on pi.
 * @param curlvzSum #vector holding the cumulative sum of the curl of vz update
 * on pi.
 * @param v_hi_inv #vector of 1/h for pi.
 * @param v_vix #vector of x velocity of pi.
 * @param v_viy #vector of y velocity of pi.
 * @param v_viz #vector of z velocity of pi.
 */
__attribute__((always_inline)) INLINE static void storeInteractions(
    const int mask, const int pjd, vector *v_r2, vector *v_dx, vector *v_dy,
    vector *v_dz, const struct cache *const cell_cache,
    struct c2_cache *const int_cache, int *icount, vector *rhoSum,
    vector *rho_dhSum, vector *wcountSum, vector *wcount_dhSum,
    vector *div_vSum, vector *curlvxSum, vector *curlvySum, vector *curlvzSum,
    vector v_hi_inv, vector v_vix, vector v_viy, vector v_viz) {

/* Left-pack values needed into the secondary cache using the interaction mask.
 */
#if defined(HAVE_AVX2) || defined(HAVE_AVX512_F)
  mask_t packed_mask;
  VEC_FORM_PACKED_MASK(mask, packed_mask);

  VEC_LEFT_PACK(v_r2->v, packed_mask, &int_cache->r2q[*icount]);
  VEC_LEFT_PACK(v_dx->v, packed_mask, &int_cache->dxq[*icount]);
  VEC_LEFT_PACK(v_dy->v, packed_mask, &int_cache->dyq[*icount]);
  VEC_LEFT_PACK(v_dz->v, packed_mask, &int_cache->dzq[*icount]);
  VEC_LEFT_PACK(vec_load(&cell_cache->m[pjd]), packed_mask,
                &int_cache->mq[*icount]);
  VEC_LEFT_PACK(vec_load(&cell_cache->vx[pjd]), packed_mask,
                &int_cache->vxq[*icount]);
  VEC_LEFT_PACK(vec_load(&cell_cache->vy[pjd]), packed_mask,
                &int_cache->vyq[*icount]);
  VEC_LEFT_PACK(vec_load(&cell_cache->vz[pjd]), packed_mask,
                &int_cache->vzq[*icount]);

  /* Increment interaction count by number of bits set in mask. */
  (*icount) += __builtin_popcount(mask);
#else
  /* Quicker to do it serially in AVX rather than use intrinsics. */
  for (int bit_index = 0; bit_index < VEC_SIZE; bit_index++) {
    if (mask & (1 << bit_index)) {
      /* Add this interaction to the queue. */
      int_cache->r2q[*icount] = v_r2->f[bit_index];
      int_cache->dxq[*icount] = v_dx->f[bit_index];
      int_cache->dyq[*icount] = v_dy->f[bit_index];
      int_cache->dzq[*icount] = v_dz->f[bit_index];
      int_cache->mq[*icount] = cell_cache->m[pjd + bit_index];
      int_cache->vxq[*icount] = cell_cache->vx[pjd + bit_index];
      int_cache->vyq[*icount] = cell_cache->vy[pjd + bit_index];
      int_cache->vzq[*icount] = cell_cache->vz[pjd + bit_index];

      (*icount)++;
    }
  }

#endif /* defined(HAVE_AVX2) || defined(HAVE_AVX512_F) */

  /* Flush the c2 cache if it has reached capacity. */
  if (*icount >= (C2_CACHE_SIZE - (NUM_VEC_PROC * VEC_SIZE))) {

    int icount_align = *icount;

    /* Peform remainder interactions. */
    calcRemInteractions(int_cache, *icount, rhoSum, rho_dhSum, wcountSum,
                        wcount_dhSum, div_vSum, curlvxSum, curlvySum, curlvzSum,
                        v_hi_inv, v_vix, v_viy, v_viz, &icount_align);

    mask_t int_mask, int_mask2;
    vec_init_mask_true(int_mask);
    vec_init_mask_true(int_mask2);

    /* Perform interactions. */
    for (int pjd = 0; pjd < icount_align; pjd += (NUM_VEC_PROC * VEC_SIZE)) {
      runner_iact_nonsym_2_vec_density(
          &int_cache->r2q[pjd], &int_cache->dxq[pjd], &int_cache->dyq[pjd],
          &int_cache->dzq[pjd], v_hi_inv, v_vix, v_viy, v_viz,
          &int_cache->vxq[pjd], &int_cache->vyq[pjd], &int_cache->vzq[pjd],
          &int_cache->mq[pjd], rhoSum, rho_dhSum, wcountSum, wcount_dhSum,
          div_vSum, curlvxSum, curlvySum, curlvzSum, int_mask, int_mask2, 0);
    }

    /* Reset interaction count. */
    *icount = 0;
  }
}

/**
 * @brief Populates the arrays max_index_i and max_index_j with the maximum
 * indices of
 * particles into their neighbouring cells. Also finds the first pi that
 * interacts with any particle in cj and the last pj that interacts with any
 * particle in ci.
 *
 * @param ci #cell pointer to ci
 * @param cj #cell pointer to cj
 * @param sort_i #entry array for particle distance in ci
 * @param sort_j #entry array for particle distance in cj
 * @param dx_max maximum particle movement allowed in cell
 * @param rshift cutoff shift
 * @param hi_max Maximal smoothing length in cell ci
 * @param hj_max Maximal smoothing length in cell cj
 * @param di_max Maximal position on the axis that can interact in cell ci
 * @param dj_min Minimal position on the axis that can interact in cell ci
 * @param max_index_i array to hold the maximum distances of pi particles into
 * #cell cj
 * @param max_index_j array to hold the maximum distances of pj particles into
 * #cell cj
 * @param init_pi first pi to interact with a pj particle
 * @param init_pj last pj to interact with a pi particle
 * @param max_active_bin The largest time-bin active during this step.
 */
__attribute__((always_inline)) INLINE static void populate_max_index_no_cache(
    const struct cell *ci, const struct cell *cj,
    const struct entry *restrict sort_i, const struct entry *restrict sort_j,
    const float dx_max, const float rshift, const double hi_max,
    const double hj_max, const double di_max, const double dj_min,
    int *max_index_i, int *max_index_j, int *init_pi, int *init_pj,
    const timebin_t max_active_bin) {

  const struct part *restrict parts_i = ci->parts;
  const struct part *restrict parts_j = cj->parts;

  int first_pi = 0, last_pj = cj->count - 1;
  int temp;

  /* Find the leftmost active particle in cell i that interacts with any
   * particle in cell j. */
  first_pi = ci->count;
  int active_id = first_pi - 1;
  while (first_pi > 0 && sort_i[first_pi - 1].d + dx_max + hi_max > dj_min) {
    first_pi--;
    /* Store the index of the particle if it is active. */
    if (part_is_active_no_debug(&parts_i[sort_i[first_pi].i], max_active_bin))
      active_id = first_pi;
  }

  /* Set the first active pi in range of any particle in cell j. */
  first_pi = active_id;

  /* Find the maximum index into cell j for each particle in range in cell i. */
  if (first_pi < ci->count) {

    /* Start from the first particle in cell j. */
    temp = 0;

    const struct part *pi = &parts_i[sort_i[first_pi].i];

    /* Loop through particles in cell j until they are not in range of pi. */
    while (temp <= cj->count &&
           (sort_i[first_pi].d + (pi->h * kernel_gamma + dx_max - rshift) >
            sort_j[temp].d))
      temp++;

    max_index_i[first_pi] = temp;

    /* Populate max_index_i for remaining particles that are within range. */
    for (int i = first_pi + 1; i < ci->count; i++) {
      temp = max_index_i[i - 1];
      pi = &parts_i[sort_i[i].i];

      while (temp <= cj->count &&
             (sort_i[i].d + (pi->h * kernel_gamma + dx_max - rshift) >
              sort_j[temp].d))
        temp++;

      max_index_i[i] = temp;
    }
  } else {
    /* Make sure that max index is set to first particle in cj.*/
    max_index_i[ci->count - 1] = 0;
  }

  /* Find the rightmost active particle in cell j that interacts with any
   * particle in cell i. */
  last_pj = -1;
  active_id = last_pj;
  while (last_pj < cj->count &&
         sort_j[last_pj + 1].d - hj_max - dx_max < di_max) {
    last_pj++;
    /* Store the index of the particle if it is active. */
    if (part_is_active_no_debug(&parts_j[sort_j[last_pj].i], max_active_bin))
      active_id = last_pj;
  }

  /* Set the last active pj in range of any particle in cell i. */
  last_pj = active_id;

  /* Find the maximum index into cell i for each particle in range in cell j. */
  if (last_pj > 0) {

    /* Start from the last particle in cell i. */
    temp = ci->count - 1;

    const struct part *pj = &parts_j[sort_j[last_pj].i];

    /* Loop through particles in cell i until they are not in range of pj. */
    while (temp > 0 &&
           sort_j[last_pj].d - dx_max - (pj->h * kernel_gamma) <
               sort_i[temp].d - rshift)
      temp--;

    max_index_j[last_pj] = temp;

    /* Populate max_index_j for remaining particles that are within range. */
    for (int i = last_pj - 1; i >= 0; i--) {
      temp = max_index_j[i + 1];
      pj = &parts_j[sort_j[i].i];

      while (temp > 0 &&
             sort_j[i].d - dx_max - (pj->h * kernel_gamma) <
                 sort_i[temp].d - rshift)
        temp--;

      max_index_j[i] = temp;
    }
  } else {
    /* Make sure that max index is set to last particle in ci.*/
    max_index_j[0] = ci->count - 1;
  }

  *init_pi = first_pi;
  *init_pj = last_pj;
}

__attribute__((always_inline)) INLINE static void populate_max_index_no_cache_force(
    const struct cell *ci, const struct cell *cj,
    const struct entry *restrict sort_i, const struct entry *restrict sort_j,
    const float dx_max, const float rshift, const double hi_max,
    const double hj_max, const double di_max, const double dj_min,
    int *max_index_i, int *max_index_j, int *init_pi, int *init_pj,
    const struct engine *e) {

  const struct part *restrict parts_i = ci->parts;
  const struct part *restrict parts_j = cj->parts;

  int first_pi = 0, last_pj = cj->count - 1;
  int temp;

  /* Find the leftmost active particle in cell i that interacts with any
   * particle in cell j. */
  first_pi = ci->count;
  int active_id = first_pi - 1;
  while (first_pi > 0 && sort_i[first_pi - 1].d + dx_max + hi_max > dj_min) {
    first_pi--;
    /* Store the index of the particle if it is active. */
    if (part_is_active(&parts_i[sort_i[first_pi].i], e)) active_id = first_pi;
  }

  /* Set the first active pi in range of any particle in cell j. */
  first_pi = active_id;

  /* Find the maximum index into cell j for each particle in range in cell i. */
  if (first_pi < ci->count) {

    /* Start from the first particle in cell j. */
    temp = 0;

    const struct part *pi = &parts_i[sort_i[first_pi].i];

    /* Loop through particles in cell j until they are not in range of pi. */
    while (temp <= cj->count &&
           (sort_i[first_pi].d + (pi->h * kernel_gamma + dx_max - rshift) >
            sort_j[temp].d))
      temp++;

    max_index_i[first_pi] = temp;

    /* Populate max_index_i for remaining particles that are within range. */
    for (int i = first_pi + 1; i < ci->count; i++) {
      temp = max_index_i[i - 1];
      pi = &parts_i[sort_i[i].i];

      while (temp <= cj->count &&
             (sort_i[i].d + (pi->h * kernel_gamma + dx_max - rshift) >
              sort_j[temp].d))
        temp++;

      max_index_i[i] = temp;
    }
  } else {
    /* Make sure that max index is set to first particle in cj.*/
    max_index_i[ci->count - 1] = 0;
  }

  /* Find the rightmost active particle in cell j that interacts with any
   * particle in cell i. */
  last_pj = -1;
  active_id = last_pj;
  while (last_pj < cj->count &&
         sort_j[last_pj + 1].d - hj_max - dx_max < di_max) {
    last_pj++;
    /* Store the index of the particle if it is active. */
    if (part_is_active(&parts_j[sort_j[last_pj].i], e)) active_id = last_pj;
  }

  /* Set the last active pj in range of any particle in cell i. */
  last_pj = active_id;

  /* Find the maximum index into cell i for each particle in range in cell j. */
  if (last_pj > 0) {

    /* Start from the last particle in cell i. */
    temp = ci->count - 1;

    const struct part *pj = &parts_j[sort_j[last_pj].i];

    /* Loop through particles in cell i until they are not in range of pj. */
    while (temp > 0 &&
           sort_j[last_pj].d - dx_max - (pj->h * kernel_gamma) <
               sort_i[temp].d - rshift)
      temp--;

    max_index_j[last_pj] = temp;

    /* Populate max_index_j for remaining particles that are within range. */
    for (int i = last_pj - 1; i >= 0; i--) {
      temp = max_index_j[i + 1];
      pj = &parts_j[sort_j[i].i];

      while (temp > 0 &&
             sort_j[i].d - dx_max - (pj->h * kernel_gamma) <
                 sort_i[temp].d - rshift)
        temp--;

      max_index_j[i] = temp;
    }
  } else {
    /* Make sure that max index is set to last particle in ci.*/
    max_index_j[0] = ci->count - 1;
  }

  int first_pi_est = first_pi;
  int max_index_i_last = max_index_i[ci->count - 1];

  if(max_index_j[0] < first_pi) {
    first_pi = max_index_j[0];

    for(int i=first_pi; i<ci->count; i++) {
      max_index_i[i] = last_pj;
    }

  }
  
  if(max_index_i_last > last_pj) {
    last_pj = max_index_i_last;

    for(int i=0; i<=last_pj; i++) {
      max_index_j[i] = first_pi_est;
    }

  }

  for(int i=0; i<ci->count; i++) max_index_i[i] = cj->count - 1;
  for(int i=0; i<cj->count; i++) max_index_j[i] = 0;

  first_pi = 0;
  last_pj = cj->count - 1;

  *init_pi = first_pi;
  *init_pj = last_pj;
}

#endif /* WITH_VECTORIZATION */

/**
 * @brief Compute the cell self-interaction (non-symmetric) using vector
 * intrinsics with one particle pi at a time.
 *
 * @param r The #runner.
 * @param c The #cell.
 */
__attribute__((always_inline)) INLINE void runner_doself1_density_vec(
    struct runner *r, struct cell *restrict c) {

#ifdef WITH_VECTORIZATION
  const struct engine *e = r->e;
  struct part *restrict pi;
  int count_align;
  int num_vec_proc = NUM_VEC_PROC;

  struct part *restrict parts = c->parts;
  const int count = c->count;

  const timebin_t max_active_bin = e->max_active_bin;

  vector v_hi, v_vix, v_viy, v_viz, v_hig2, v_r2;

  TIMER_TIC

  if (!cell_is_active(c, e)) return;

  if (!cell_are_part_drifted(c, e)) error("Interacting undrifted cell.");

  /* Get the particle cache from the runner and re-allocate
   * the cache if it is not big enough for the cell. */
  struct cache *restrict cell_cache = &r->ci_cache;

  if (cell_cache->count < count) {
    cache_init(cell_cache, count);
  }

  /* Read the particles from the cell and store them locally in the cache. */
  cache_read_particles(c, cell_cache);

  /* Create secondary cache to store particle interactions. */
  struct c2_cache int_cache;
  int icount = 0, icount_align = 0;

  /* Loop over the particles in the cell. */
  for (int pid = 0; pid < count; pid++) {

    /* Get a pointer to the ith particle. */
    pi = &parts[pid];

    /* Is the ith particle active? */
    if (!part_is_active_no_debug(pi, max_active_bin)) continue;

    vector pix, piy, piz;

    const float hi = cell_cache->h[pid];

    /* Fill particle pi vectors. */
    pix.v = vec_set1(cell_cache->x[pid]);
    piy.v = vec_set1(cell_cache->y[pid]);
    piz.v = vec_set1(cell_cache->z[pid]);
    v_hi.v = vec_set1(hi);
    v_vix.v = vec_set1(cell_cache->vx[pid]);
    v_viy.v = vec_set1(cell_cache->vy[pid]);
    v_viz.v = vec_set1(cell_cache->vz[pid]);

    const float hig2 = hi * hi * kernel_gamma2;
    v_hig2.v = vec_set1(hig2);

    /* Reset cumulative sums of update vectors. */
    vector rhoSum, rho_dhSum, wcountSum, wcount_dhSum, div_vSum, curlvxSum,
        curlvySum, curlvzSum;

    /* Get the inverse of hi. */
    vector v_hi_inv;

    v_hi_inv = vec_reciprocal(v_hi);

    rhoSum.v = vec_setzero();
    rho_dhSum.v = vec_setzero();
    wcountSum.v = vec_setzero();
    wcount_dhSum.v = vec_setzero();
    div_vSum.v = vec_setzero();
    curlvxSum.v = vec_setzero();
    curlvySum.v = vec_setzero();
    curlvzSum.v = vec_setzero();

    /* Pad cache if there is a serial remainder. */
    count_align = count;
    int rem = count % (num_vec_proc * VEC_SIZE);
    if (rem != 0) {
      int pad = (num_vec_proc * VEC_SIZE) - rem;

      count_align += pad;

      /* Set positions to the same as particle pi so when the r2 > 0 mask is
       * applied these extra contributions are masked out.*/
      for (int i = count; i < count_align; i++) {
        cell_cache->x[i] = pix.f[0];
        cell_cache->y[i] = piy.f[0];
        cell_cache->z[i] = piz.f[0];
      }
    }

    vector pjx, pjy, pjz;
    vector pjx2, pjy2, pjz2;

    /* Find all of particle pi's interacions and store needed values in the
     * secondary cache.*/
    for (int pjd = 0; pjd < count_align; pjd += (num_vec_proc * VEC_SIZE)) {

      /* Load 2 sets of vectors from the particle cache. */
      pjx.v = vec_load(&cell_cache->x[pjd]);
      pjy.v = vec_load(&cell_cache->y[pjd]);
      pjz.v = vec_load(&cell_cache->z[pjd]);

      pjx2.v = vec_load(&cell_cache->x[pjd + VEC_SIZE]);
      pjy2.v = vec_load(&cell_cache->y[pjd + VEC_SIZE]);
      pjz2.v = vec_load(&cell_cache->z[pjd + VEC_SIZE]);

      /* Compute the pairwise distance. */
      vector v_dx, v_dy, v_dz;
      vector v_dx_2, v_dy_2, v_dz_2, v_r2_2;

      v_dx.v = vec_sub(pix.v, pjx.v);
      v_dx_2.v = vec_sub(pix.v, pjx2.v);
      v_dy.v = vec_sub(piy.v, pjy.v);
      v_dy_2.v = vec_sub(piy.v, pjy2.v);
      v_dz.v = vec_sub(piz.v, pjz.v);
      v_dz_2.v = vec_sub(piz.v, pjz2.v);

      v_r2.v = vec_mul(v_dx.v, v_dx.v);
      v_r2_2.v = vec_mul(v_dx_2.v, v_dx_2.v);
      v_r2.v = vec_fma(v_dy.v, v_dy.v, v_r2.v);
      v_r2_2.v = vec_fma(v_dy_2.v, v_dy_2.v, v_r2_2.v);
      v_r2.v = vec_fma(v_dz.v, v_dz.v, v_r2.v);
      v_r2_2.v = vec_fma(v_dz_2.v, v_dz_2.v, v_r2_2.v);

      /* Form a mask from r2 < hig2 and r2 > 0.*/
      mask_t v_doi_mask, v_doi_mask_self_check, v_doi_mask2,
          v_doi_mask2_self_check;
      int doi_mask, doi_mask_self_check, doi_mask2, doi_mask2_self_check;

      /* Form r2 > 0 mask and r2 < hig2 mask. */
      vec_create_mask(v_doi_mask_self_check, vec_cmp_gt(v_r2.v, vec_setzero()));
      vec_create_mask(v_doi_mask, vec_cmp_lt(v_r2.v, v_hig2.v));

      /* Form r2 > 0 mask and r2 < hig2 mask. */
      vec_create_mask(v_doi_mask2_self_check,
                      vec_cmp_gt(v_r2_2.v, vec_setzero()));
      vec_create_mask(v_doi_mask2, vec_cmp_lt(v_r2_2.v, v_hig2.v));

      /* Form integer masks. */
      doi_mask_self_check = vec_form_int_mask(v_doi_mask_self_check);
      doi_mask = vec_form_int_mask(v_doi_mask);

      doi_mask2_self_check = vec_form_int_mask(v_doi_mask2_self_check);
      doi_mask2 = vec_form_int_mask(v_doi_mask2);

      /* Combine the two masks. */
      doi_mask = doi_mask & doi_mask_self_check;
      doi_mask2 = doi_mask2 & doi_mask2_self_check;

      /* If there are any interactions left pack interaction values into c2
       * cache. */
      if (doi_mask) {
        storeInteractions(doi_mask, pjd, &v_r2, &v_dx, &v_dy, &v_dz, cell_cache,
                          &int_cache, &icount, &rhoSum, &rho_dhSum, &wcountSum,
                          &wcount_dhSum, &div_vSum, &curlvxSum, &curlvySum,
                          &curlvzSum, v_hi_inv, v_vix, v_viy, v_viz);
      }
      if (doi_mask2) {
        storeInteractions(doi_mask2, pjd + VEC_SIZE, &v_r2_2, &v_dx_2, &v_dy_2,
                          &v_dz_2, cell_cache, &int_cache, &icount, &rhoSum,
                          &rho_dhSum, &wcountSum, &wcount_dhSum, &div_vSum,
                          &curlvxSum, &curlvySum, &curlvzSum, v_hi_inv, v_vix,
                          v_viy, v_viz);
      }
    }

    /* Perform padded vector remainder interactions if any are present. */
    calcRemInteractions(&int_cache, icount, &rhoSum, &rho_dhSum, &wcountSum,
                        &wcount_dhSum, &div_vSum, &curlvxSum, &curlvySum,
                        &curlvzSum, v_hi_inv, v_vix, v_viy, v_viz,
                        &icount_align);

    /* Initialise masks to true in case remainder interactions have been
     * performed. */
    mask_t int_mask, int_mask2;
    vec_init_mask_true(int_mask);
    vec_init_mask_true(int_mask2);

    /* Perform interaction with 2 vectors. */
    for (int pjd = 0; pjd < icount_align; pjd += (num_vec_proc * VEC_SIZE)) {
      runner_iact_nonsym_2_vec_density(
          &int_cache.r2q[pjd], &int_cache.dxq[pjd], &int_cache.dyq[pjd],
          &int_cache.dzq[pjd], v_hi_inv, v_vix, v_viy, v_viz,
          &int_cache.vxq[pjd], &int_cache.vyq[pjd], &int_cache.vzq[pjd],
          &int_cache.mq[pjd], &rhoSum, &rho_dhSum, &wcountSum, &wcount_dhSum,
          &div_vSum, &curlvxSum, &curlvySum, &curlvzSum, int_mask, int_mask2,
          0);
    }

    /* Perform horizontal adds on vector sums and store result in particle pi.
     */
    VEC_HADD(rhoSum, pi->rho);
    VEC_HADD(rho_dhSum, pi->density.rho_dh);
    VEC_HADD(wcountSum, pi->density.wcount);
    VEC_HADD(wcount_dhSum, pi->density.wcount_dh);
    VEC_HADD(div_vSum, pi->density.div_v);
    VEC_HADD(curlvxSum, pi->density.rot_v[0]);
    VEC_HADD(curlvySum, pi->density.rot_v[1]);
    VEC_HADD(curlvzSum, pi->density.rot_v[2]);

    /* Reset interaction count. */
    icount = 0;
  } /* loop over all particles. */

  TIMER_TOC(timer_doself_density);
#endif /* WITH_VECTORIZATION */
}

/**
 * @brief Compute the force cell self-interaction (non-symmetric) using vector
 * intrinsics with one particle pi at a time.
 *
 * @param r The #runner.
 * @param c The #cell.
 */
__attribute__((always_inline)) INLINE void runner_doself2_force_vec(
    struct runner *r, struct cell *restrict c) {

#ifdef WITH_VECTORIZATION
  const struct engine *e = r->e;
  struct part *restrict pi;
  int count_align;
  const int num_vec_proc = 1;

  const timebin_t max_active_bin = e->max_active_bin;

  struct part *restrict parts = c->parts;
  const int count = c->count;

  vector v_hi, v_vix, v_viy, v_viz, v_hig2, v_r2;
  vector v_rhoi, v_grad_hi, v_pOrhoi2, v_balsara_i, v_ci;

  TIMER_TIC;

  if (!cell_is_active(c, e)) return;

  if (!cell_are_part_drifted(c, e)) error("Interacting undrifted cell.");

  /* Get the particle cache from the runner and re-allocate
   * the cache if it is not big enough for the cell. */
  struct cache *restrict cell_cache = &r->ci_cache;

  if (cell_cache->count < count) {
    cache_init(cell_cache, count);
  }

  /* Read the particles from the cell and store them locally in the cache. */
  cache_read_force_particles(c, cell_cache);

#ifdef SWIFT_DEBUG_CHECKS
  for (int i = 0; i < count; i++) {
    pi = &c->parts[i];
    /* Check that particles have been drifted to the current time */
    if (pi->ti_drift != e->ti_current)
      error("Particle pi not drifted to current time");
  }
#endif

  /* Loop over the particles in the cell. */
  for (int pid = 0; pid < count; pid++) {

    /* Get a pointer to the ith particle. */
    pi = &parts[pid];

    /* Is the ith particle active? */
    if (!part_is_active_no_debug(pi, max_active_bin)) continue;

    vector pix, piy, piz;

    const float hi = cell_cache->h[pid];

    /* Fill particle pi vectors. */
    pix.v = vec_set1(cell_cache->x[pid]);
    piy.v = vec_set1(cell_cache->y[pid]);
    piz.v = vec_set1(cell_cache->z[pid]);
    v_hi.v = vec_set1(hi);
    v_vix.v = vec_set1(cell_cache->vx[pid]);
    v_viy.v = vec_set1(cell_cache->vy[pid]);
    v_viz.v = vec_set1(cell_cache->vz[pid]);

    v_rhoi.v = vec_set1(cell_cache->rho[pid]);
    v_grad_hi.v = vec_set1(cell_cache->grad_h[pid]);
    v_pOrhoi2.v = vec_set1(cell_cache->pOrho2[pid]);
    v_balsara_i.v = vec_set1(cell_cache->balsara[pid]);
    v_ci.v = vec_set1(cell_cache->soundspeed[pid]);

    const float hig2 = hi * hi * kernel_gamma2;
    v_hig2.v = vec_set1(hig2);

    /* Reset cumulative sums of update vectors. */
    vector a_hydro_xSum, a_hydro_ySum, a_hydro_zSum, h_dtSum, v_sigSum,
        entropy_dtSum;

    /* Get the inverse of hi. */
    vector v_hi_inv;

    v_hi_inv = vec_reciprocal(v_hi);

    a_hydro_xSum.v = vec_setzero();
    a_hydro_ySum.v = vec_setzero();
    a_hydro_zSum.v = vec_setzero();
    h_dtSum.v = vec_setzero();
    v_sigSum.v = vec_set1(pi->force.v_sig);
    entropy_dtSum.v = vec_setzero();

    /* Pad cache if there is a serial remainder. */
    count_align = count;
    int rem = count % (num_vec_proc * VEC_SIZE);
    if (rem != 0) {
      int pad = (num_vec_proc * VEC_SIZE) - rem;

      count_align += pad;

      /* Set positions to the same as particle pi so when the r2 > 0 mask is
       * applied these extra contributions are masked out.*/
      for (int i = count; i < count_align; i++) {
        cell_cache->x[i] = pix.f[0];
        cell_cache->y[i] = piy.f[0];
        cell_cache->z[i] = piz.f[0];
        cell_cache->h[i] = 1.f;
        cell_cache->rho[i] = 1.f;
        cell_cache->grad_h[i] = 1.f;
        cell_cache->pOrho2[i] = 1.f;
        cell_cache->balsara[i] = 1.f;
        cell_cache->soundspeed[i] = 1.f;
      }
    }

    vector pjx, pjy, pjz, hj, hjg2;

    /* Find all of particle pi's interacions and store needed values in the
     * secondary cache.*/
    for (int pjd = 0; pjd < count_align; pjd += (num_vec_proc * VEC_SIZE)) {

      /* Load 1 set of vectors from the particle cache. */
      pjx.v = vec_load(&cell_cache->x[pjd]);
      pjy.v = vec_load(&cell_cache->y[pjd]);
      pjz.v = vec_load(&cell_cache->z[pjd]);
      hj.v = vec_load(&cell_cache->h[pjd]);
      hjg2.v = vec_mul(vec_mul(hj.v, hj.v), kernel_gamma2_vec.v);

      /* Compute the pairwise distance. */
      vector v_dx, v_dy, v_dz;

      v_dx.v = vec_sub(pix.v, pjx.v);
      v_dy.v = vec_sub(piy.v, pjy.v);
      v_dz.v = vec_sub(piz.v, pjz.v);

      v_r2.v = vec_mul(v_dx.v, v_dx.v);
      v_r2.v = vec_fma(v_dy.v, v_dy.v, v_r2.v);
      v_r2.v = vec_fma(v_dz.v, v_dz.v, v_r2.v);

      /* Form r2 > 0 mask, r2 < hig2 mask and r2 < hjg2 mask. */
      mask_t v_doi_mask, v_doi_mask_self_check;
      int doi_mask;

      /* Form r2 > 0 mask.*/
      vec_create_mask(v_doi_mask_self_check, vec_cmp_gt(v_r2.v, vec_setzero()));

      /* Form a mask from r2 < hig2 mask and r2 < hjg2 mask. */
      vector v_h2;
      v_h2.v = vec_fmax(v_hig2.v, hjg2.v);
      vec_create_mask(v_doi_mask, vec_cmp_lt(v_r2.v, v_h2.v));

<<<<<<< HEAD
    /* If there are any interactions perform them. */
    if (doi_mask) {
      vector v_hj_inv;
      v_hj_inv = vec_reciprocal(hj);
=======
      /* Combine all 3 masks and form integer mask. */
      vec_combine_masks(v_doi_mask, v_doi_mask_self_check);
      doi_mask = vec_form_int_mask(v_doi_mask);
>>>>>>> c5c2b512

      /* If there are any interactions perform them. */
      if (doi_mask) {
        vector v_hj_inv;
        v_hj_inv = vec_reciprocal(hj);

        /* To stop floating point exceptions for when particle separations are
         * 0.
        */
        v_r2.v = vec_add(v_r2.v, vec_set1(FLT_MIN));

        runner_iact_nonsym_1_vec_force(
            &v_r2, &v_dx, &v_dy, &v_dz, v_vix, v_viy, v_viz, v_rhoi, v_grad_hi,
            v_pOrhoi2, v_balsara_i, v_ci, &cell_cache->vx[pjd],
            &cell_cache->vy[pjd], &cell_cache->vz[pjd], &cell_cache->rho[pjd],
            &cell_cache->grad_h[pjd], &cell_cache->pOrho2[pjd],
            &cell_cache->balsara[pjd], &cell_cache->soundspeed[pjd],
            &cell_cache->m[pjd], v_hi_inv, v_hj_inv, &a_hydro_xSum,
            &a_hydro_ySum, &a_hydro_zSum, &h_dtSum, &v_sigSum, &entropy_dtSum,
            v_doi_mask);
      }

    } /* Loop over all other particles. */

    VEC_HADD(a_hydro_xSum, pi->a_hydro[0]);
    VEC_HADD(a_hydro_ySum, pi->a_hydro[1]);
    VEC_HADD(a_hydro_zSum, pi->a_hydro[2]);
    VEC_HADD(h_dtSum, pi->force.h_dt);
    VEC_HMAX(v_sigSum, pi->force.v_sig);
    VEC_HADD(entropy_dtSum, pi->entropy_dt);

  } /* loop over all particles. */

  TIMER_TOC(timer_doself_force);
#endif /* WITH_VECTORIZATION */
}

/**
 * @brief Compute the density interactions between a cell pair (non-symmetric)
 * using vector intrinsics.
 *
 * @param r The #runner.
 * @param ci The first #cell.
 * @param cj The second #cell.
 * @param sid The direction of the pair
 * @param shift The shift vector to apply to the particles in ci.
 */
void runner_dopair1_density_vec(struct runner *r, struct cell *ci,
                                struct cell *cj, const int sid,
                                const double *shift) {

#ifdef WITH_VECTORIZATION
  const struct engine *restrict e = r->e;
  const timebin_t max_active_bin = e->max_active_bin;

  vector v_hi, v_vix, v_viy, v_viz, v_hig2;

  TIMER_TIC;

  /* Get the cutoff shift. */
  double rshift = 0.0;
  for (int k = 0; k < 3; k++) rshift += shift[k] * runner_shift[sid][k];

  /* Pick-out the sorted lists. */
  const struct entry *restrict sort_i = ci->sort[sid];
  const struct entry *restrict sort_j = cj->sort[sid];

#ifdef SWIFT_DEBUG_CHECKS
  /* Check that the dx_max_sort values in the cell are indeed an upper
     bound on particle movement. */
  for (int pid = 0; pid < ci->count; pid++) {
    const struct part *p = &ci->parts[sort_i[pid].i];
    const float d = p->x[0] * runner_shift[sid][0] +
                    p->x[1] * runner_shift[sid][1] +
                    p->x[2] * runner_shift[sid][2];
    if (fabsf(d - sort_i[pid].d) - ci->dx_max_sort >
        1.0e-4 * max(fabsf(d), ci->dx_max_sort_old))
      error(
          "particle shift diff exceeds dx_max_sort in cell ci. ci->nodeID=%d "
          "cj->nodeID=%d d=%e sort_i[pid].d=%e ci->dx_max_sort=%e "
          "ci->dx_max_sort_old=%e",
          ci->nodeID, cj->nodeID, d, sort_i[pid].d, ci->dx_max_sort,
          ci->dx_max_sort_old);
  }
  for (int pjd = 0; pjd < cj->count; pjd++) {
    const struct part *p = &cj->parts[sort_j[pjd].i];
    const float d = p->x[0] * runner_shift[sid][0] +
                    p->x[1] * runner_shift[sid][1] +
                    p->x[2] * runner_shift[sid][2];
    if (fabsf(d - sort_j[pjd].d) - cj->dx_max_sort >
        1.0e-4 * max(fabsf(d), cj->dx_max_sort_old))
      error(
          "particle shift diff exceeds dx_max_sort in cell cj. cj->nodeID=%d "
          "ci->nodeID=%d d=%e sort_j[pjd].d=%e cj->dx_max_sort=%e "
          "cj->dx_max_sort_old=%e",
          cj->nodeID, ci->nodeID, d, sort_j[pjd].d, cj->dx_max_sort,
          cj->dx_max_sort_old);
  }
#endif /* SWIFT_DEBUG_CHECKS */

  /* Get some other useful values. */
  const int count_i = ci->count;
  const int count_j = cj->count;
  const double hi_max = ci->h_max * kernel_gamma - rshift;
  const double hj_max = cj->h_max * kernel_gamma;
  struct part *restrict parts_i = ci->parts;
  struct part *restrict parts_j = cj->parts;
  const double di_max = sort_i[count_i - 1].d - rshift;
  const double dj_min = sort_j[0].d;
  const float dx_max = (ci->dx_max_sort + cj->dx_max_sort);

  /* Check if any particles are active and return if there are not. */
  int numActive = 0;
  for (int pid = count_i - 1;
       pid >= 0 && sort_i[pid].d + hi_max + dx_max > dj_min; pid--) {
    struct part *restrict pi = &parts_i[sort_i[pid].i];
    if (part_is_active_no_debug(pi, max_active_bin)) {
      numActive++;
      break;
    }
  }

  if (!numActive) {
    for (int pjd = 0; pjd < count_j && sort_j[pjd].d - hj_max - dx_max < di_max;
         pjd++) {
      struct part *restrict pj = &parts_j[sort_j[pjd].i];
      if (part_is_active_no_debug(pj, max_active_bin)) {
        numActive++;
        break;
      }
    }
  }

  if (numActive == 0) return;

  /* Get both particle caches from the runner and re-allocate
   * them if they are not big enough for the cells. */
  struct cache *restrict ci_cache = &r->ci_cache;
  struct cache *restrict cj_cache = &r->cj_cache;

  if (ci_cache->count < count_i) {
    cache_init(ci_cache, count_i);
  }
  if (cj_cache->count < count_j) {
    cache_init(cj_cache, count_j);
  }

  int first_pi, last_pj;
  int *max_index_i __attribute__((aligned(sizeof(int) * VEC_SIZE)));
  int *max_index_j __attribute__((aligned(sizeof(int) * VEC_SIZE)));

  max_index_i = r->ci_cache.max_index;
  max_index_j = r->cj_cache.max_index;

  /* Find particles maximum index into cj, max_index_i[] and ci, max_index_j[].
  */
  /* Also find the first pi that interacts with any particle in cj and the last
   * pj that interacts with any particle in ci. */
  populate_max_index_no_cache(ci, cj, sort_i, sort_j, dx_max, rshift, hi_max,
                              hj_max, di_max, dj_min, max_index_i, max_index_j,
                              &first_pi, &last_pj, max_active_bin);

  /* Limits of the outer loops. */
  int first_pi_loop = first_pi;
  int last_pj_loop = last_pj;

  /* Take the max/min of both values calculated to work out how many particles
   * to read into the cache. */
  last_pj = max(last_pj, max_index_i[count_i - 1]);
  first_pi = min(first_pi, max_index_j[0]);

  /* Read the needed particles into the two caches. */
  int first_pi_align = first_pi;
  int last_pj_align = last_pj;
  cache_read_two_partial_cells_sorted(ci, cj, ci_cache, cj_cache, sort_i,
                                      sort_j, shift, &first_pi_align,
                                      &last_pj_align, 1);

  /* Get the number of particles read into the ci cache. */
  int ci_cache_count = count_i - first_pi_align;

  if (cell_is_active(ci, e)) {

    /* Loop over the parts in ci until nothing is within range in cj. */
    for (int pid = count_i - 1; pid >= first_pi_loop; pid--) {

      /* Get a hold of the ith part in ci. */
      struct part *restrict pi = &parts_i[sort_i[pid].i];
      if (!part_is_active_no_debug(pi, max_active_bin)) continue;

      /* Set the cache index. */
      int ci_cache_idx = pid - first_pi_align;

      /* Skip this particle if no particle in cj is within range of it. */
      const float hi = ci_cache->h[ci_cache_idx];
      const double di_test =
          sort_i[pid].d + hi * kernel_gamma + dx_max - rshift;
      if (di_test < dj_min) continue;

      /* Determine the exit iteration of the interaction loop. */
      int exit_iteration = max_index_i[pid];

      const float hig2 = hi * hi * kernel_gamma2;

      vector pix, piy, piz;

      /* Fill particle pi vectors. */
      pix.v = vec_set1(ci_cache->x[ci_cache_idx]);
      piy.v = vec_set1(ci_cache->y[ci_cache_idx]);
      piz.v = vec_set1(ci_cache->z[ci_cache_idx]);
      v_hi.v = vec_set1(hi);
      v_vix.v = vec_set1(ci_cache->vx[ci_cache_idx]);
      v_viy.v = vec_set1(ci_cache->vy[ci_cache_idx]);
      v_viz.v = vec_set1(ci_cache->vz[ci_cache_idx]);

      v_hig2.v = vec_set1(hig2);

      /* Reset cumulative sums of update vectors. */
      vector rhoSum, rho_dhSum, wcountSum, wcount_dhSum, div_vSum, curlvxSum,
          curlvySum, curlvzSum;

      /* Get the inverse of hi. */
      vector v_hi_inv;

      v_hi_inv = vec_reciprocal(v_hi);

      rhoSum.v = vec_setzero();
      rho_dhSum.v = vec_setzero();
      wcountSum.v = vec_setzero();
      wcount_dhSum.v = vec_setzero();
      div_vSum.v = vec_setzero();
      curlvxSum.v = vec_setzero();
      curlvySum.v = vec_setzero();
      curlvzSum.v = vec_setzero();

      /* Pad the exit iteration if there is a serial remainder. */
      int exit_iteration_align = exit_iteration;
      int rem = exit_iteration % VEC_SIZE;
      if (rem != 0) {
        int pad = VEC_SIZE - rem;

        if (exit_iteration_align + pad <= last_pj_align + 1)
          exit_iteration_align += pad;
      }

      vector pjx, pjy, pjz;

      /* Loop over the parts in cj. */
      for (int pjd = 0; pjd < exit_iteration_align; pjd += VEC_SIZE) {

        /* Get the cache index to the jth particle. */
        int cj_cache_idx = pjd;

        vector v_dx, v_dy, v_dz, v_r2;

#ifdef SWIFT_DEBUG_CHECKS
        if (cj_cache_idx % VEC_SIZE != 0 || cj_cache_idx < 0 ||
            cj_cache_idx + (VEC_SIZE - 1) > (last_pj_align + 1 + VEC_SIZE)) {
          error("Unaligned read!!! cj_cache_idx=%d, last_pj_align=%d",
                cj_cache_idx, last_pj_align);
        }
#endif

        /* Load 2 sets of vectors from the particle cache. */
        pjx.v = vec_load(&cj_cache->x[cj_cache_idx]);
        pjy.v = vec_load(&cj_cache->y[cj_cache_idx]);
        pjz.v = vec_load(&cj_cache->z[cj_cache_idx]);

        /* Compute the pairwise distance. */
        v_dx.v = vec_sub(pix.v, pjx.v);
        v_dy.v = vec_sub(piy.v, pjy.v);
        v_dz.v = vec_sub(piz.v, pjz.v);

        v_r2.v = vec_mul(v_dx.v, v_dx.v);
        v_r2.v = vec_fma(v_dy.v, v_dy.v, v_r2.v);
        v_r2.v = vec_fma(v_dz.v, v_dz.v, v_r2.v);

        mask_t v_doi_mask;
        int doi_mask;

        /* Form r2 < hig2 mask. */
        vec_create_mask(v_doi_mask, vec_cmp_lt(v_r2.v, v_hig2.v));

        /* Form integer mask. */
        doi_mask = vec_form_int_mask(v_doi_mask);

        /* If there are any interactions perform them. */
        if (doi_mask)
          runner_iact_nonsym_1_vec_density(
              &v_r2, &v_dx, &v_dy, &v_dz, v_hi_inv, v_vix, v_viy, v_viz,
              &cj_cache->vx[cj_cache_idx], &cj_cache->vy[cj_cache_idx],
              &cj_cache->vz[cj_cache_idx], &cj_cache->m[cj_cache_idx], &rhoSum,
              &rho_dhSum, &wcountSum, &wcount_dhSum, &div_vSum, &curlvxSum,
              &curlvySum, &curlvzSum, v_doi_mask);

      } /* loop over the parts in cj. */

      /* Perform horizontal adds on vector sums and store result in particle pi.
      */
      VEC_HADD(rhoSum, pi->rho);
      VEC_HADD(rho_dhSum, pi->density.rho_dh);
      VEC_HADD(wcountSum, pi->density.wcount);
      VEC_HADD(wcount_dhSum, pi->density.wcount_dh);
      VEC_HADD(div_vSum, pi->density.div_v);
      VEC_HADD(curlvxSum, pi->density.rot_v[0]);
      VEC_HADD(curlvySum, pi->density.rot_v[1]);
      VEC_HADD(curlvzSum, pi->density.rot_v[2]);

    } /* loop over the parts in ci. */
  }

  if (cell_is_active(cj, e)) {

    /* Loop over the parts in cj until nothing is within range in ci. */
    for (int pjd = 0; pjd <= last_pj_loop; pjd++) {

      /* Get a hold of the jth part in cj. */
      struct part *restrict pj = &parts_j[sort_j[pjd].i];
      if (!part_is_active_no_debug(pj, max_active_bin)) continue;

      /* Set the cache index. */
      int cj_cache_idx = pjd;

      /*TODO: rshift term. */
      /* Skip this particle if no particle in ci is within range of it. */
      const float hj = cj_cache->h[cj_cache_idx];
      const double dj_test =
          sort_j[pjd].d - hj * kernel_gamma - dx_max - rshift;
      if (dj_test > di_max) continue;

      /* Determine the exit iteration of the interaction loop. */
      int exit_iteration = max_index_j[pjd];

      const float hjg2 = hj * hj * kernel_gamma2;

      vector pjx, pjy, pjz;
      vector v_hj, v_vjx, v_vjy, v_vjz, v_hjg2;

      /* Fill particle pi vectors. */
      pjx.v = vec_set1(cj_cache->x[cj_cache_idx]);
      pjy.v = vec_set1(cj_cache->y[cj_cache_idx]);
      pjz.v = vec_set1(cj_cache->z[cj_cache_idx]);
      v_hj.v = vec_set1(hj);
      v_vjx.v = vec_set1(cj_cache->vx[cj_cache_idx]);
      v_vjy.v = vec_set1(cj_cache->vy[cj_cache_idx]);
      v_vjz.v = vec_set1(cj_cache->vz[cj_cache_idx]);

      v_hjg2.v = vec_set1(hjg2);

      /* Reset cumulative sums of update vectors. */
      vector rhoSum, rho_dhSum, wcountSum, wcount_dhSum, div_vSum, curlvxSum,
          curlvySum, curlvzSum;

      /* Get the inverse of hj. */
      vector v_hj_inv;

      v_hj_inv = vec_reciprocal(v_hj);

      rhoSum.v = vec_setzero();
      rho_dhSum.v = vec_setzero();
      wcountSum.v = vec_setzero();
      wcount_dhSum.v = vec_setzero();
      div_vSum.v = vec_setzero();
      curlvxSum.v = vec_setzero();
      curlvySum.v = vec_setzero();
      curlvzSum.v = vec_setzero();

      vector pix, piy, piz;

      /* Convert exit iteration to cache indices. */
      int exit_iteration_align = exit_iteration - first_pi_align;

      /* Pad the exit iteration align so cache reads are aligned. */
      int rem = exit_iteration_align % VEC_SIZE;
      if (exit_iteration_align < VEC_SIZE) {
        exit_iteration_align = 0;
      } else
        exit_iteration_align -= rem;

      /* Loop over the parts in ci. */
      for (int ci_cache_idx = exit_iteration_align;
           ci_cache_idx < ci_cache_count; ci_cache_idx += VEC_SIZE) {

#ifdef SWIFT_DEBUG_CHECKS
        if (ci_cache_idx % VEC_SIZE != 0 || ci_cache_idx < 0 ||
            ci_cache_idx + (VEC_SIZE - 1) >
                (count_i - first_pi_align + VEC_SIZE)) {
          error(
              "Unaligned read!!! ci_cache_idx=%d, first_pi_align=%d, "
              "count_i=%d",
              ci_cache_idx, first_pi_align, count_i);
        }
#endif

        vector v_dx, v_dy, v_dz, v_r2;

        /* Load 2 sets of vectors from the particle cache. */
        pix.v = vec_load(&ci_cache->x[ci_cache_idx]);
        piy.v = vec_load(&ci_cache->y[ci_cache_idx]);
        piz.v = vec_load(&ci_cache->z[ci_cache_idx]);

        /* Compute the pairwise distance. */
        v_dx.v = vec_sub(pjx.v, pix.v);
        v_dy.v = vec_sub(pjy.v, piy.v);
        v_dz.v = vec_sub(pjz.v, piz.v);

        v_r2.v = vec_mul(v_dx.v, v_dx.v);
        v_r2.v = vec_fma(v_dy.v, v_dy.v, v_r2.v);
        v_r2.v = vec_fma(v_dz.v, v_dz.v, v_r2.v);

        mask_t v_doj_mask;
        int doj_mask;

        /* Form r2 < hig2 mask. */
        vec_create_mask(v_doj_mask, vec_cmp_lt(v_r2.v, v_hjg2.v));

        /* Form integer mask. */
        doj_mask = vec_form_int_mask(v_doj_mask);

        /* If there are any interactions perform them. */
        if (doj_mask)
          runner_iact_nonsym_1_vec_density(
              &v_r2, &v_dx, &v_dy, &v_dz, v_hj_inv, v_vjx, v_vjy, v_vjz,
              &ci_cache->vx[ci_cache_idx], &ci_cache->vy[ci_cache_idx],
              &ci_cache->vz[ci_cache_idx], &ci_cache->m[ci_cache_idx], &rhoSum,
              &rho_dhSum, &wcountSum, &wcount_dhSum, &div_vSum, &curlvxSum,
              &curlvySum, &curlvzSum, v_doj_mask);

      } /* loop over the parts in ci. */

      /* Perform horizontal adds on vector sums and store result in particle pj.
      */
      VEC_HADD(rhoSum, pj->rho);
      VEC_HADD(rho_dhSum, pj->density.rho_dh);
      VEC_HADD(wcountSum, pj->density.wcount);
      VEC_HADD(wcount_dhSum, pj->density.wcount_dh);
      VEC_HADD(div_vSum, pj->density.div_v);
      VEC_HADD(curlvxSum, pj->density.rot_v[0]);
      VEC_HADD(curlvySum, pj->density.rot_v[1]);
      VEC_HADD(curlvzSum, pj->density.rot_v[2]);

    } /* loop over the parts in cj. */

    TIMER_TOC(timer_dopair_density);
  }

#endif /* WITH_VECTORIZATION */
}

/**
 * @brief Compute the force interactions between a cell pair (non-symmetric)
 * using vector intrinsics.
 *
 * @param r The #runner.
 * @param ci The first #cell.
 * @param cj The second #cell.
 */
void runner_dopair2_force_vec(struct runner *r, struct cell *ci,
                                struct cell *cj) {

#ifdef WITH_VECTORIZATION
  const struct engine *restrict e = r->e;

  vector v_hi, v_vix, v_viy, v_viz, v_hig2, v_r2;
  vector v_rhoi, v_grad_hi, v_pOrhoi2, v_balsara_i, v_ci;

  TIMER_TIC;

  /* Anything to do here? */
  if (!cell_is_active(ci, e) && !cell_is_active(cj, e)) return;

  if (!cell_are_part_drifted(ci, e) || !cell_are_part_drifted(cj, e))
    error("Interacting undrifted cells.");

  /* Get the sort ID. */
  double shift[3] = {0.0, 0.0, 0.0};
  const int sid = space_getsid(e->s, &ci, &cj, shift);

  /* Have the cells been sorted? */
  if (!(ci->sorted & (1 << sid)) ||
      ci->dx_max_sort_old > space_maxreldx * ci->dmin)
    error("Interacting unsorted cells.");
  if (!(cj->sorted & (1 << sid)) ||
      cj->dx_max_sort_old > space_maxreldx * cj->dmin)
    error("Interacting unsorted cells.");

  /* Get the cutoff shift. */
  double rshift = 0.0;
  for (int k = 0; k < 3; k++) rshift += shift[k] * runner_shift[sid][k];

  /* Pick-out the sorted lists. */
  const struct entry *restrict sort_i = ci->sort[sid];
  const struct entry *restrict sort_j = cj->sort[sid];

#ifdef SWIFT_DEBUG_CHECKS
  /* Check that the dx_max_sort values in the cell are indeed an upper
     bound on particle movement. */
  for (int pid = 0; pid < ci->count; pid++) {
    const struct part *p = &ci->parts[sort_i[pid].i];
    const float d = p->x[0] * runner_shift[sid][0] +
                    p->x[1] * runner_shift[sid][1] +
                    p->x[2] * runner_shift[sid][2];
    if (fabsf(d - sort_i[pid].d) - ci->dx_max_sort >
        1.0e-4 * max(fabsf(d), ci->dx_max_sort_old))
      error(
          "particle shift diff exceeds dx_max_sort in cell ci. ci->nodeID=%d "
          "cj->nodeID=%d d=%e sort_i[pid].d=%e ci->dx_max_sort=%e "
          "ci->dx_max_sort_old=%e",
          ci->nodeID, cj->nodeID, d, sort_i[pid].d, ci->dx_max_sort,
          ci->dx_max_sort_old);
  }
  for (int pjd = 0; pjd < cj->count; pjd++) {
    const struct part *p = &cj->parts[sort_j[pjd].i];
    const float d = p->x[0] * runner_shift[sid][0] +
                    p->x[1] * runner_shift[sid][1] +
                    p->x[2] * runner_shift[sid][2];
    if (fabsf(d - sort_j[pjd].d) - cj->dx_max_sort >
        1.0e-4 * max(fabsf(d), cj->dx_max_sort_old))
      error(
          "particle shift diff exceeds dx_max_sort in cell cj. cj->nodeID=%d "
          "ci->nodeID=%d d=%e sort_j[pjd].d=%e cj->dx_max_sort=%e "
          "cj->dx_max_sort_old=%e",
          cj->nodeID, ci->nodeID, d, sort_j[pjd].d, cj->dx_max_sort,
          cj->dx_max_sort_old);
  }
#endif /* SWIFT_DEBUG_CHECKS */

  /* Get some other useful values. */
  const int count_i = ci->count;
  const int count_j = cj->count;
  const double hi_max = ci->h_max * kernel_gamma - rshift;
  const double hj_max = cj->h_max * kernel_gamma;
  struct part *restrict parts_i = ci->parts;
  struct part *restrict parts_j = cj->parts;
  const double di_max = sort_i[count_i - 1].d - rshift;
  const double dj_min = sort_j[0].d;
  const float dx_max = (ci->dx_max_sort + cj->dx_max_sort);

  /* Check if any particles are active and return if there are not. */
  //int numActive = 0;
  //for (int pid = count_i - 1;
  //     pid >= 0 && sort_i[pid].d + hi_max + dx_max > dj_min; pid--) {
  //  struct part *restrict pi = &parts_i[sort_i[pid].i];
  //  if (part_is_active(pi, e)) {
  //    numActive++;
  //    break;
  //  }
  //}

  //if (!numActive) {
  //  for (int pjd = 0; pjd < count_j && sort_j[pjd].d - hj_max - dx_max < di_max;
  //       pjd++) {
  //    struct part *restrict pj = &parts_j[sort_j[pjd].i];
  //    if (part_is_active(pj, e)) {
  //      numActive++;
  //      break;
  //    }
  //  }
  //}

  //if (numActive == 0) return;

  /* Get both particle caches from the runner and re-allocate
   * them if they are not big enough for the cells. */
  struct cache *restrict ci_cache = &r->ci_cache;
  struct cache *restrict cj_cache = &r->cj_cache;

  if (ci_cache->count < count_i) {
    cache_init(ci_cache, count_i);
  }
  if (cj_cache->count < count_j) {
    cache_init(cj_cache, count_j);
  }

  int first_pi, last_pj;
  int *max_index_i SWIFT_CACHE_ALIGN;
  int *max_index_j SWIFT_CACHE_ALIGN;

  max_index_i = r->ci_cache.max_index;
  max_index_j = r->cj_cache.max_index;

  /* Find particles maximum distance into cj, max_di[] and ci, max_dj[]. */
  /* Also find the first pi that interacts with any particle in cj and the last
   * pj that interacts with any particle in ci. */
  //populate_max_d_no_cache(ci, cj, sort_i, sort_j, dx_max, rshift, hi_max, hj_max, di_max, dj_min, max_di,
  //                        max_dj, &first_pi, &last_pj, e);
  populate_max_index_no_cache_force(ci, cj, sort_i, sort_j, dx_max, rshift, hi_max,
                              hj_max, di_max, dj_min, max_index_i, max_index_j,
                              &first_pi, &last_pj, e);

  first_pi = 0;
  last_pj = count_j - 1;
  
  /* Limits of the outer loops. */
  int first_pi_loop = first_pi;
  int last_pj_loop = last_pj;

  /* Take the max/min of both values calculated to work out how many particles
   * to read into the cache. */
  last_pj = max(last_pj, max_index_i[count_i - 1]);
  first_pi = min(first_pi, max_index_j[0]);
  
  first_pi = 0;
  last_pj = count_j - 1;

  /* Read the needed particles into the two caches. */
  int first_pi_align = first_pi;
  int last_pj_align = last_pj;
  cache_read_two_partial_cells_sorted_force(ci, cj, ci_cache, cj_cache, sort_i,
                                      sort_j, shift, &first_pi_align,
                                      &last_pj_align, 1);
  
  /* Get the number of particles read into the ci cache. */
  int ci_cache_count = count_i - first_pi_align;

  if (cell_is_active(ci, e)) {

    /* Loop over the parts in ci until nothing is within range in cj. */
    for (int pid = count_i - 1; pid >= first_pi_loop && max_ind_j >= 0; pid--) {

      /* Get a hold of the ith part in ci. */
      struct part *restrict pi = &parts_i[sort_i[pid].i];
      if (!part_is_active(pi, e)) continue;

      /* Set the cache index. */
      int ci_cache_idx = pid - first_pi_align;

      /* Skip this particle if no particle in cj is within range of it. */
      const float hi = ci_cache->h[ci_cache_idx];
      const double di_test = sort_i[pid].d + hi * kernel_gamma + dx_max - rshift;
      if (di_test < dj_min) continue;

      /* Determine the exit iteration of the interaction loop. */
      int exit_iteration = max_index_i[pid];

      const float hig2 = hi * hi * kernel_gamma2;

      vector pix, piy, piz;

      /* Fill particle pi vectors. */
      pix.v = vec_set1(ci_cache->x[ci_cache_idx]);
      piy.v = vec_set1(ci_cache->y[ci_cache_idx]);
      piz.v = vec_set1(ci_cache->z[ci_cache_idx]);
      v_hi.v = vec_set1(hi);
      v_vix.v = vec_set1(ci_cache->vx[ci_cache_idx]);
      v_viy.v = vec_set1(ci_cache->vy[ci_cache_idx]);
      v_viz.v = vec_set1(ci_cache->vz[ci_cache_idx]);

      v_rhoi.v = vec_set1(ci_cache->rho[ci_cache_idx]);
      v_grad_hi.v = vec_set1(ci_cache->grad_h[ci_cache_idx]);
      v_pOrhoi2.v = vec_set1(ci_cache->pOrho2[ci_cache_idx]);
      v_balsara_i.v = vec_set1(ci_cache->balsara[ci_cache_idx]);
      v_ci.v = vec_set1(ci_cache->soundspeed[ci_cache_idx]);

      v_hig2.v = vec_set1(hig2);

      /* Reset cumulative sums of update vectors. */
      vector a_hydro_xSum, a_hydro_ySum, a_hydro_zSum, h_dtSum, v_sigSum,
             entropy_dtSum;
      
      /* Get the inverse of hi. */
      vector v_hi_inv;
      v_hi_inv = vec_reciprocal(v_hi);

      a_hydro_xSum.v = vec_setzero();
      a_hydro_ySum.v = vec_setzero();
      a_hydro_zSum.v = vec_setzero();
      h_dtSum.v = vec_setzero();
      v_sigSum.v = vec_set1(pi->force.v_sig);
      entropy_dtSum.v = vec_setzero();

      /* Pad the exit iteration if there is a serial remainder. */
      int exit_iteration_align = exit_iteration;
      int rem = exit_iteration % VEC_SIZE;
      if (rem != 0) {
        int pad = VEC_SIZE - rem;

        if (exit_iteration_align + pad <= last_pj_align + 1)
          exit_iteration_align += pad;
      }

      vector pjx, pjy, pjz, hj, hjg2;
      
      /* Loop over the parts in cj. */
      for (int pjd = 0; pjd < exit_iteration_align; pjd += VEC_SIZE) {

        /* Get the cache index to the jth particle. */
        int cj_cache_idx = pjd;

        vector v_dx, v_dy, v_dz;

#ifdef SWIFT_DEBUG_CHECKS
        if (cj_cache_idx % VEC_SIZE != 0 || cj_cache_idx < 0 ||
            cj_cache_idx + (VEC_SIZE - 1) > (last_pj_align + 1 + VEC_SIZE)) {
          error("Unaligned read!!! cj_cache_idx=%d, last_pj_align=%d",
                cj_cache_idx, last_pj_align);
        }
#endif

        /* Load 2 sets of vectors from the particle cache. */
        pjx.v = vec_load(&cj_cache->x[cj_cache_idx]);
        pjy.v = vec_load(&cj_cache->y[cj_cache_idx]);
        pjz.v = vec_load(&cj_cache->z[cj_cache_idx]);
        hj.v = vec_load(&cj_cache->h[cj_cache_idx]);
        hjg2.v = vec_mul(vec_mul(hj.v, hj.v), kernel_gamma2_vec.v);

        /* Compute the pairwise distance. */
        v_dx.v = vec_sub(pix.v, pjx.v);
        v_dy.v = vec_sub(piy.v, pjy.v);
        v_dz.v = vec_sub(piz.v, pjz.v);

        v_r2.v = vec_mul(v_dx.v, v_dx.v);
        v_r2.v = vec_fma(v_dy.v, v_dy.v, v_r2.v);
        v_r2.v = vec_fma(v_dz.v, v_dz.v, v_r2.v);

        mask_t v_doi_mask;
        int doi_mask;

        /* Form a mask from r2 < hig2 mask and r2 < hjg2 mask. */
        vector v_h2;
        v_h2.v = vec_fmax(v_hig2.v, hjg2.v);
        vec_create_mask(v_doi_mask, vec_cmp_lt(v_r2.v, v_h2.v));

        /* Form integer masks. */
        doi_mask = vec_form_int_mask(v_doi_mask);

        /* If there are any interactions perform them. */
        if (doi_mask) {
          vector v_hj_inv;
          v_hj_inv = vec_reciprocal(hj);
          
          runner_iact_nonsym_1_vec_force(
              &v_r2, &v_dx, &v_dy, &v_dz, v_vix, v_viy, v_viz, 
              v_rhoi, v_grad_hi, v_pOrhoi2, v_balsara_i, v_ci,
              &cj_cache->vx[cj_cache_idx], &cj_cache->vy[cj_cache_idx],
              &cj_cache->vz[cj_cache_idx], &cj_cache->rho[cj_cache_idx], 
              &cj_cache->grad_h[cj_cache_idx], &cj_cache->pOrho2[cj_cache_idx], 
              &cj_cache->balsara[cj_cache_idx], &cj_cache->soundspeed[cj_cache_idx], 
              &cj_cache->m[cj_cache_idx], v_hi_inv, v_hj_inv,
              &a_hydro_xSum, &a_hydro_ySum, &a_hydro_zSum,
              &h_dtSum, &v_sigSum, &entropy_dtSum, v_doi_mask);
      
        }

      } /* loop over the parts in cj. */

      /* Perform horizontal adds on vector sums and store result in particle pi.
      */
      VEC_HADD(a_hydro_xSum, pi->a_hydro[0]);
      VEC_HADD(a_hydro_ySum, pi->a_hydro[1]);
      VEC_HADD(a_hydro_zSum, pi->a_hydro[2]);
      VEC_HADD(h_dtSum, pi->force.h_dt);
      VEC_HMAX(v_sigSum, pi->force.v_sig);
      VEC_HADD(entropy_dtSum, pi->entropy_dt);
      
    } /* loop over the parts in ci. */
  }

  if (cell_is_active(cj, e)) {
    
    /* Loop over the parts in cj until nothing is within range in ci. */
    for (int pjd = 0; pjd <= last_pj_loop && max_ind_i < count_i; pjd++) {

      /* Get a hold of the jth part in cj. */
      struct part *restrict pj = &parts_j[sort_j[pjd].i];
      if (!part_is_active(pj, e)) continue;

      /* Set the cache index. */
      int cj_cache_idx = pjd;

      /*TODO: rshift term. */
      /* Skip this particle if no particle in ci is within range of it. */
      const float hj = cj_cache->h[cj_cache_idx];
      const double dj_test = sort_j[pjd].d - hj * kernel_gamma - dx_max - rshift;
      if (dj_test > di_max) continue;

      /* Determine the exit iteration of the interaction loop. */
      int exit_iteration = max_index_j[pjd];

      const float hjg2 = hj * hj * kernel_gamma2;

      vector pjx, pjy, pjz;
      vector v_hj, v_vjx, v_vjy, v_vjz, v_hjg2;
      vector v_rhoj, v_grad_hj, v_pOrhoj2, v_balsara_j, v_cj;

      /* Fill particle pi vectors. */
      pjx.v = vec_set1(cj_cache->x[cj_cache_idx]);
      pjy.v = vec_set1(cj_cache->y[cj_cache_idx]);
      pjz.v = vec_set1(cj_cache->z[cj_cache_idx]);
      v_hj.v = vec_set1(hj);
      v_vjx.v = vec_set1(cj_cache->vx[cj_cache_idx]);
      v_vjy.v = vec_set1(cj_cache->vy[cj_cache_idx]);
      v_vjz.v = vec_set1(cj_cache->vz[cj_cache_idx]);

      v_rhoj.v = vec_set1(cj_cache->rho[cj_cache_idx]);
      v_grad_hj.v = vec_set1(cj_cache->grad_h[cj_cache_idx]);
      v_pOrhoj2.v = vec_set1(cj_cache->pOrho2[cj_cache_idx]);
      v_balsara_j.v = vec_set1(cj_cache->balsara[cj_cache_idx]);
      v_cj.v = vec_set1(cj_cache->soundspeed[cj_cache_idx]);

      v_hjg2.v = vec_set1(hjg2);

      /* Reset cumulative sums of update vectors. */
      vector a_hydro_xSum, a_hydro_ySum, a_hydro_zSum, h_dtSum, v_sigSum,
             entropy_dtSum;

      /* Get the inverse of hj. */
      vector v_hj_inv;

      v_hj_inv = vec_reciprocal(v_hj);

      a_hydro_xSum.v = vec_setzero();
      a_hydro_ySum.v = vec_setzero();
      a_hydro_zSum.v = vec_setzero();
      h_dtSum.v = vec_setzero();
      v_sigSum.v = vec_set1(pj->force.v_sig);
      entropy_dtSum.v = vec_setzero();

      /* Convert exit iteration to cache indices. */
      int exit_iteration_align = exit_iteration - first_pi_align;

      /* Pad the exit iteration align so cache reads are aligned. */
      int rem = exit_iteration_align % VEC_SIZE;
      if (exit_iteration_align < VEC_SIZE) {
        exit_iteration_align = 0;
      } else
        exit_iteration_align -= rem;

      vector pix, piy, piz, hi, hig2;

      /* Loop over the parts in ci. */
      for (int ci_cache_idx = exit_iteration_align;
           ci_cache_idx < ci_cache_count; ci_cache_idx += VEC_SIZE) {

#ifdef SWIFT_DEBUG_CHECKS
        if (ci_cache_idx % VEC_SIZE != 0 || ci_cache_idx < 0) {
          error("Unaligned read!!! ci_cache_idx=%d", ci_cache_idx);
        }
#endif

        vector v_dx, v_dy, v_dz, v_r2;

        /* Load 2 sets of vectors from the particle cache. */
        pix.v = vec_load(&ci_cache->x[ci_cache_idx]);
        piy.v = vec_load(&ci_cache->y[ci_cache_idx]);
        piz.v = vec_load(&ci_cache->z[ci_cache_idx]);
        hi.v = vec_load(&ci_cache->h[ci_cache_idx]);
        hig2.v = vec_mul(vec_mul(hi.v, hi.v), kernel_gamma2_vec.v);

        /* Compute the pairwise distance. */
        v_dx.v = vec_sub(pjx.v, pix.v);
        v_dy.v = vec_sub(pjy.v, piy.v);
        v_dz.v = vec_sub(pjz.v, piz.v);

        v_r2.v = vec_mul(v_dx.v, v_dx.v);
        v_r2.v = vec_fma(v_dy.v, v_dy.v, v_r2.v);
        v_r2.v = vec_fma(v_dz.v, v_dz.v, v_r2.v);

        mask_t v_doj_mask;
        int doj_mask;

        /* Form a mask from r2 < hig2 mask and r2 < hjg2 mask. */
        vector v_h2;
        v_h2.v = vec_fmax(v_hjg2.v, hig2.v);
        vec_create_mask(v_doj_mask, vec_cmp_lt(v_r2.v, v_h2.v));

        /* Form integer masks. */
        doj_mask = vec_form_int_mask(v_doj_mask);

        /* If there are any interactions perform them. */
        if (doj_mask) {
          vector v_hi_inv;
          v_hi_inv = vec_reciprocal(hi);
 
          runner_iact_nonsym_1_vec_force(
              &v_r2, &v_dx, &v_dy, &v_dz, v_vjx, v_vjy, v_vjz, 
              v_rhoj, v_grad_hj, v_pOrhoj2, v_balsara_j, v_cj,
              &ci_cache->vx[ci_cache_idx], &ci_cache->vy[ci_cache_idx],
              &ci_cache->vz[ci_cache_idx], &ci_cache->rho[ci_cache_idx], 
              &ci_cache->grad_h[ci_cache_idx], &ci_cache->pOrho2[ci_cache_idx], 
              &ci_cache->balsara[ci_cache_idx], &ci_cache->soundspeed[ci_cache_idx], 
              &ci_cache->m[ci_cache_idx], v_hj_inv, v_hi_inv,
              &a_hydro_xSum, &a_hydro_ySum, &a_hydro_zSum,
              &h_dtSum, &v_sigSum, &entropy_dtSum, v_doj_mask);
          
        }
      } /* loop over the parts in ci. */

      /* Perform horizontal adds on vector sums and store result in particle pj.
       */
      VEC_HADD(a_hydro_xSum, pj->a_hydro[0]);
      VEC_HADD(a_hydro_ySum, pj->a_hydro[1]);
      VEC_HADD(a_hydro_zSum, pj->a_hydro[2]);
      VEC_HADD(h_dtSum, pj->force.h_dt);
      VEC_HMAX(v_sigSum, pj->force.v_sig);
      VEC_HADD(entropy_dtSum, pj->entropy_dt);

    } /* loop over the parts in cj. */

    TIMER_TOC(timer_dopair_density);
  }

#endif /* WITH_VECTORIZATION */
}<|MERGE_RESOLUTION|>--- conflicted
+++ resolved
@@ -881,16 +881,9 @@
       v_h2.v = vec_fmax(v_hig2.v, hjg2.v);
       vec_create_mask(v_doi_mask, vec_cmp_lt(v_r2.v, v_h2.v));
 
-<<<<<<< HEAD
-    /* If there are any interactions perform them. */
-    if (doi_mask) {
-      vector v_hj_inv;
-      v_hj_inv = vec_reciprocal(hj);
-=======
       /* Combine all 3 masks and form integer mask. */
       vec_combine_masks(v_doi_mask, v_doi_mask_self_check);
       doi_mask = vec_form_int_mask(v_doi_mask);
->>>>>>> c5c2b512
 
       /* If there are any interactions perform them. */
       if (doi_mask) {
