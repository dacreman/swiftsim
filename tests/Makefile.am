# This file is part of SWIFT.
# Copyright (c) 2015 matthieu.schaller@durham.ac.uk.
# 
# This program is free software: you can redistribute it and/or modify
# it under the terms of the GNU General Public License as published by
# the Free Software Foundation, either version 3 of the License, or
# (at your option) any later version.
# 
# This program is distributed in the hope that it will be useful,
# but WITHOUT ANY WARRANTY; without even the implied warranty of
# MERCHANTABILITY or FITNESS FOR A PARTICULAR PURPOSE.  See the
# GNU General Public License for more details.
# 
# You should have received a copy of the GNU General Public License
# along with this program.  If not, see <http://www.gnu.org/licenses/>.

# Add the source directory and debug to CFLAGS
AM_CFLAGS = -I$(top_srcdir)/src $(HDF5_CPPFLAGS) -DTIMER


AM_LDFLAGS = ../src/.libs/libswiftsim.a $(HDF5_LDFLAGS) $(HDF5_LIBS) $(FFTW_LIBS)

# List of programs and scripts to run in the test suite
TESTS = testGreetings testMaths testReading.sh testSingle testKernel testSymmetry \
        testPair.sh testPairPerturbed.sh test27cells.sh test27cellsPerturbed.sh  \
        testParser.sh testSPHStep test125cells.sh testKernelGrav testFFT \
        testAdiabaticIndex testRiemannExact testRiemannTRRS testRiemannHLLC \
<<<<<<< HEAD
        testMatrixInversion testVoronoi1D threadpool_test
=======
        testMatrixInversion testThreadpool
>>>>>>> 91fb4b8b

# List of test programs to compile
check_PROGRAMS = testGreetings testReading testSingle testTimeIntegration \
		 testSPHStep testPair test27cells test125cells testParser \
                 testKernel testKernelGrav testFFT testInteractions testMaths \
                 testSymmetry testThreadpool \
                 testAdiabaticIndex testRiemannExact testRiemannTRRS \
                 testRiemannHLLC testMatrixInversion testVoronoi1D

# Sources for the individual programs
testGreetings_SOURCES = testGreetings.c

testMaths_SOURCES = testMaths.c

testReading_SOURCES = testReading.c

testSymmetry_SOURCES = testSymmetry.c

testTimeIntegration_SOURCES = testTimeIntegration.c

testSPHStep_SOURCES = testSPHStep.c

testSingle_SOURCES = testSingle.c

testPair_SOURCES = testPair.c

test27cells_SOURCES = test27cells.c

test125cells_SOURCES = test125cells.c

testParser_SOURCES = testParser.c

testKernel_SOURCES = testKernel.c

testKernelGrav_SOURCES = testKernelGrav.c

testFFT_SOURCES = testFFT.c

testInteractions_SOURCES = testInteractions.c

testAdiabaticIndex_SOURCES = testAdiabaticIndex.c

testRiemannExact_SOURCES = testRiemannExact.c

testRiemannTRRS_SOURCES = testRiemannTRRS.c

testRiemannHLLC_SOURCES = testRiemannHLLC.c

testMatrixInversion_SOURCES = testMatrixInversion.c

<<<<<<< HEAD
testVoronoi1D_SOURCES = testVoronoi1D.c

threadpool_test_SOURCES = threadpool_test.c
=======
testThreadpool_SOURCES = testThreadpool.c
>>>>>>> 91fb4b8b

# Files necessary for distribution
EXTRA_DIST = testReading.sh makeInput.py testPair.sh testPairPerturbed.sh \
	     test27cells.sh test27cellsPerturbed.sh tolerance.dat testParser.sh \
	     test125cells.sh testParserInput.yaml<|MERGE_RESOLUTION|>--- conflicted
+++ resolved
@@ -25,11 +25,7 @@
         testPair.sh testPairPerturbed.sh test27cells.sh test27cellsPerturbed.sh  \
         testParser.sh testSPHStep test125cells.sh testKernelGrav testFFT \
         testAdiabaticIndex testRiemannExact testRiemannTRRS testRiemannHLLC \
-<<<<<<< HEAD
-        testMatrixInversion testVoronoi1D threadpool_test
-=======
-        testMatrixInversion testThreadpool
->>>>>>> 91fb4b8b
+        testMatrixInversion testVoronoi1D testThreadpool
 
 # List of test programs to compile
 check_PROGRAMS = testGreetings testReading testSingle testTimeIntegration \
@@ -80,13 +76,9 @@
 
 testMatrixInversion_SOURCES = testMatrixInversion.c
 
-<<<<<<< HEAD
 testVoronoi1D_SOURCES = testVoronoi1D.c
 
-threadpool_test_SOURCES = threadpool_test.c
-=======
 testThreadpool_SOURCES = testThreadpool.c
->>>>>>> 91fb4b8b
 
 # Files necessary for distribution
 EXTRA_DIST = testReading.sh makeInput.py testPair.sh testPairPerturbed.sh \
